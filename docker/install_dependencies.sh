--- conflicted
+++ resolved
@@ -1,11 +1,6 @@
-<<<<<<< HEAD
 # pre-install cpu-version of torch by default
 # either use the 1st argument as specifier (cu118, cu124 or cu126)
-python -m pip install --no-cache-dir torch --index-url https://download.pytorch.org/whl/${1:-cpu}
-=======
-# pre-install cpu-version of torch to avoid installation of cuda-version via dependencies
-python -m pip install --no-cache-dir torch torchvision --index-url https://download.pytorch.org/whl/cpu
->>>>>>> 14e4058c
+python -m pip install --no-cache-dir torch torchvision --index-url https://download.pytorch.org/whl/${1:-cpu}
 
 #parse dependencies
 python -m pip install --no-cache-dir toml
