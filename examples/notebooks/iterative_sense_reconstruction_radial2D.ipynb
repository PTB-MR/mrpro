{
 "cells": [
  {
   "cell_type": "markdown",
   "id": "0",
   "metadata": {
    "lines_to_next_cell": 0
   },
   "source": [
    "[![Open In Colab](https://colab.research.google.com/assets/colab-badge.svg)](https://colab.research.google.com/github/PTB-MR/mrpro/blob/main/examples/notebooks/iterative_sense_reconstruction_radial2D.ipynb)"
   ]
  },
  {
   "cell_type": "code",
   "execution_count": null,
   "id": "1",
   "metadata": {
    "tags": [
     "remove-cell"
    ]
   },
   "outputs": [],
   "source": [
    "import importlib\n",
    "\n",
    "if not importlib.util.find_spec('mrpro'):\n",
    "    %pip install mrpro[notebooks]"
   ]
  },
  {
   "cell_type": "markdown",
   "id": "2",
   "metadata": {},
   "source": [
    "# Iterative SENSE reconstruction of 2D golden angle radial data\n",
    "Here we use an iterative reconstruction method to reconstruct images from ISMRMRD 2D radial data."
   ]
  },
  {
   "cell_type": "markdown",
   "id": "3",
   "metadata": {},
   "source": [
    "We use the `~mrpro.algorithms.reconstruction.IterativeSENSEReconstruction` class to solve\n",
    "the following reconstruction problem:\n",
    "\n",
    "Let's assume we have obtained the k-space data $y$ from an image $x$ with an acquisition model (Fourier transforms,\n",
    "coil sensitivity maps...) $A$ then we can formulate the forward problem as:\n",
    "\n",
    "$ y = Ax + n $\n",
    "\n",
    "where $n$ describes complex Gaussian noise. The image $x$ can be obtained by minimizing the functional $F$\n",
    "\n",
    "$ F(x) = ||Ax - y||_2^2 $\n",
    "\n",
    "Setting the derivative of the functional $F$ to zero and rearranging yields\n",
    "\n",
    "$ A^H A x = A^H y$\n",
    "\n",
    "which is a linear system $Hx = b$ that needs to be solved for $x$. This is done using the conjugate gradient method.\n",
    "\n",
    "```{note}\n",
    "In Pruessmann, K.P., et al. MRM 2001 (https://doi.org/10.1002/mrm.1241) the k-space density is used to reweight the\n",
    "loss to achieve faster convergence. This increases reconstruction error, see Ong F., Uecker M., Lustig M. TMI 2020\n",
    "(https://doi.org/10.1109/TMI.2019.2954121). We follow a recommendation by Fessler and Noll\n",
    "(https://ece-classes.usc.edu/ee591/library/Fessler-Iterative%20Reconstruction.pdf) and use the DCF to obtain a good\n",
    "starting point.\n",
    "```"
   ]
  },
  {
   "cell_type": "markdown",
   "id": "4",
   "metadata": {},
   "source": [
    "## Using `~mrpro.algorithms.reconstruction.IterativeSENSEReconstruction`\n",
    "First, we demonstrate the use of `~mrpro.algorithms.reconstruction.IterativeSENSEReconstruction`, before we\n",
    "peek behind the scenes and implement the reconstruction manually.\n",
    "\n",
    "## Read-in the raw data\n",
    "We read the raw k-space data and the trajectory from the ISMRMRD file\n",
    "(see <project:comparison_trajectory_calculators.ipynb> for more information on the trajectory calculation).\n",
    "Our example data contains three datasets:\n",
    "- ``radial2D_402spokes_golden_angle_with_traj.h5`` with 402 spokes\n",
    "- ``radial2D_96spokes_golden_angle_with_traj.h5`` with 96 spokes\n",
    "- ``radial2D_24spokes_golden_angle_with_traj.h5`` with 24 spokes\n",
    "\n",
    "We use the 402 spokes dataset for the reconstruction."
   ]
  },
  {
   "cell_type": "code",
   "execution_count": null,
   "id": "5",
   "metadata": {
    "mystnb": {
     "code_prompt_show": "Show download details"
    },
    "tags": [
     "hide-cell"
    ]
   },
   "outputs": [],
   "source": [
    "# ### Download raw data from Zenodo\n",
    "import tempfile\n",
    "from pathlib import Path\n",
    "\n",
    "import zenodo_get\n",
    "\n",
    "dataset = '14617082'\n",
    "\n",
    "tmp = tempfile.TemporaryDirectory()  # RAII, automatically cleaned up\n",
    "data_folder = Path(tmp.name)\n",
    "zenodo_get.zenodo_get([dataset, '-r', 5, '-o', data_folder])  # r: retries"
   ]
  },
  {
   "cell_type": "code",
   "execution_count": null,
   "id": "6",
   "metadata": {},
   "outputs": [],
   "source": [
    "import mrpro\n",
    "\n",
    "trajectory_calculator = mrpro.data.traj_calculators.KTrajectoryIsmrmrd()\n",
    "kdata = mrpro.data.KData.from_file(data_folder / 'radial2D_402spokes_golden_angle_with_traj.h5', trajectory_calculator)"
   ]
  },
  {
   "cell_type": "markdown",
   "id": "7",
   "metadata": {},
   "source": [
    "## Direct reconstruction for comparison\n",
    "For comparison, we first can carry out a direct reconstruction using the\n",
    "`~mrpro.algorithms.reconstruction.DirectReconstruction` class.\n",
    "See also <project:direct_reconstruction.ipynb>."
   ]
  },
  {
   "cell_type": "code",
   "execution_count": null,
   "id": "8",
   "metadata": {},
   "outputs": [],
   "source": [
    "direct_reconstruction = mrpro.algorithms.reconstruction.DirectReconstruction(kdata)\n",
    "img_direct = direct_reconstruction(kdata)"
   ]
  },
  {
   "cell_type": "markdown",
   "id": "9",
   "metadata": {},
   "source": [
    "### Setting up the iterative SENSE reconstruction\n",
    "Now let's use the `~mrpro.algorithms.reconstruction.IterativeSENSEReconstruction` class to reconstruct the image\n",
    "using the iterative SENSE algorithm.\n",
    "\n",
    "We first set up the reconstruction. Here, we reuse the the Fourier operator, the DCFs and the coil sensitivity maps\n",
    "from ``direct_reconstruction``. We use *early stopping* after 4 iterations by setting `n_iterations`.\n",
    "\n",
    "```{note}\n",
    "When setting up the reconstruction we can also provide the `~mrpro.data.KData` and let\n",
    " `~mrpro.algorithms.reconstruction.IterativeSENSEReconstruction` figure\n",
    "out the Fourier operator, estimate the coil sensitivity maps, and choose a density weighting.\\\n",
    "We can also provide `~mrpro.data.KData` and some information, such as the sensitivity maps.\n",
    "In that case, the reconstruction will automatically determine the missing information based\n",
    "on the `~mrpro.data.KData` object.\n",
    "```"
   ]
  },
  {
   "cell_type": "code",
   "execution_count": null,
   "id": "10",
   "metadata": {},
   "outputs": [],
   "source": [
    "iterative_sense_reconstruction = mrpro.algorithms.reconstruction.IterativeSENSEReconstruction(\n",
    "    fourier_op=direct_reconstruction.fourier_op,\n",
    "    csm=direct_reconstruction.csm,\n",
    "    dcf=direct_reconstruction.dcf,\n",
    "    n_iterations=4,\n",
    ")"
   ]
  },
  {
   "cell_type": "markdown",
   "id": "11",
   "metadata": {
    "lines_to_next_cell": 0
   },
   "source": [
    "### Run the reconstruction\n",
    "We now run the reconstruction using ``iterative_sense_reconstruction`` object. We just need to pass the k-space data\n",
    "and obtain the reconstructed image as `~mrpro.data.IData` object."
   ]
  },
  {
   "cell_type": "code",
   "execution_count": null,
   "id": "12",
   "metadata": {},
   "outputs": [],
   "source": [
    "\n",
    "img = iterative_sense_reconstruction(kdata)"
   ]
  },
  {
   "cell_type": "markdown",
   "id": "13",
   "metadata": {
    "lines_to_next_cell": 2
   },
   "source": [
    "## Behind the scenes\n",
    "We now peek behind the scenes to see how the iterative SENSE reconstruction is implemented. We perform all steps\n",
    "`~mrpro.algorithms.reconstruction.IterativeSENSEReconstruction` does when initialized with only an `~mrpro.data.KData`\n",
    "object, i.e., we need to set up a Fourier operator, estimate coil sensitivity maps, and the density weighting.\n",
    "without reusing anything from ``direct_reconstruction```."
   ]
  },
  {
   "cell_type": "markdown",
   "id": "14",
   "metadata": {},
   "source": [
    "### Set up the acquisition model $A$\n",
    "We need `~mrpro.operators.FourierOp` and `~mrpro.operators.SensitivityOp` operators to set up the acquisition model\n",
    "$A$. The Fourier operator is created from the trajectory and header information in ``kdata``:"
   ]
  },
  {
   "cell_type": "code",
   "execution_count": null,
   "id": "15",
   "metadata": {},
   "outputs": [],
   "source": [
    "fourier_operator = mrpro.operators.FourierOp(\n",
    "    traj=kdata.traj,\n",
    "    recon_matrix=kdata.header.recon_matrix,\n",
    "    encoding_matrix=kdata.header.encoding_matrix,\n",
    ")"
   ]
  },
  {
   "cell_type": "markdown",
   "id": "16",
   "metadata": {},
   "source": [
    "To estimate the coil sensitivity maps, we first calculate the coil-wise images from the k-space data and then\n",
    "estimate the coil sensitivity maps using the Walsh method.\n",
    "We use the Voronoi tessellation to calculate the density compensation."
   ]
  },
  {
   "cell_type": "code",
   "execution_count": null,
   "id": "17",
   "metadata": {},
   "outputs": [],
   "source": [
    "dcf_operator = mrpro.data.DcfData.from_traj_voronoi(kdata.traj).as_operator()\n",
    "img_coilwise = mrpro.data.IData.from_tensor_and_kheader(*fourier_operator.H(*dcf_operator(kdata.data)), kdata.header)\n",
    "csm_data = mrpro.data.CsmData.from_idata_walsh(img_coilwise)\n",
    "csm_operator = csm_data.as_operator()"
   ]
  },
  {
   "cell_type": "markdown",
   "id": "18",
   "metadata": {},
   "source": [
    "Now we can set up the acquisition operator $A$ by composing the Fourier operator and the coil sensitivity maps\n",
    "operator using ``@``."
   ]
  },
  {
   "cell_type": "code",
   "execution_count": null,
   "id": "19",
   "metadata": {},
   "outputs": [],
   "source": [
    "acquisition_operator = fourier_operator @ csm_operator"
   ]
  },
  {
   "cell_type": "markdown",
   "id": "20",
   "metadata": {},
   "source": [
    "### Calculate the right-hand-side of the linear system\n",
    "Next, we need to calculate $b = A^H y$."
   ]
  },
  {
   "cell_type": "code",
   "execution_count": null,
   "id": "21",
   "metadata": {},
   "outputs": [],
   "source": [
    "(right_hand_side,) = acquisition_operator.H(kdata.data)"
   ]
  },
  {
   "cell_type": "markdown",
   "id": "22",
   "metadata": {},
   "source": [
    "### Set-up the linear self-adjoint operator $H$\n",
    "We setup $H = A^H A$ using the `~mrpro.operators.LinearOperator.gram` property."
   ]
  },
  {
   "cell_type": "code",
   "execution_count": null,
   "id": "23",
   "metadata": {},
   "outputs": [],
   "source": [
    "operator = acquisition_operator.gram"
   ]
  },
  {
   "cell_type": "code",
   "execution_count": null,
   "id": "24",
   "metadata": {
    "tags": [
     "hide-cell"
    ]
   },
   "outputs": [],
   "source": [
    "import torch\n",
    "\n",
    "\n",
    "def vdot(u: torch.Tensor, v: torch.Tensor) -> torch.Tensor:\n",
    "    \"\"\"Dot product of two batched 3d tensors.\"\"\"\n",
    "    return torch.linalg.vecdot(u.flatten(start_dim=-3), v.flatten(start_dim=-3))"
   ]
  },
  {
   "cell_type": "markdown",
   "id": "25",
   "metadata": {
    "lines_to_next_cell": 0
   },
   "source": [
    "### Choose initial value\n",
    "We choose the initial value for the iterative reconstruction based on the density compensated adjoint reconstruction:\n",
    "$u = A^H W y$. To account for normalization differences, we scale $u$ by $\\frac{u^H u}{u^H A^H W A u}$."
   ]
  },
  {
   "cell_type": "code",
   "execution_count": null,
   "id": "26",
   "metadata": {
    "lines_to_next_cell": 0
   },
   "outputs": [],
   "source": [
    "(u,) = (acquisition_operator.H @ dcf_operator)(kdata.data)\n",
    "scale = vdot(u, u) / vdot(u, *(acquisition_operator.H @ dcf_operator @ acquisition_operator)(u))\n",
    "initial_value = u * scale"
   ]
  },
  {
   "cell_type": "markdown",
   "id": "27",
   "metadata": {},
   "source": [
    "### Run conjugate gradient\n",
    "Finally, we solve the linear system $Hx = b$ using the conjugate gradient method.\n",
    "Again, we use early stopping after 4 iterations. Instead, we could also use a tolerance\n",
    "to stop the iterations when the residual is below a certain threshold."
   ]
  },
  {
   "cell_type": "code",
   "execution_count": null,
   "id": "28",
   "metadata": {},
   "outputs": [],
   "source": [
<<<<<<< HEAD
    "img_manual = mrpro.algorithms.optimizers.cg(\n",
    "    operator, right_hand_side, initial_value=initial_value, max_iterations=4, tolerance=0.0\n",
=======
    "(img_manual,) = mrpro.algorithms.optimizers.cg(\n",
    "    operator, right_hand_side, initial_value=right_hand_side, max_iterations=4, tolerance=0.0\n",
>>>>>>> a5d17815
    ")"
   ]
  },
  {
   "cell_type": "markdown",
   "id": "29",
   "metadata": {},
   "source": [
    "## Display the results\n",
    "We can now compare the results of the iterative SENSE reconstruction with the direct reconstruction.\n",
    "Both versions, the one using the `~mrpro.algorithms.reconstruction.IterativeSENSEReconstruction` class\n",
    "and the manual implementation should result in identical images."
   ]
  },
  {
   "cell_type": "code",
   "execution_count": null,
   "id": "30",
   "metadata": {
    "mystnb": {
     "code_prompt_show": "Show plotting details"
    },
    "tags": [
     "hide-cell"
    ]
   },
   "outputs": [],
   "source": [
    "import matplotlib.pyplot as plt\n",
    "\n",
    "\n",
    "def show_images(*images: torch.Tensor, titles: list[str] | None = None) -> None:\n",
    "    \"\"\"Plot images.\"\"\"\n",
    "    n_images = len(images)\n",
    "    _, axes = plt.subplots(1, n_images, squeeze=False, figsize=(n_images * 3, 3))\n",
    "    for i in range(n_images):\n",
    "        axes[0][i].imshow(images[i], cmap='gray')\n",
    "        axes[0][i].axis('off')\n",
    "        if titles:\n",
    "            axes[0][i].set_title(titles[i])\n",
    "    plt.show()"
   ]
  },
  {
   "cell_type": "code",
   "execution_count": null,
   "id": "31",
   "metadata": {},
   "outputs": [],
   "source": [
    "show_images(\n",
    "    img_direct.rss()[0, 0],\n",
    "    img.rss()[0, 0],\n",
    "    img_manual.abs()[0, 0, 0],\n",
    "    titles=['Direct', 'Iterative SENSE', 'Manual Iterative SENSE'],\n",
    ")"
   ]
  },
  {
   "cell_type": "markdown",
   "id": "32",
   "metadata": {},
   "source": [
    "### Check for equal results\n",
    "Finally, we check if two images are really identical."
   ]
  },
  {
   "cell_type": "code",
   "execution_count": null,
   "id": "33",
   "metadata": {},
   "outputs": [],
   "source": [
    "# If the assert statement does not raise an exception, the results are equal.\n",
    "torch.testing.assert_close(img.data, img_manual)"
   ]
  },
  {
   "cell_type": "markdown",
   "id": "34",
   "metadata": {},
   "source": [
    "## Next steps\n",
    "We can also reconstruct undersampled data: You can replace the filename above to use a dataset with fewer spokes to\n",
    "try it out.\\\n",
    "If you want to see how to include a regularization term in the optimization problem,\n",
    "see the example in <project:iterative_sense_reconstruction_with_regularization.ipynb>."
   ]
  },
  {
   "cell_type": "code",
   "execution_count": null,
   "id": "35",
   "metadata": {},
   "outputs": [],
   "source": []
  }
 ],
 "metadata": {
  "accelerator": "GPU",
  "colab": {
   "gpuType": "T4",
   "provenance": []
  },
  "jupytext": {
   "cell_metadata_filter": "mystnb,tags,-all"
  },
  "kernelspec": {
   "display_name": "Python 3 (ipykernel)",
   "language": "python",
   "name": "python3"
  }
 },
 "nbformat": 4,
 "nbformat_minor": 5
}<|MERGE_RESOLUTION|>--- conflicted
+++ resolved
@@ -391,13 +391,8 @@
    "metadata": {},
    "outputs": [],
    "source": [
-<<<<<<< HEAD
-    "img_manual = mrpro.algorithms.optimizers.cg(\n",
-    "    operator, right_hand_side, initial_value=initial_value, max_iterations=4, tolerance=0.0\n",
-=======
     "(img_manual,) = mrpro.algorithms.optimizers.cg(\n",
     "    operator, right_hand_side, initial_value=right_hand_side, max_iterations=4, tolerance=0.0\n",
->>>>>>> a5d17815
     ")"
    ]
   },
