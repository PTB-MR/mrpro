{
 "cells": [
  {
   "cell_type": "markdown",
   "id": "0",
   "metadata": {},
   "source": [
    "# $T_1$ mapping from a continuous Golden radial acquisition"
   ]
  },
  {
   "cell_type": "code",
   "execution_count": null,
   "id": "1",
   "metadata": {},
   "outputs": [],
   "source": [
    "# Imports\n",
    "import shutil\n",
    "import tempfile\n",
    "from pathlib import Path\n",
    "\n",
    "import matplotlib.pyplot as plt\n",
    "import torch\n",
    "import zenodo_get\n",
    "from mpl_toolkits.axes_grid1 import make_axes_locatable  # type: ignore [import-untyped]\n",
    "from mrpro.algorithms.optimizers import adam\n",
    "from mrpro.algorithms.reconstruction import DirectReconstruction\n",
    "from mrpro.data import KData\n",
    "from mrpro.data.traj_calculators import KTrajectoryIsmrmrd\n",
    "from mrpro.operators import ConstraintsOp, MagnitudeOp\n",
    "from mrpro.operators.functionals import MSE\n",
    "from mrpro.operators.models import TransientSteadyStateWithPreparation\n",
    "from mrpro.utils import split_idx"
   ]
  },
  {
   "cell_type": "markdown",
<<<<<<< HEAD
   "id": "2",
   "metadata": {},
=======
   "id": "29eabc2a",
   "metadata": {
    "lines_to_next_cell": 2
   },
>>>>>>> 38722bf9
   "source": [
    "### Overview\n",
    "In this acquisition, a single inversion pulse is played out, followed by a continuous data acquisition with a\n",
    "a constant flip angle $\\alpha$. Data acquisition is carried out with a 2D Golden angle radial trajectory. The acquired\n",
    "data can be divided into different dynamic time frames, each corresponding to a different inversion time. A signal\n",
    "model can then be fitted to this data to obtain a $T_1$ map.\n",
    "\n",
    "More information can be found in:\n",
    "Kerkering KM, Schulz-Menger J, Schaeffter T, Kolbitsch C (2023). Motion-corrected model-based reconstruction for 2D\n",
    "myocardial $T_1$ mapping. *Magnetic Resonance in Medicine*, 90(3):1086-1100, [10.1002/mrm.29699](https://doi.org/10.1002/mrm.29699)"
   ]
  },
  {
   "cell_type": "markdown",
   "id": "2f2c110e",
   "metadata": {},
   "source": [
    "The number of time frames and hence the number of radial lines per time frame, can in principle be chosen arbitrarily.\n",
    "However, a tradeoff between image quality (more radial lines per dynamic) and\n",
    "temporal resolution to accurately capture the signal behavior (fewer radial lines) needs to be found."
   ]
  },
  {
   "cell_type": "markdown",
   "id": "1ed1fc05",
   "metadata": {},
   "source": [
    "During data acquisition, the magnetization $M_z(t)$ can be described by the signal model:\n",
    "\n",
    "$$\n",
    "  M_z(t) = M_0^* + (M_0^{init} - M_0^*)e^{(-t / T_1^*)} \\quad (1)\n",
    "$$"
   ]
  },
  {
   "cell_type": "markdown",
   "id": "8b1e3c2f",
   "metadata": {},
   "source": [
    "where the effective longitudinal relaxation time is given by:\n",
    "\n",
    "$$\n",
    "  T_1^* = \\frac{1}{\\frac{1}{T_1} - \\frac{1}{T_R} \\ln(\\cos(\\alpha))}\n",
    "$$"
   ]
  },
  {
   "cell_type": "markdown",
   "id": "1c6c6616",
   "metadata": {},
   "source": [
    "and the steady-state magnetization is\n",
    "\n",
    "$$\n",
    "  M_0^* = M_0 \\frac{T_1^*}{T_1} .\n",
    "$$"
   ]
  },
  {
   "cell_type": "markdown",
   "id": "52b8c555",
   "metadata": {},
   "source": [
    "The initial magnetization $M_0^{init}$ after an inversion pulse is $-M_0$. Nevertheless, commonly after an inversion\n",
    "pulse, a strong spoiler gradient is played out to remove any residual transversal magnetization due to\n",
    "imperfections of the inversion pulse. During the spoiler gradient, the magnetization recovers with $T_1$. Commonly,\n",
    "the duration of this spoiler gradient $\\Delta t$ is between 10 to 20 ms. This leads to the initial magnetization\n",
    "\n",
    "$$\n",
    " M_0^{init} = M_0(1 - 2e^{(-\\Delta t / T_1)}) .\n",
    "$$"
   ]
  },
  {
   "cell_type": "markdown",
   "id": "7f7c1229",
   "metadata": {},
   "source": [
    "In this example, we are going to:\n",
    "- Reconstruct a single high quality image using all acquired radial lines.\n",
    "- Split the data into multiple dynamics and reconstruct these dynamic images\n",
    "- Define a signal model and a loss function to obtain the $T_1$ maps"
   ]
  },
  {
   "cell_type": "code",
   "execution_count": null,
   "id": "3",
   "metadata": {
    "lines_to_next_cell": 2
   },
   "outputs": [],
   "source": [
    "# Download raw data in ISMRMRD format from zenodo into a temporary directory\n",
    "data_folder = Path(tempfile.mkdtemp())\n",
    "dataset = '13207352'\n",
    "zenodo_get.zenodo_get([dataset, '-r', 5, '-o', data_folder])  # r: retries"
   ]
  },
  {
   "cell_type": "markdown",
   "id": "4",
   "metadata": {},
   "source": [
    "## Reconstruct average image\n",
    "Reconstruct one image as the average over all radial lines"
   ]
  },
  {
   "cell_type": "code",
   "execution_count": null,
   "id": "5",
   "metadata": {},
   "outputs": [],
   "source": [
    "# Read raw data and trajectory\n",
    "kdata = KData.from_file(data_folder / '2D_GRad_map_t1.h5', KTrajectoryIsmrmrd())\n",
    "\n",
    "# Perform the reconstruction\n",
    "reconstruction = DirectReconstruction(kdata)\n",
    "img_average = reconstruction(kdata)"
   ]
  },
  {
   "cell_type": "code",
   "execution_count": null,
   "id": "6",
   "metadata": {},
   "outputs": [],
   "source": [
    "# Visualize average image\n",
    "plt.figure()\n",
    "plt.imshow(img_average.rss()[0, 0, :, :], cmap='gray')\n",
    "plt.title('Average image')"
   ]
  },
  {
   "cell_type": "markdown",
   "id": "7",
   "metadata": {},
   "source": [
    "## Split the data into dynamics and reconstruct dynamic images\n",
    "We split the k-space data into different dynamics with 30 radial lines, each and no data overlap between the different\n",
    "dynamics. Then we again perform a simple direct reconstruction, where we use the same coil sensitivity map (which we\n",
    "estimated above) for each dynamic."
   ]
  },
  {
   "cell_type": "code",
   "execution_count": null,
   "id": "8",
   "metadata": {},
   "outputs": [],
   "source": [
    "idx_dynamic = split_idx(torch.argsort(kdata.header.acq_info.acquisition_time_stamp[0, 0, :, 0]), 30, 0)\n",
    "kdata_dynamic = kdata.split_k1_into_other(idx_dynamic, other_label='repetition')"
   ]
  },
  {
   "cell_type": "code",
   "execution_count": null,
   "id": "9",
   "metadata": {
    "lines_to_next_cell": 2
   },
   "outputs": [],
   "source": [
    "# Perform the reconstruction\n",
    "# Here we use the same coil sensitivity map for all dynamics\n",
    "reconstruction_dynamic = DirectReconstruction(kdata_dynamic, csm=reconstruction.csm)\n",
    "img_dynamic = reconstruction_dynamic(kdata_dynamic)\n",
    "# Get absolute value of complex image and normalize the images\n",
    "img_rss_dynamic = img_dynamic.rss()\n",
    "img_rss_dynamic /= img_rss_dynamic.max()"
   ]
  },
  {
   "cell_type": "code",
   "execution_count": null,
   "id": "10",
   "metadata": {},
   "outputs": [],
   "source": [
    "# Visualize the first six dynamic images\n",
    "fig, ax = plt.subplots(2, 3, squeeze=False)\n",
    "for idx, cax in enumerate(ax.flatten()):\n",
    "    cax.imshow(img_rss_dynamic[idx, 0, :, :], cmap='gray', vmin=0, vmax=0.8)\n",
    "    cax.set_title(f'Dynamic {idx}')"
   ]
  },
  {
   "cell_type": "markdown",
   "id": "11",
   "metadata": {},
   "source": [
    "## Estimate $T_1$ map"
   ]
  },
  {
   "cell_type": "markdown",
   "id": "12",
   "metadata": {},
   "source": [
    "### Signal model\n",
    "We use a three parameter signal model $q(M_0, T_1, \\alpha)$.\n",
    "\n",
    "As known input, the model needs information about the time $t$ (`sampling_time`) in Eq. (1) since the inversion pulse.\n",
    "This can be calculated from the `acquisition_time_stamp`. If we average the `acquisition_time_stamp`-values for each\n",
    "dynamic image and subtract the first `acquisition_time_stamp`, we get the mean time since the inversion pulse for each\n",
    "dynamic. Note: The time taken by the spoiler gradient is taken into consideration in the\n",
    "`TransientSteadyStateWithPreparation`-model and does not have to be added here. Another important thing to note is\n",
    "that the `acquisition_time_stamp` is not given in time units but in vendor-specific time stamp units. For the Siemens\n",
    "data used here, one time stamp corresponds to 2.5 ms."
   ]
  },
  {
   "cell_type": "code",
   "execution_count": null,
   "id": "13",
   "metadata": {},
   "outputs": [],
   "source": [
    "sampling_time = torch.mean(kdata_dynamic.header.acq_info.acquisition_time_stamp[:, 0, :, 0].to(torch.float32), dim=-1)\n",
    "# Subtract time stamp of first radial line\n",
    "sampling_time -= kdata_dynamic.header.acq_info.acquisition_time_stamp[0, 0, 0, 0]\n",
    "# Convert to seconds\n",
    "sampling_time *= 2.5 / 1000"
   ]
  },
  {
   "cell_type": "markdown",
   "id": "14",
   "metadata": {},
   "source": [
    "We also need the repetition time between two RF-pulses. There is a parameter `tr` in the header, but this describes\n",
    "the time \"between the beginning of a pulse sequence and the beginning of the succeeding (essentially identical) pulse\n",
    "sequence\" (see [DICOM Standard Browser](https://dicom.innolitics.com/ciods/mr-image/mr-image/00180080)). We have one\n",
    "inversion pulse at the beginning, which is never repeated and hence `tr` is the duration of the entire scan.\n",
    "Therefore, we have to use the parameter `echo_spacing`, which describes the time between two gradient echoes."
   ]
  },
  {
   "cell_type": "code",
   "execution_count": null,
   "id": "15",
   "metadata": {},
   "outputs": [],
   "source": [
    "if kdata_dynamic.header.echo_spacing is None:\n",
    "    raise ValueError('Echo spacing needs to be defined.')\n",
    "else:\n",
    "    repetition_time = kdata_dynamic.header.echo_spacing[0]"
   ]
  },
  {
   "cell_type": "markdown",
   "id": "16",
   "metadata": {},
   "source": [
    "Finally, we have to specify the duration of the spoiler gradient. Unfortunately, we cannot get this information from\n",
    "the acquired data, but we have to know the value and set it by hand to 20 ms. Now we can define the signal model."
   ]
  },
  {
   "cell_type": "code",
   "execution_count": null,
   "id": "17",
   "metadata": {},
   "outputs": [],
   "source": [
    "model_op = TransientSteadyStateWithPreparation(\n",
    "    sampling_time, repetition_time, m0_scaling_preparation=-1, delay_after_preparation=0.02\n",
    ")"
   ]
  },
  {
   "cell_type": "markdown",
   "id": "18",
   "metadata": {},
   "source": [
    "The reconstructed image data is complex-valued. We could fit a complex $M_0$ to the data, but in this case it is more\n",
    "robust to fit $|q(M_0, T_1, \\alpha)|$ to the magnitude of the image data. We therefore combine our model with a\n",
    "`MagnitudeOp`."
   ]
  },
  {
   "cell_type": "code",
   "execution_count": null,
   "id": "19",
   "metadata": {},
   "outputs": [],
   "source": [
    "magnitude_model_op = MagnitudeOp() @ model_op"
   ]
  },
  {
   "cell_type": "markdown",
   "id": "20",
   "metadata": {},
   "source": [
    "### Constraints\n",
    "$T_1$ and $\\alpha$ need to be positive. Based on the knowledge of the phantom, we can constrain $T_1$ between 50 ms\n",
    "and 3 s. Further, we can constrain $\\alpha$. Although the effective flip angle can vary, it can only vary by a\n",
    "certain percentage relative to the nominal flip angle. Here, we chose a maximum deviation from the nominal flip angle\n",
    "of 50%."
   ]
  },
  {
   "cell_type": "code",
   "execution_count": null,
   "id": "21",
   "metadata": {},
   "outputs": [],
   "source": [
    "if kdata_dynamic.header.fa is None:\n",
    "    raise ValueError('Nominal flip angle needs to be defined.')\n",
    "else:\n",
    "    nominal_flip_angle = float(kdata_dynamic.header.fa[0])\n",
    "\n",
    "constraints_op = ConstraintsOp(bounds=((None, None), (0.05, 3.0), (nominal_flip_angle * 0.5, nominal_flip_angle * 1.5)))"
   ]
  },
  {
   "cell_type": "markdown",
   "id": "22",
   "metadata": {
    "lines_to_next_cell": 0
   },
   "source": [
    "### Loss function\n",
    "As a loss function for the optimizer, we calculate the mean squared error between the image data $x$ and our signal\n",
    "model $q$."
   ]
  },
  {
   "cell_type": "code",
   "execution_count": null,
   "id": "23",
   "metadata": {},
   "outputs": [],
   "source": [
    "mse_loss = MSE(img_rss_dynamic)"
   ]
  },
  {
   "cell_type": "markdown",
   "id": "24",
   "metadata": {
    "lines_to_next_cell": 0
   },
   "source": [
    "Now we can simply combine the loss function, the signal model and the constraints to solve\n",
    "\n",
    "$$\n",
    " \\min_{M_0, T_1, \\alpha} || |q(M_0, T_1, \\alpha)| - x||_2^2\n",
    "$$"
   ]
  },
  {
   "cell_type": "code",
   "execution_count": null,
   "id": "25",
   "metadata": {},
   "outputs": [],
   "source": [
    "functional = mse_loss @ magnitude_model_op @ constraints_op"
   ]
  },
  {
   "cell_type": "markdown",
   "id": "26",
   "metadata": {},
   "source": [
    "### Carry out fit"
   ]
  },
  {
   "cell_type": "code",
   "execution_count": null,
   "id": "27",
   "metadata": {
    "lines_to_next_cell": 2
   },
   "outputs": [],
   "source": [
    "# The shortest echo time is a good approximation for the equilibrium magnetization\n",
    "m0_start = img_rss_dynamic[0, ...]\n",
    "# 1 s a good starting value for T1\n",
    "t1_start = torch.ones(m0_start.shape, dtype=torch.float32)\n",
    "# and the nominal flip angle a good starting value for the actual flip angle\n",
    "flip_angle_start = torch.ones(m0_start.shape, dtype=torch.float32) * kdata_dynamic.header.fa"
   ]
  },
  {
   "cell_type": "code",
   "execution_count": null,
   "id": "28",
   "metadata": {},
   "outputs": [],
   "source": [
    "# Hyperparameters for optimizer\n",
    "max_iter = 500\n",
    "lr = 1e-2\n",
    "\n",
    "# Run optimization\n",
    "params_result = adam(functional, [m0_start, t1_start, flip_angle_start], max_iter=max_iter, lr=lr)\n",
    "params_result = constraints_op(*params_result)\n",
    "m0, t1, flip_angle = (p.detach() for p in params_result)"
   ]
  },
  {
   "cell_type": "code",
   "execution_count": null,
   "id": "29",
   "metadata": {},
   "outputs": [],
   "source": [
    "# Visualize parametric maps\n",
    "fig, axes = plt.subplots(1, 3, figsize=(10, 2), squeeze=False)\n",
    "colorbar_ax = [make_axes_locatable(ax).append_axes('right', size='5%', pad=0.05) for ax in axes[0, :]]\n",
    "im = axes[0, 0].imshow(m0[0, ...].abs(), cmap='gray')\n",
    "axes[0, 0].set_title('$M_0$')\n",
    "fig.colorbar(im, cax=colorbar_ax[0])\n",
    "im = axes[0, 1].imshow(t1[0, ...], vmin=0, vmax=2)\n",
    "axes[0, 1].set_title('$T_1$ (s)')\n",
    "fig.colorbar(im, cax=colorbar_ax[1])\n",
    "im = axes[0, 2].imshow(flip_angle[0, ...] / torch.pi * 180, vmin=0, vmax=8)\n",
    "axes[0, 2].set_title('Flip angle (°)')\n",
    "fig.colorbar(im, cax=colorbar_ax[2])"
   ]
  },
  {
   "cell_type": "markdown",
   "id": "30",
   "metadata": {
    "lines_to_next_cell": 2
   },
   "source": [
    "### Next steps\n",
    "The quality of the final $T_1$ maps depends on the quality of the individual dynamic images. Using more advanced image\n",
    "reconstruction methods, we can improve the image quality and hence the quality of the maps.\n",
    "\n",
    "Try to exchange `DirectReconstruction` above with `IterativeSENSEReconstruction` and compare the quality of the\n",
    "$T_1$ maps for different number of iterations (`n_iterations`)."
   ]
  },
  {
   "cell_type": "code",
   "execution_count": null,
   "id": "31",
   "metadata": {},
   "outputs": [],
   "source": [
    "# Clean-up by removing temporary directory\n",
    "shutil.rmtree(data_folder)"
   ]
  }
 ],
 "metadata": {
  "jupytext": {
   "cell_metadata_filter": "-all"
  },
  "kernelspec": {
   "display_name": "Python 3 (ipykernel)",
   "language": "python",
   "name": "python3"
  }
 },
 "nbformat": 4,
 "nbformat_minor": 5
}<|MERGE_RESOLUTION|>--- conflicted
+++ resolved
@@ -36,15 +36,10 @@
   },
   {
    "cell_type": "markdown",
-<<<<<<< HEAD
-   "id": "2",
-   "metadata": {},
-=======
    "id": "29eabc2a",
    "metadata": {
     "lines_to_next_cell": 2
    },
->>>>>>> 38722bf9
    "source": [
     "### Overview\n",
     "In this acquisition, a single inversion pulse is played out, followed by a continuous data acquisition with a\n",
