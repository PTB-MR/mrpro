# %% [markdown]
# # Basics of MRpro and Cartesian reconstructions
# Here, we are going to have a look at a few basics of MRpro and reconstruct data acquired with a Cartesian sampling
# pattern.

# %% [markdown]
# ## Overview
# In this notebook, we are going to explore the `~mrpro.data.KData` object and the included header parameters.
# We will then use a FFT-operator in order to reconstruct data acquired with a Cartesian sampling scheme.
# We will also reconstruct data  acquired on a Cartesian grid but with partial echo and partial Fourier acceleration.
# Finally, we will reconstruct a Cartesian scan with regular undersampling.

# %% tags=["hide-cell"] mystnb={"code_prompt_show": "Show download details"}
# Get the raw data from zenodo
import tempfile
from pathlib import Path

import zenodo_get

<<<<<<< HEAD
dataset = '15223816'

tmp = tempfile.TemporaryDirectory()  # RAII, automatically cleaned up
data_folder = Path(tmp.name)
zenodo_get.zenodo_get([dataset, '-r', 5, '-o', data_folder, '-g', '*.mrd'])  # r: retries
=======
tmp = tempfile.TemporaryDirectory()  # RAII, automatically cleaned up
data_folder = Path(tmp.name)
zenodo_get.download(record='14173489', retry_attempts=5, output_dir=data_folder)
>>>>>>> 725c01e4

# %% [markdown]
# We have three different scans obtained from the same object with the same FOV and resolution, saved as ISMRMRD
# raw data files (``*.mrd`` or ``*.h5``):
#
# - ``cart_t1.mrd`` is a fully sampled Cartesian acquisition
#
# - ``cart_t1_msense_integrated.mrd`` is accelerated using regular undersampling and self-calibrated SENSE
#
# - ``cart_t1_partial_echo_partial_fourier.mrd`` is accelerated using partial echo and partial Fourier

# %% [markdown]
# ## Read in raw data and explore header
#
# To read in an ISMRMRD file, we can simply pass on the file name to a `~mrpro.data.KData` object.
# Additionally, we need to provide information about the trajectory. In MRpro, this is done using trajectory
# calculators. These are functions that calculate the trajectory based on the acquisition information and additional
# parameters provided to the calculators (e.g. the angular step for a radial acquisition).
#
# In this case, we have a Cartesian acquisition. This means that we only need to provide a Cartesian trajectory
# calculator `~mrpro.data.traj_calculators.KTrajectoryCartesian` without any further parameters.
#
# See <project:comparison_trajectory_calculators.ipynb> for more information about different ways to
# define the trajectory.

# %%
import mrpro

kdata = mrpro.data.KData.from_file(
    data_folder / 'cart_t1.mrd',
    mrpro.data.traj_calculators.KTrajectoryCartesian(),
)

# %% [markdown]
# Now we can explore this data object.
# Simply printing ``kdata`` gives us a basic overview of the `~mrpro.data.KData` object.

# %% tags=["show-output"]
print(kdata)

# %% [markdown]
# We can also have a look at more specific header information like the 1H Lamor frequency

# %%
print('Lamor Frequency:', kdata.header.lamor_frequency_proton)

# %% [markdown]
# ## Reconstruction of fully sampled acquisition
#
# For the reconstruction of a fully sampled Cartesian acquisition, we can either use a general
# `~mrpro.operators.FourierOp` or manually set up a Fast Fourier Transform (FFT).
# For demonstration purposes, we first show the manual approach.
#
# ```{note}
#  Most of the time, you will use the `~mrpro.operators.FourierOp` operator, which automatically takes care
# of choosing  whether to use a FFT or a non-uniform FFT (NUFFT) based on the trajectory.
# It optionally can be created from a `~mrpro.data.KData` object without any further information.
# ```
#
# Let's create an FFT-operator `~mrpro.operators.FastFourierOp` and apply it to our `~mrpro.data.KData` object.
# Please note that all MRpro operator work on PyTorch tensors and not on the MRpro objects directly. Therefore, we have
# to call the operator on kdata.data. One other important property of MRpro operators is that they always return a
# tuple of PyTorch tensors, even if the output is only a single tensor. This is why we use the ``(img,)`` syntax below.

# %%
fft_op = mrpro.operators.FastFourierOp(dim=(-2, -1))
(img,) = fft_op.adjoint(kdata.data)

# %% [markdown]
# Let's have a look at the shape of the obtained tensor.

# %%
print('Shape:', img.shape)

# %% [markdown]
# We can see that the second dimension, which is the coil dimension, is 16. This means we still have a coil resolved
# dataset (i.e. one image for each coil element). We can use a simply root-sum-of-squares approach to combine them into
# one. Later, we will do something a bit more sophisticated. We can also see that the x-dimension is 512. This is
# because in MRI we commonly oversample the readout direction by a factor 2 leading to a FOV twice as large as we
# actually need. We can either remove this oversampling along the readout direction or we can simply tell the
# `~mrpro.operators.FastFourierOp` to crop the image by providing the correct output matrix size ``recon_matrix``.

# %%
# Create FFT-operator with correct output matrix size
fft_op = mrpro.operators.FastFourierOp(
    dim=(-2, -1),
    recon_matrix=kdata.header.recon_matrix,
    encoding_matrix=kdata.header.encoding_matrix,
)

(img,) = fft_op.adjoint(kdata.data)
print('Shape:', img.shape)

# %% [markdown]
# Now, we have an image which is 256 x 256 voxel as we would expect. Let's combine the data from the different receiver
# coils using root-sum-of-squares and then display the image. Note that we usually index from behind in MRpro
# (i.e. -1 for the last, -4 for the fourth last (coil) dimension) to allow for more than one 'other' dimension.

# %% tags=["hide-cell"] mystnb={"code_prompt_show": "Show plotting details"}
import matplotlib.pyplot as plt
import torch


def show_images(*images: torch.Tensor, titles: list[str] | None = None) -> None:
    """Plot images."""
    n_images = len(images)
    _, axes = plt.subplots(1, n_images, squeeze=False, figsize=(n_images * 3, 3))
    for i in range(n_images):
        axes[0][i].imshow(images[i], cmap='gray')
        axes[0][i].axis('off')
        if titles:
            axes[0][i].set_title(titles[i])
    plt.show()


# %%
# Combine data from different coils and show magnitude image
magnitude_fully_sampled = img.abs().square().sum(dim=-4).sqrt().squeeze()
show_images(magnitude_fully_sampled)
# %% [markdown]
# Great! That was very easy! Let's try to reconstruct the next dataset.

# %% [markdown]
# ## Reconstruction of acquisition with partial echo and partial Fourier

# %% tags=["remove-output"]
# Read in the data
kdata_pe_pf = mrpro.data.KData.from_file(
    data_folder / 'cart_t1_partial_echo_partial_fourier.mrd',
    mrpro.data.traj_calculators.KTrajectoryCartesian(),
)

# Create FFT-operator with correct output matrix size
fft_op = mrpro.operators.FastFourierOp(
    dim=(-2, -1),
    recon_matrix=kdata.header.recon_matrix,
    encoding_matrix=kdata.header.encoding_matrix,
)

# Reconstruct coil resolved image(s)
(img_pe_pf,) = fft_op.adjoint(kdata_pe_pf.data)

# Combine data from different coils using root-sum-of-squares
magnitude_pe_pf = img_pe_pf.abs().square().sum(dim=-4).sqrt().squeeze()

# Plot both images
show_images(magnitude_fully_sampled, magnitude_pe_pf, titles=['fully sampled', 'PF & PE'])
# %% [markdown]
# Well, we got an image, but when we compare it to the previous result, it seems like the head has shrunk.
# Since that's extremely unlikely, there's probably a mistake in our reconstruction.
#
# Let's step back and check out the trajectories for both scans.

# %%
print(kdata.traj)

# %% [markdown]
# We see that the trajectory has ``kz``, ``ky``, and ``kx`` components. ``kx`` and ``ky`` only vary along one dimension.
# ```{note}
# This is because MRpro saves meta data such as trajectories in an efficient way, where dimensions in which the data
# does not change are often collapsed. The original shape can be obtained by
# [broadcasting](https://numpy.org/doc/stable/user/basics.broadcasting.html).
# ```
# To get the full trajectory as a tensor, we can also just call `~mrpro.data.KTrajectory.as_tensor()`:

# %%
# Plot the fully sampled trajectory (in blue)
full_kz, full_ky, full_kx = kdata.traj.as_tensor()
plt.plot(full_ky[0, 0].flatten(), full_kx[0, 0].flatten(), 'ob')

# Plot the partial echo and partial Fourier trajectory (in red)
full_kz, full_ky, full_kx = kdata_pe_pf.traj.as_tensor()
plt.plot(full_ky[0, 0].flatten(), full_kx[0, 0].flatten(), '+r')

plt.show()

# %% [markdown]
# We see that for the fully sampled acquisition, the k-space is covered symmetrically from -256 to 255 along the
# readout direction and from -128 to 127 along the phase encoding direction. For the acquisition with partial Fourier
# and partial echo acceleration, this is of course not the case and the k-space is asymmetrical.
#
# Our FFT-operator does not know about this and simply assumes that the acquisition is symmetric and any difference
# between encoding and recon matrix needs to be zero-padded symmetrically.
#
# To take the asymmetric acquisition into account and sort the data correctly into a matrix where we can apply the
# FFT-operator to, we have got the `~mrpro.operators.CartesianSamplingOp` in MRpro. This operator performs
# sorting based on the k-space trajectory and the dimensions of the encoding k-space.
#
# Let's try it out!

# %%
cart_sampling_op = mrpro.operators.CartesianSamplingOp(
    encoding_matrix=kdata_pe_pf.header.encoding_matrix, traj=kdata_pe_pf.traj
)

# %% [markdown]
# Now, we first apply the adjoint CartesianSamplingOp and then call the adjoint FFT-operator.

# %%
(img_pe_pf,) = fft_op.adjoint(cart_sampling_op.adjoint(kdata_pe_pf.data)[0])
magnitude_pe_pf = img_pe_pf.abs().square().sum(dim=-4).sqrt().squeeze()

show_images(magnitude_fully_sampled, magnitude_pe_pf, titles=['fully sampled', 'PF & PE'])

# %% [markdown]
# Voila! We've got the same brains, and they're the same size!

# %% [markdown]
# ## More about operators
# ### The Fourier Operator
# In MRpro, we have a smart `~mrpro.operators.FourierOp` operator, that automatically does the resorting and can
# handle non-cartesian data as well. For cartesian data, it internally does exactly the two steps we just did manually.
# The operator can be also be created from an existing `~mrpro.data.KData` object
# This is the recommended way to transform k-space data.

# %%

fourier_op = mrpro.operators.FourierOp.from_kdata(kdata_pe_pf)
# no need for an explicit CartesianSamplingOp anymore!
(img_pe_pf,) = fourier_op.adjoint(kdata_pe_pf.data)
magnitude_pe_pf = img_pe_pf.abs().square().sum(dim=-4).sqrt().squeeze()
show_images(magnitude_fully_sampled, magnitude_pe_pf, titles=['fully sampled', 'PF & PE'])

# %% [markdown]
# That was easy!
# But wait a second — what about all these nice receiver elements of our coil?
#
# Here we used a root-sum-of-squares approach which is simple, but it's not the ideal method.
# Typically, coil sensitivity maps are calculated to combine the data rom different coils. In MRpro, you can do this
# by calculating coil sensitivity data and then creating a `~mrpro.operators.SensitivityOp` to combine the data after
# image reconstruction.

# %% [markdown]
# ### Sensitivity Operator
# We have different options for calculating coil sensitivity maps from the image data of the various coils.
# Here, we're going to use the Walsh method.

# %%
# Calculate coil sensitivity maps
(img_pe_pf,) = fft_op.adjoint(*cart_sampling_op.adjoint(kdata_pe_pf.data))

# This algorithms is designed to calculate coil sensitivity maps for each other dimension.
csm_data = mrpro.algorithms.csm.walsh(img_pe_pf[0, ...], smoothing_width=5)[None, ...]

# Create SensitivityOp
csm_op = mrpro.operators.SensitivityOp(csm_data)

# Reconstruct coil-combined image
(img_walsh_combined,) = csm_op.adjoint(*fourier_op.adjoint(kdata_pe_pf.data))
magnitude_walsh_combined = img_walsh_combined.abs().squeeze()
show_images(magnitude_pe_pf, magnitude_walsh_combined, titles=['RSS', 'Adaptive Combination'])

# %% [markdown]
# Tada! Now we have taken everything into consideration 🎉.
#
# When we reconstructed the image, we called the adjoint method of several different operators one after the other. That
# was a bit cumbersome. To make our life easier, MRpro allows to combine the operators first, get the adjoint
# of the composite operator and then later call this adjoint composite operator.

# %%
### Operator Composition
# Create composite operator
adjoint_operator = (fourier_op @ csm_op).H
(magnitude_pe_pf,) = adjoint_operator(kdata_pe_pf.data)
magnitude_pe_pf = magnitude_pe_pf.abs().squeeze()
show_images(magnitude_pe_pf, titles=['PF & PE'])

# %% [markdown]
# Although we now have got a nice looking image, it was still a bit cumbersome to create it. We had to define several
# different operators and chain them together. Wouldn't it be nice if this could be done automatically?
#
# That is why we also included some top-level reconstruction algorithms in MRpro. For this whole steps from above,
# we can simply use a `~mrpro.algorithms.reconstruction.DirectReconstruction`.
# Reconstruction algorithms can be instantiated from only the information in the `~mrpro.data.KData` object.
#
# In contrast to operators, top-level reconstruction algorithms operate on the data objects of MRpro, i.e. the input is
# a `~mrpro.data.KData` object and the output is an `~mrpro.data.IData` object containing
# the reconstructed image data. To get its magnitude, we can call the `~mrpro.data.IData.rss` method.

# %%

# Create DirectReconstruction object from KData object
direct_recon_pe_pf = mrpro.algorithms.reconstruction.DirectReconstruction(kdata_pe_pf)

# Reconstruct image by calling the DirectReconstruction object
idat_pe_pf = direct_recon_pe_pf(kdata_pe_pf)

# %% [markdown]
# This is much simpler — everything happens in the background, so we don't have to worry about it.

# %% [markdown]
# ## Reconstruction of undersampled data
# Let's finally try it on the undersampled dataset.

# %%
kdata_us = mrpro.data.KData.from_file(
    data_folder / 'cart_t1_msense_integrated.mrd',
    mrpro.data.traj_calculators.KTrajectoryCartesian(),
)
direct_recon_us = mrpro.algorithms.reconstruction.DirectReconstruction(kdata_us)
idat_us = direct_recon_us(kdata_us)

show_images(idat_pe_pf.rss().squeeze(), idat_us.rss().squeeze(), titles=['PE & PF', 'Undersampled'])

# %% [markdown]
### Using Calibration Data
# We used the same data for coil sensitivity calculation as for image reconstruction (*auto-calibration*).
# Another approach is to acquire a few calibration lines in the center of k-space to create a low-resolution,
# fully sampled image. In our example data from Siemens scanners, these lines are part of the dataset.
# As they aren't meant to be used for image reconstruction, only for calibration, i.e., coil sensitivity calculation,
# and are labeled in the data as such, they are ignored by the default `acquisition_filter_criterion` of
# `~mrpro.data.KData.from_file`.
# However, we can change the filter criterion to `is_coil_calibration_acquisition` to read in only these acquisitions.
#
# ```{note}
# There are already some other filter criteria available, see `mrpro.data.acq_filters`. You can also implement your own
# function returning whether to include an acquisition.
# ```
#
# %%
kdata_calib_lines = mrpro.data.KData.from_file(
    data_folder / 'cart_t1_msense_integrated.mrd',
    mrpro.data.traj_calculators.KTrajectoryCartesian(),
    acquisition_filter_criterion=mrpro.data.acq_filters.is_coil_calibration_acquisition,
)

direct_recon_calib_lines = mrpro.algorithms.reconstruction.DirectReconstruction(kdata_calib_lines)
idat_calib_lines = direct_recon_calib_lines(kdata_calib_lines)

# %% [markdown]
# If we look at the reconstructed image, we see it is low resolution..

# %%
show_images(idat_calib_lines.rss().squeeze(), titles=['Calibration Image'])

# %% [markdown]
# ..but it is good enough to calculate coil sensitivity maps:

# %%
# The coil sensitivity maps
assert direct_recon_calib_lines.csm is not None
show_images(
    *direct_recon_calib_lines.csm.data[0].abs().squeeze(),
    titles=[f'|CSM {i}|' for i in range(direct_recon_calib_lines.csm.data.size(-4))],
)

# %% [markdown]
# ```{note}
# There are already some other filter criteria available, see `mrpro.data.acq_filters`. You can also implement your own
# function returning whether to include an acquisition.
# ```

# %% [markdown]
# ### Reconstruction
# We can now use these CSMs in a new `~mrpro.algorithms.reconstruction.DirectReconstruction`:

# %%
direct_recon_us_csm = mrpro.algorithms.reconstruction.DirectReconstruction(kdata_us, csm=direct_recon_calib_lines.csm)
idat_us_csm = direct_recon_us_csm(kdata_us)
show_images(idat_us.rss().squeeze(), idat_us_csm.rss().squeeze(), titles=['Autocalibration', 'Calibration Lines'])

# %% [markdown]
# As expected, we still see undersampling artifacts in the image. In order to get rid of them,
# we try can a more sophisticated reconstruction method, such as the *iterative SENSE algorithm*.
# As you might have guessed, these are also included in MRpro:
# Instead of the `~mrpro.algorithms.reconstruction.DirectReconstruction`,
# we can use `~mrpro.algorithms.reconstruction.IterativeSENSEReconstruction`:

# %%
sense_recon_us = mrpro.algorithms.reconstruction.IterativeSENSEReconstruction(
    kdata_us,
    csm=direct_recon_calib_lines.csm,
    n_iterations=8,
)
idat_us_sense = sense_recon_us(kdata_us)
show_images(idat_us_sense.rss().squeeze(), titles=['Iterative SENSE'])

# %% [markdown]
# This looks better! More information about the iterative SENSE reconstruction and its implementation in MRpro
# can be found in the examples <project:iterative_sense_reconstruction_radial2D.ipynb> and
# <project:iterative_sense_reconstruction_with_regularization.ipynb>.
# ```{note}
# In this example we used an "integrated" calibration scan, which means that the data used for calibration are acquired
# with the same parameters (e.g. FOV and resolution) as the image data. There is also the option to use separately
# acquired calibration lines. Most of the time they are acquired with a different resolution and hence have a different
# k-space range than the image data. To utilize them, the encoding limits have to be adapted manually.
# ```


# %% [markdown]
# We can also compare our reconstruction to the reconstruction done on the scanner.

# %%
# Download dicom image
zenodo_get.zenodo_get([dataset, '-r', 5, '-o', data_folder, '-g', '*.dcm'])  # r: retries

idat_dcm = mrpro.data.IData.from_dicom_files(data_folder / 'cart_t1_msense_integrated.dcm')
show_images(idat_us_sense.rss().squeeze(), idat_dcm.rss().squeeze(), titles=['MRpro', 'Scanner'])<|MERGE_RESOLUTION|>--- conflicted
+++ resolved
@@ -17,17 +17,9 @@
 
 import zenodo_get
 
-<<<<<<< HEAD
-dataset = '15223816'
-
 tmp = tempfile.TemporaryDirectory()  # RAII, automatically cleaned up
 data_folder = Path(tmp.name)
-zenodo_get.zenodo_get([dataset, '-r', 5, '-o', data_folder, '-g', '*.mrd'])  # r: retries
-=======
-tmp = tempfile.TemporaryDirectory()  # RAII, automatically cleaned up
-data_folder = Path(tmp.name)
-zenodo_get.download(record='14173489', retry_attempts=5, output_dir=data_folder)
->>>>>>> 725c01e4
+zenodo_get.download(record='15223816', retry_attempts=5, output_dir=data_folder, file_glob=('*.mrd',))
 
 # %% [markdown]
 # We have three different scans obtained from the same object with the same FOV and resolution, saved as ISMRMRD
@@ -422,7 +414,7 @@
 
 # %%
 # Download dicom image
-zenodo_get.zenodo_get([dataset, '-r', 5, '-o', data_folder, '-g', '*.dcm'])  # r: retries
+zenodo_get.download(record='15223816', retry_attempts=5, output_dir=data_folder, file_glob=('*.dcm',))
 
 idat_dcm = mrpro.data.IData.from_dicom_files(data_folder / 'cart_t1_msense_integrated.dcm')
 show_images(idat_us_sense.rss().squeeze(), idat_dcm.rss().squeeze(), titles=['MRpro', 'Scanner'])