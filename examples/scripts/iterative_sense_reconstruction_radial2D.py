# %% [markdown]
# # Iterative SENSE reconstruction of 2D golden angle radial data
# Here we use an iterative reconstruction method to reconstruct images from ISMRMRD 2D radial data.

# %% [markdown]
# We use the `~mrpro.algorithms.reconstruction.IterativeSENSEReconstruction` class to solve
# the following reconstruction problem:
#
# Let's assume we have obtained the k-space data $y$ from an image $x$ with an acquisition model (Fourier transforms,
# coil sensitivity maps...) $A$ then we can formulate the forward problem as:
#
# $ y = Ax + n $
#
# where $n$ describes complex Gaussian noise. The image $x$ can be obtained by minimizing the functional $F$
#
# $ F(x) = ||Ax - y||_2^2 $
#
# Setting the derivative of the functional $F$ to zero and rearranging yields
#
# $ A^H A x = A^H y$
#
# which is a linear system $Hx = b$ that needs to be solved for $x$. This is done using the conjugate gradient method.
#
# ```{note}
# In Pruessmann, K.P., et al. MRM 2001 (https://doi.org/10.1002/mrm.1241) the k-space density is used to reweight the
# loss to achieve faster convergence. This increases reconstruction error, see Ong F., Uecker M., Lustig M. TMI 2020
# (https://doi.org/10.1109/TMI.2019.2954121). We follow a recommendation by Fessler and Noll
# (https://ece-classes.usc.edu/ee591/library/Fessler-Iterative%20Reconstruction.pdf) and use the DCF to obtain a good
# starting point.
# ```

# %% [markdown]
# ## Using `~mrpro.algorithms.reconstruction.IterativeSENSEReconstruction`
# First, we demonstrate the use of `~mrpro.algorithms.reconstruction.IterativeSENSEReconstruction`, before we
# peek behind the scenes and implement the reconstruction manually.
#
# ## Read-in the raw data
# We read the raw k-space data and the trajectory from the ISMRMRD file
# (see <project:comparison_trajectory_calculators.ipynb> for more information on the trajectory calculation).
# Our example data contains three datasets:
# - ``radial2D_402spokes_golden_angle_with_traj.h5`` with 402 spokes
# - ``radial2D_96spokes_golden_angle_with_traj.h5`` with 96 spokes
# - ``radial2D_24spokes_golden_angle_with_traj.h5`` with 24 spokes
#
# We use the 402 spokes dataset for the reconstruction.

# %% tags=["hide-cell"] mystnb={"code_prompt_show": "Show download details"}
# ### Download raw data from Zenodo
import tempfile
from pathlib import Path

import zenodo_get

dataset = '14617082'

tmp = tempfile.TemporaryDirectory()  # RAII, automatically cleaned up
data_folder = Path(tmp.name)
zenodo_get.zenodo_get([dataset, '-r', 5, '-o', data_folder])  # r: retries

# %%
import mrpro

trajectory_calculator = mrpro.data.traj_calculators.KTrajectoryIsmrmrd()
kdata = mrpro.data.KData.from_file(data_folder / 'radial2D_402spokes_golden_angle_with_traj.h5', trajectory_calculator)

# %% [markdown]
# ## Direct reconstruction for comparison
# For comparison, we first can carry out a direct reconstruction using the
# `~mrpro.algorithms.reconstruction.DirectReconstruction` class.
# See also <project:direct_reconstruction.ipynb>.

# %%
direct_reconstruction = mrpro.algorithms.reconstruction.DirectReconstruction(kdata)
img_direct = direct_reconstruction(kdata)

# %% [markdown]
# ### Setting up the iterative SENSE reconstruction
# Now let's use the `~mrpro.algorithms.reconstruction.IterativeSENSEReconstruction` class to reconstruct the image
# using the iterative SENSE algorithm.
#
# We first set up the reconstruction. Here, we reuse the the Fourier operator, the DCFs and the coil sensitivity maps
# from ``direct_reconstruction``. We use *early stopping* after 4 iterations by setting `n_iterations`.
#
# ```{note}
# When setting up the reconstruction we can also provide the `~mrpro.data.KData` and let
#  `~mrpro.algorithms.reconstruction.IterativeSENSEReconstruction` figure
# out the Fourier operator, estimate the coil sensitivity maps, and choose a density weighting.\
# We can also provide `~mrpro.data.KData` and some information, such as the sensitivity maps.
# In that case, the reconstruction will automatically determine the missing information based
# on the `~mrpro.data.KData` object.
# ```

# %%
iterative_sense_reconstruction = mrpro.algorithms.reconstruction.IterativeSENSEReconstruction(
    fourier_op=direct_reconstruction.fourier_op,
    csm=direct_reconstruction.csm,
    dcf=direct_reconstruction.dcf,
    n_iterations=4,
)

# %% [markdown]
# ### Run the reconstruction
# We now run the reconstruction using ``iterative_sense_reconstruction`` object. We just need to pass the k-space data
# and obtain the reconstructed image as `~mrpro.data.IData` object.
# %%

img = iterative_sense_reconstruction(kdata)

# %% [markdown]
# ## Behind the scenes
# We now peek behind the scenes to see how the iterative SENSE reconstruction is implemented. We perform all steps
# `~mrpro.algorithms.reconstruction.IterativeSENSEReconstruction` does when initialized with only an `~mrpro.data.KData`
# object, i.e., we need to set up a Fourier operator, estimate coil sensitivity maps, and the density weighting.
# without reusing anything from ``direct_reconstruction```.


# %% [markdown]
# ### Set up the acquisition model $A$
# We need `~mrpro.operators.FourierOp` and `~mrpro.operators.SensitivityOp` operators to set up the acquisition model
# $A$. The Fourier operator is created from the trajectory and header information in ``kdata``:

# %%
fourier_operator = mrpro.operators.FourierOp(
    traj=kdata.traj,
    recon_matrix=kdata.header.recon_matrix,
    encoding_matrix=kdata.header.encoding_matrix,
)

# %% [markdown]
# To estimate the coil sensitivity maps, we first calculate the coil-wise images from the k-space data and then
# estimate the coil sensitivity maps using the Walsh method.
# We use the Voronoi tessellation to calculate the density compensation.

# %%
dcf_operator = mrpro.data.DcfData.from_traj_voronoi(kdata.traj).as_operator()
img_coilwise = mrpro.data.IData.from_tensor_and_kheader(*fourier_operator.H(*dcf_operator(kdata.data)), kdata.header)
csm_data = mrpro.data.CsmData.from_idata_walsh(img_coilwise)
csm_operator = csm_data.as_operator()

# %% [markdown]
# Now we can set up the acquisition operator $A$ by composing the Fourier operator and the coil sensitivity maps
# operator using ``@``.

# %%
acquisition_operator = fourier_operator @ csm_operator

# %% [markdown]
# ### Calculate the right-hand-side of the linear system
# Next, we need to calculate $b = A^H y$.

# %%
(right_hand_side,) = acquisition_operator.H(kdata.data)

# %% [markdown]
# ### Set-up the linear self-adjoint operator $H$
# We setup $H = A^H A$ using the `~mrpro.operators.LinearOperator.gram` property.

# %%
operator = acquisition_operator.gram

# %% tags=["hide-cell"]
import torch


def vdot(u: torch.Tensor, v: torch.Tensor) -> torch.Tensor:
    """Dot product of two batched 3d tensors."""
    return torch.linalg.vecdot(u.flatten(start_dim=-3), v.flatten(start_dim=-3))


# %% [markdown]
# ### Choose initial value
# We choose the initial value for the iterative reconstruction based on the density compensated adjoint reconstruction:
# $u = A^H W y$. To account for normalization differences, we scale $u$ by $\frac{u^H u}{u^H A^H W A u}$.
# %%
(u,) = (acquisition_operator.H @ dcf_operator)(kdata.data)
scale = vdot(u, u) / vdot(u, *(acquisition_operator.H @ dcf_operator @ acquisition_operator)(u))
initial_value = u * scale
# %% [markdown]
# ### Run conjugate gradient
# Finally, we solve the linear system $Hx = b$ using the conjugate gradient method.
# Again, we use early stopping after 4 iterations. Instead, we could also use a tolerance
# to stop the iterations when the residual is below a certain threshold.

# %%
<<<<<<< HEAD
img_manual = mrpro.algorithms.optimizers.cg(
    operator, right_hand_side, initial_value=initial_value, max_iterations=4, tolerance=0.0
=======
(img_manual,) = mrpro.algorithms.optimizers.cg(
    operator, right_hand_side, initial_value=right_hand_side, max_iterations=4, tolerance=0.0
>>>>>>> a5d17815
)

# %% [markdown]
# ## Display the results
# We can now compare the results of the iterative SENSE reconstruction with the direct reconstruction.
# Both versions, the one using the `~mrpro.algorithms.reconstruction.IterativeSENSEReconstruction` class
# and the manual implementation should result in identical images.

# %% tags=["hide-cell"] mystnb={"code_prompt_show": "Show plotting details"}
import matplotlib.pyplot as plt


def show_images(*images: torch.Tensor, titles: list[str] | None = None) -> None:
    """Plot images."""
    n_images = len(images)
    _, axes = plt.subplots(1, n_images, squeeze=False, figsize=(n_images * 3, 3))
    for i in range(n_images):
        axes[0][i].imshow(images[i], cmap='gray')
        axes[0][i].axis('off')
        if titles:
            axes[0][i].set_title(titles[i])
    plt.show()


# %%
show_images(
    img_direct.rss()[0, 0],
    img.rss()[0, 0],
    img_manual.abs()[0, 0, 0],
    titles=['Direct', 'Iterative SENSE', 'Manual Iterative SENSE'],
)

# %% [markdown]
# ### Check for equal results
# Finally, we check if two images are really identical.

# %%
# If the assert statement does not raise an exception, the results are equal.
torch.testing.assert_close(img.data, img_manual)

# %% [markdown]
# ## Next steps
# We can also reconstruct undersampled data: You can replace the filename above to use a dataset with fewer spokes to
# try it out.\
# If you want to see how to include a regularization term in the optimization problem,
# see the example in <project:iterative_sense_reconstruction_with_regularization.ipynb>.

# %%<|MERGE_RESOLUTION|>--- conflicted
+++ resolved
@@ -182,13 +182,8 @@
 # to stop the iterations when the residual is below a certain threshold.
 
 # %%
-<<<<<<< HEAD
-img_manual = mrpro.algorithms.optimizers.cg(
-    operator, right_hand_side, initial_value=initial_value, max_iterations=4, tolerance=0.0
-=======
 (img_manual,) = mrpro.algorithms.optimizers.cg(
     operator, right_hand_side, initial_value=right_hand_side, max_iterations=4, tolerance=0.0
->>>>>>> a5d17815
 )
 
 # %% [markdown]
