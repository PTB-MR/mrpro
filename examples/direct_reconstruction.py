# %% [markdown]
# # Direct Reconstruction of 2D golden angle radial data
# Here we use the DirectReconstruction class to reconstruct images from ISMRMRD 2D radial data
# %%
# define zenodo URL of the example ismrmd data
zenodo_url = 'https://zenodo.org/records/10854057/files/'
fname = 'pulseq_radial_2D_402spokes_golden_angle_with_traj.h5'
# %%
# Download raw data
import tempfile

import requests

data_file = tempfile.NamedTemporaryFile(mode='wb', delete=False, suffix='.h5')
response = requests.get(zenodo_url + fname, timeout=30)
data_file.write(response.content)
data_file.flush()

# %% [markdown]
# ### Image reconstruction
# We use the DirectReconstruction class to reconstruct images from 2D radial data.
# DirectReconstruction estimates CSMs, DCFs and performs an adjoint Fourier transform.
# This is a high-level interface to the reconstruction pipeline.
# %%
import mrpro

# Use the trajectory that is stored in the ISMRMRD file
trajectory = mrpro.data.traj_calculators.KTrajectoryIsmrmrd()
# Load in the Data from the ISMRMRD file
kdata = mrpro.data.KData.from_file(data_file.name, trajectory)
# Perform the reconstruction
reconstruction = mrpro.algorithms.reconstruction.DirectReconstruction.from_kdata(kdata)
# Use this to run on gpu: kdata = kdata.cuda()
img = reconstruction(kdata)
# %%
import matplotlib.pyplot as plt

# Display the reconstructed image
# If there are multiple slices, ..., only the first one is selected
first_img = img.rss().cpu()[0, 0, :, :]  #  images, z, y, x
plt.matshow(first_img, cmap='gray')
# %% [markdown]
# ### Behind the scenes
# These steps are done in a direct reconstruction:
# %%
# Calculate dcf using the trajectory
dcf_operator = mrpro.data.DcfData.from_traj_voronoi(kdata.traj).as_operator()

# Define Fourier operator using the trajectory
# and header information in kdata
fourier_operator = dcf_operator @ mrpro.operators.FourierOp.from_kdata(kdata)
adjoint_operator = fourier_operator.H

# Calculate coil maps
# Note that operators return a tuple of tensors, so we need to unpack it,
# even though there is only one tensor returned from adjoint operator.
img_coilwise = mrpro.data.IData.from_tensor_and_kheader(*adjoint_operator(kdata.data), kdata.header)
csm_operator = mrpro.data.CsmData.from_idata_walsh(img_coilwise).as_operator()

# Perform Direct Reconstruction
forward_operator = fourier_operator @ csm_operator
adjoint_operator = forward_operator.H
img_manual = mrpro.data.IData.from_tensor_and_kheader(*adjoint_operator(kdata.data), kdata.header)
# %% [markdown]
# ### Further behind the scenes
# ... these steps are equivalent to:
# %%
# Define Fourier operator
fourier_operator = mrpro.operators.FourierOp(
    recon_matrix=kdata.header.recon_matrix,
    encoding_matrix=kdata.header.encoding_matrix,
    traj=kdata.traj,
)

# Calculate dcf using the trajectory
dcf_data = mrpro.data.DcfData.from_traj_voronoi(kdata.traj)

# Perform adjoint Fourier transform
# Note that operators return a tuple of tensors, so we need to unpack it.
(img_tensor_coilwise,) = fourier_operator.adjoint(kdata.data * dcf_data.data.unsqueeze(-4))
img_coilwise = mrpro.data.IData.from_tensor_and_kheader(img_tensor_coilwise, kdata.header)


# Calculate and apply coil maps
csm_data = mrpro.data.CsmData.from_idata_walsh(img_coilwise)
csm_operator = mrpro.operators.SensitivityOp(csm_data)
(img_tensor_coilcombined,) = csm_operator.adjoint(img_tensor_coilwise)

img_more_manual = mrpro.data.IData.from_tensor_and_kheader(img_tensor_coilcombined, kdata.header)
# %% [markdown]
# ### Check for equal results
# The 3 versions result should in the same image data.
# %%
import torch

# If the assert statement did not raise an exception, the results are equal.
assert torch.allclose(img.data, img_manual.data)
assert torch.allclose(img.data, img_more_manual.data)
<<<<<<< HEAD

# %% [markdown]
# Copyright 2024 Physikalisch-Technische Bundesanstalt
# Apache License 2.0. See LICENSE file for details.
=======
# %%
# Clean-up by removing temporary directory
shutil.rmtree(data_folder)
>>>>>>> 627a0416
<|MERGE_RESOLUTION|>--- conflicted
+++ resolved
@@ -96,13 +96,7 @@
 # If the assert statement did not raise an exception, the results are equal.
 assert torch.allclose(img.data, img_manual.data)
 assert torch.allclose(img.data, img_more_manual.data)
-<<<<<<< HEAD
 
-# %% [markdown]
-# Copyright 2024 Physikalisch-Technische Bundesanstalt
-# Apache License 2.0. See LICENSE file for details.
-=======
 # %%
 # Clean-up by removing temporary directory
-shutil.rmtree(data_folder)
->>>>>>> 627a0416
+shutil.rmtree(data_folder)