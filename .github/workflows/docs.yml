name: Sphinx Docs

on:
  push:
    branches:
      - main
  pull_request:

permissions:
  contents: write

defaults:
  run:
    shell: bash

jobs:
  get_notebooks:
    name: Get list of notebooks
    runs-on: ubuntu-latest
    steps:
      - name: Checkout mrpro repo
        uses: actions/checkout@v4

      - id: set-matrix
        run: |
<<<<<<< HEAD
          notebooks_paths=$(find examples/notebooks -type f -name '*.ipynb' | jq -R -s -c 'split("\n")[:-1]')
          echo "notebook paths: $notebook_paths"
          echo "notebook_paths=$notebooks_paths" >> $GITHUB_OUTPUT
=======
          echo "notebooks=$(find examples -type f -name '*.ipynb' | jq -R -s -c 'split("\n")[:-1]')" >> $GITHUB_OUTPUT
>>>>>>> 9dc11673

      - name: Notebook overview
        run: |
          echo "jupyter-notebooks: ${{ steps.set-matrix.outputs.notebook_paths }}"
    outputs:
      notebook_paths: ${{ steps.set-matrix.outputs.notebook_paths }}

  run_notebook:
    name: Run notebook
    needs: get_notebooks
    runs-on: ubuntu-latest
    permissions:
      pull-requests: write
      contents: write
    container:
      image: ghcr.io/ptb-mr/mrpro_py311:latest
      options: --user root
    strategy:
      fail-fast: false
      matrix:
        notebook_path: ${{ fromJson(needs.get_notebooks.outputs.notebook_paths) }}
    steps:
      - name: Checkout repo
        uses: actions/checkout@v4

      - name: Install mrpro and dependencies
        run: pip install --upgrade --upgrade-strategy "eager" .[notebook]

      - name: Notebook name
        run: |
          echo "current jupyter-notebook: ${{ matrix.notebook_path }}"

      - name: Run notebook
        uses: fzimmermann89/run-notebook@v3
        env:
          RUNNER: ${{ toJson(runner) }}
        with:
<<<<<<< HEAD
          notebook: ${{ matrix.notebook_path }}
=======
          notebook: ./${{ matrix.notebook }}
>>>>>>> 9dc11673

      - name: Get artifact names
        id: artifact_names
        run: |
<<<<<<< HEAD
          notebook_name=$(basename ${{ matrix.notebook_path }})
          echo "ARTIFACT_NAME=${notebook_name/.ipynb/}" >> $GITHUB_OUTPUT
          echo "IPYNB_EXECUTED=$notebook_name" >> $GITHUB_OUTPUT
=======
          notebook=${{ matrix.notebook }}
          echo "ARTIFACT_NAME=$(basename ${notebook/.ipynb})" >> $GITHUB_OUTPUT
          echo "IPYNB_EXECUTED=$(basename $notebook)" >> $GITHUB_OUTPUT
>>>>>>> 9dc11673

      - name: Upload notebook
        uses: actions/upload-artifact@v4
        if: always()
        with:
          name: ${{ steps.artifact_names.outputs.ARTIFACT_NAME }}
          path: ${{ github.workspace }}/nb-runner.out/${{ steps.artifact_names.outputs.IPYNB_EXECUTED }}
        env:
          RUNNER: ${{ toJson(runner) }}

  create_documentation:
    name: Build and deploy documentation
    needs: run_notebook
    runs-on: ubuntu-latest
    container:
      image: ghcr.io/ptb-mr/mrpro_py311:latest
      options: --user runner
    permissions:
      pull-requests: write
      contents: write
    steps:
      - name: Checkout
        uses: actions/checkout@v4

      - name: Install mrpro and dependencies
        run: pip install --upgrade --upgrade-strategy "eager" .[docs]

      - name: Download executed notebook ipynb files
        id: download
        uses: actions/download-artifact@v4
        with:
          path: ./docs/source/_notebooks/
          merge-multiple: true

      - name: Build docs
        run: |
          sphinx-build -b html ./docs/source ./docs/build/html
          rm -rf ./docs/build/html/.doctrees

      - name: Save Documentation
        id: save_docu
        uses: actions/upload-artifact@v4
        with:
          name: Documentation
          path: docs/build/html/

      - run: echo 'Artifact url ${{ steps.save_docu.outputs.artifact-url }}'

      - run: echo 'Event number ${{ github.event.number }}'

      - run: echo 'Event name ${{github.event_name}}'

      - name: Update PR with link to summary
        if: github.event_name == 'pull_request'
        uses: edumserrano/find-create-or-update-comment@v3
        with:
          issue-number: ${{ github.event.pull_request.number }}
          body-includes: '<!-- documentation build ${{ github.event.number }} -->'
          comment-author: 'github-actions[bot]'
          body: |
            <!-- documentation build ${{ github.event.number }} -->
            ### :books: Documentation
            :file_folder: [Download as zip](${{ steps.save_docu.outputs.artifact-url }})
            :mag: [View online](https://zimf.de/zipserve/${{ steps.save_docu.outputs.artifact-url }}/)
          edit-mode: replace

      - name: Upload pages
        uses: actions/upload-pages-artifact@v3
        with:
          path: docs/build/html/
        if: github.event_name != 'pull_request'

  deploy:
    if: github.ref == 'refs/heads/main'
    permissions:
        pages: write
        id-token: write
    environment:
      name: github-pages
      url: ${{ steps.deployment.outputs.page_url }}
    runs-on: ubuntu-latest
    needs: create_documentation
    steps:
      - name: Deploy to GitHub Pages
        id: deployment
        uses: actions/deploy-pages@v4

concurrency:
  group: ${{ github.workflow }}-${{ github.event.pull_request.number || github.ref }}

  # Cancel in-progress runs when a new workflow with the same group name is triggered
  cancel-in-progress: true<|MERGE_RESOLUTION|>--- conflicted
+++ resolved
@@ -23,13 +23,7 @@
 
       - id: set-matrix
         run: |
-<<<<<<< HEAD
-          notebooks_paths=$(find examples/notebooks -type f -name '*.ipynb' | jq -R -s -c 'split("\n")[:-1]')
-          echo "notebook paths: $notebook_paths"
-          echo "notebook_paths=$notebooks_paths" >> $GITHUB_OUTPUT
-=======
-          echo "notebooks=$(find examples -type f -name '*.ipynb' | jq -R -s -c 'split("\n")[:-1]')" >> $GITHUB_OUTPUT
->>>>>>> 9dc11673
+          echo "notebooks=$(find examples/notebooks -type f -name '*.ipynb' | jq -R -s -c 'split("\n")[:-1]')" >> $GITHUB_OUTPUT
 
       - name: Notebook overview
         run: |
@@ -67,24 +61,14 @@
         env:
           RUNNER: ${{ toJson(runner) }}
         with:
-<<<<<<< HEAD
-          notebook: ${{ matrix.notebook_path }}
-=======
-          notebook: ./${{ matrix.notebook }}
->>>>>>> 9dc11673
+          notebook: ${{ matrix.notebook }}
 
       - name: Get artifact names
         id: artifact_names
         run: |
-<<<<<<< HEAD
-          notebook_name=$(basename ${{ matrix.notebook_path }})
-          echo "ARTIFACT_NAME=${notebook_name/.ipynb/}" >> $GITHUB_OUTPUT
-          echo "IPYNB_EXECUTED=$notebook_name" >> $GITHUB_OUTPUT
-=======
           notebook=${{ matrix.notebook }}
           echo "ARTIFACT_NAME=$(basename ${notebook/.ipynb})" >> $GITHUB_OUTPUT
           echo "IPYNB_EXECUTED=$(basename $notebook)" >> $GITHUB_OUTPUT
->>>>>>> 9dc11673
 
       - name: Upload notebook
         uses: actions/upload-artifact@v4
