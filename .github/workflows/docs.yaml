name: Sphinx Docs

on:
  push:
    branches:
      - main
  pull_request:

permissions:
    contents: write

jobs:
  convert_scripts:
    name: 'Translate scripts to notebooks'
    runs-on: ubuntu-latest
    permissions:
      pull-requests: write
      contents: write
    outputs:
      commit_hash: ${{ steps.add-commit-push.outputs.commit_hash }}
    steps:
      - name: Checkout repo
        uses: actions/checkout@v4
        with:
          ref: ${{ github.event.pull_request.head.ref }}
          fetch-depth: 0

      - name: Set up Python 3.11
        uses: actions/setup-python@v4
        with:
          python-version: '3.11'
          cache: 'pip'

      - name: Install dependencies
        run: |
          python -m pip install --upgrade pip
          python -m pip install .[notebook]

      - name: Create requirements.txt from toml
        run: |
          pip-compile --extra notebook -o ./binder/requirements.txt pyproject.toml

      - name: Translate scripts to notebooks
        run: |
          scripts=$(ls ./examples/*.py)
          for script in $scripts
            do jupytext --set-kernel "python3" --update --output ${script//.py/.ipynb} $script
          done

      - name: Check if any notebooks have been changed
        uses: tj-actions/verify-changed-files@v16
        id: verify-changed-notebooks
        with:
          files: |
            ./examples/*.ipynb
            ./binder/requirements.txt

      - name: Commit notebooks
        if: steps.verify-changed-notebooks.outputs.files_changed == 'true'
        uses: actions4git/add-commit-push@v1
        with:
          commit-message: Notebooks updated

      - name: Get hash of last commit
        id: add-commit-push
        run: echo "commit_hash=$(git rev-parse HEAD)" >> $GITHUB_OUTPUT

  get_notebooks:
    name: 'Get list of notebooks'
    needs: convert_scripts
    runs-on: ubuntu-latest
    steps:
      - name: Checkout mrpro repo
        uses: actions/checkout@v4
        with:
          ref: ${{ needs.convert_scripts.outputs.commit_hash }}

      - id: set-matrix
        run: |
          cd ./examples/
          ls
          echo "notebooks=$(ls *.ipynb | jq -R -s -c 'split("\n")[:-1]')" >> $GITHUB_OUTPUT

      - name: Notebook overview
        run: echo ${{ steps.set-matrix.outputs.notebooks }}
    outputs:
      notebooks: ${{ steps.set-matrix.outputs.notebooks }}

  run_notebook:
    name: 'Run notebook'
    needs: [convert_scripts, get_notebooks]
    runs-on: ubuntu-latest
    permissions:
      pull-requests: write
      contents: write
    strategy:
      matrix:
        notebook: ${{ fromJson(needs.get_notebooks.outputs.notebooks) }}
    steps:
      - name: Checkout repo
        uses: actions/checkout@v4
        with:
          ref: ${{ needs.convert_scripts.outputs.commit_hash }}

      - name: Set up Python 3.11
        uses: actions/setup-python@v4
        with:
          python-version: '3.11'
          cache: 'pip'

      - name: Install dependencies
        run: |
          python -m pip install --upgrade pip
          python -m pip install .[notebook]

      - name: Notebook name
        run: echo ${{ matrix.notebook }}

      - name: Run notebook
        uses: yaananth/run-notebook@v2
        env:
          RUNNER: ${{ toJson(runner) }}
          SECRETS: ${{ toJson(secrets) }}
          GITHUB: ${{ toJson(github) }}
        with:
          notebook: ./examples/${{ matrix.notebook }}

      - name: Get artifact names
        id: artifact_names
        run: |
          notebook=${{ matrix.notebook }}
          echo "ARTIFACT_NAME=${notebook/.ipynb/}" >> $GITHUB_OUTPUT
          echo "HTML_RESULT=${notebook/.ipynb/.html}" >> $GITHUB_OUTPUT

      - name: Upload notebook
        uses: actions/upload-artifact@v3
        if: always()
        with:
          name: ${{ steps.artifact_names.outputs.ARTIFACT_NAME }}
          path: ${{ RUNNER.temp }}/nb-runner/${{ steps.artifact_names.outputs.HTML_RESULT }}
        env:
          RUNNER: ${{ toJson(runner) }}

  create_documentation:
    name: 'Build and deploy documentation'
    needs: [convert_scripts, run_notebook]
    runs-on: ubuntu-latest

    steps:
    - name: Checkout
      uses: actions/checkout@v4
      with:
        ref: ${{ needs.convert_scripts.outputs.commit_hash }}

    - name: Set up Python
      uses: actions/setup-python@v4
      with:
<<<<<<< HEAD
        python-version: '3.11'
=======
        python-version: '3.12'
>>>>>>> 025bc796
        cache: 'pip'

    - name: Install dependencies
      run: |
        pip install --upgrade pip
        pip install ".[docs]"

    - name: Download notebook hmtl files
      id: download
      uses: actions/download-artifact@master
      with:
        path: ./docs/source/notebook_artifact/

    - name: Copy notebook hmtl files
      run: |
          mkdir ./docs/source/_notebooks
          cd ./docs/source/notebook_artifact/
          notebooks=$(grep -rl --include='*' './')
          for nb in $notebooks
          do
            echo $nb
            cp ./$nb ../_notebooks/
          done

    - name: List of notebooks
      run: |
          cd ./docs/source/_notebooks/
          notebooks=$(grep -rl --include='*.html' './')
          cd ../
          echo "" >> examples.rst
          for nb in $notebooks
          do
            echo "   notebook_${nb/.html/.rst}" >> examples.rst
            notebook_description=$(grep '<h1 id=' ./_notebooks/$nb | sed 's/.*">\(.*\)<a class=.*/\1/')
            echo $notebook_description
            echo $notebook_description > "notebook_${nb/.html/.rst}"
            echo "========" >> "notebook_${nb/.html/.rst}"
            echo ".. raw:: html" >> "notebook_${nb/.html/.rst}"
            echo "   :file: ./_notebooks/$nb" >> "notebook_${nb/.html/.rst}"
          done

    - name: Build docs
      run: sphinx-build -b html ./docs/source ./docs/build/html<|MERGE_RESOLUTION|>--- conflicted
+++ resolved
@@ -155,11 +155,7 @@
     - name: Set up Python
       uses: actions/setup-python@v4
       with:
-<<<<<<< HEAD
-        python-version: '3.11'
-=======
         python-version: '3.12'
->>>>>>> 025bc796
         cache: 'pip'
 
     - name: Install dependencies
