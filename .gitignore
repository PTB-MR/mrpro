# Byte-compiled / optimized / DLL files
__pycache__/
*.py[cod]
*$py.class

# C extensions
*.so

# Distribution / packaging
.Python
build/
develop-eggs/
dist/
downloads/
eggs/
.eggs/
lib/
lib64/
parts/
sdist/
var/
wheels/
share/python-wheels/
*.egg-info/
.installed.cfg
*.egg
MANIFEST

# PyInstaller
#  Usually these files are written by a python script from a template
#  before PyInstaller builds the exe, so as to inject date/other infos into it.
*.manifest
*.spec

# Installer logs
pip-log.txt
pip-delete-this-directory.txt

# Unit test / coverage reports
htmlcov/
.tox/
.nox/
.coverage
.coverage.*
.cache
nosetests.xml
coverage.xml
*.cover
*.py,cover
.hypothesis/
.pytest_cache/
cover/

# Translations
*.mo
*.pot

# Django stuff:
*.log
local_settings.py
db.sqlite3
db.sqlite3-journal

# Flask stuff:
instance/
.webassets-cache

# Scrapy stuff:
.scrapy

# Sphinx documentation
docs/_build/

# PyBuilder
.pybuilder/
target/

# Jupyter Notebook
.ipynb_checkpoints

# IPython
profile_default/
ipython_config.py

# pyenv
#   For a library or package, you might want to ignore these files since the code is
#   intended to run in multiple environments; otherwise, check them in:
# .python-version

# pipenv
#   According to pypa/pipenv#598, it is recommended to include Pipfile.lock in version control.
#   However, in case of collaboration, if having platform-specific dependencies or dependencies
#   having no cross-platform support, pipenv may install dependencies that don't work, or not
#   install all needed dependencies.
#Pipfile.lock

# poetry
#   Similar to Pipfile.lock, it is generally recommended to include poetry.lock in version control.
#   This is especially recommended for binary packages to ensure reproducibility, and is more
#   commonly ignored for libraries.
#   https://python-poetry.org/docs/basic-usage/#commit-your-poetrylock-file-to-version-control
#poetry.lock

# pdm
#   Similar to Pipfile.lock, it is generally recommended to include pdm.lock in version control.
#pdm.lock
#   pdm stores project-wide configurations in .pdm.toml, but it is recommended to not include it
#   in version control.
#   https://pdm.fming.dev/#use-with-ide
.pdm.toml

# PEP 582; used by e.g. github.com/David-OConnor/pyflow and github.com/pdm-project/pdm
__pypackages__/

# Celery stuff
celerybeat-schedule
celerybeat.pid

# SageMath parsed files
*.sage.py

# Environments
.env
.venv
env/
venv/
ENV/
env.bak/
venv.bak/

# Spyder project settings
.spyderproject
.spyproject

# Rope project settings
.ropeproject

# mkdocs documentation
/site

# mypy
.mypy_cache/
.dmypy.json
dmypy.json

# Pyre type checker
.pyre/

# pytype static type analyzer
.pytype/

# Cython debug symbols
cython_debug/

# PyCharm
#  JetBrains specific template is maintained in a separate JetBrains.gitignore that can
#  be found at https://github.com/github/gitignore/blob/main/Global/JetBrains.gitignore
#  and can be added to the global gitignore or merged into this file.  For a more nuclear
#  option (not recommended) you can uncomment the following to ignore the entire idea folder.
#.idea/

# Documentation
**/_autosummary

<<<<<<< HEAD
# anaconda related directories
.conda
.micromamba
=======
# Ignore Conda environment directories:
.conda
.micromamba

# Ignore vim files:
*~
*.swp
*.swo
>>>>>>> 025bc796
<|MERGE_RESOLUTION|>--- conflicted
+++ resolved
@@ -162,11 +162,6 @@
 # Documentation
 **/_autosummary
 
-<<<<<<< HEAD
-# anaconda related directories
-.conda
-.micromamba
-=======
 # Ignore Conda environment directories:
 .conda
 .micromamba
@@ -174,5 +169,4 @@
 # Ignore vim files:
 *~
 *.swp
-*.swo
->>>>>>> 025bc796
+*.swo