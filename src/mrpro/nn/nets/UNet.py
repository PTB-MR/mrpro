"""UNet variants."""

from collections.abc import Sequence
from functools import partial
from itertools import pairwise

import torch
from torch.nn import Identity, Module, ModuleList, ReLU, SiLU

from mrpro.nn.attention.AttentionGate import AttentionGate
from mrpro.nn.attention.SpatialTransformerBlock import SpatialTransformerBlock
from mrpro.nn.CondMixin import call_with_cond
from mrpro.nn.FiLM import FiLM
from mrpro.nn.join import Concat
from mrpro.nn.ndmodules import convND, maxPoolND
from mrpro.nn.ResBlock import ResBlock
from mrpro.nn.Sequential import Sequential
from mrpro.nn.Upsample import Upsample


class UNetEncoder(Module):
    """Encoder."""

    def __init__(
        self,
        first_block: Module,
        blocks: Sequence[Module],
        down_blocks: Sequence[Module],
        middle_block: Module,
    ) -> None:
        """Initialize the UNetEncoder."""
        super().__init__()
        self.first = first_block
        """The first block. Should expand from the number of input channels."""

        self.blocks = ModuleList(blocks)
        """The encoder blocks. Order is highest resolution to lowest resolution."""

        self.down_blocks = ModuleList(down_blocks)
        """The downsampling blocks"""

        self.middle_block = middle_block
        """Also called bottleneck block"""

    def __len__(self):
        """Get the number of resolutions levels."""
        return len(self.down_blocks) + 1

    def forward(self, x: torch.Tensor, *, cond: torch.Tensor | None = None) -> tuple[torch.Tensor, ...]:
        """Apply to Network."""
        call = partial(call_with_cond, cond=cond)

        x = call(self.first, x)

        xs = []
        for block, down in zip(self.blocks, self.down_blocks, strict=True):
            x = call(block, x)
            xs.append(x)
            x = call(down, x)

        x = call(self.middle_block, x)

        return (*xs, x)

    def __call__(self, x: torch.Tensor, *, cond: torch.Tensor | None = None) -> tuple[torch.Tensor, ...]:
        """Apply to Network.

        Parameters
        ----------
        x
            The input tensor.
        cond
            The conditioning tensor.

        Returns
        -------
            The tensors at the different resolutions, highest resolution first.
        """
        return super().__call__(x, cond=cond)


class UNetDecoder(Module):
    """Decoder."""

    def __init__(
        self,
        blocks: Sequence[Module],
        up_blocks: Sequence[Module],
        concat_blocks: Sequence[Module],
        last_block: Module,
    ) -> None:
        """Initialize the UNetDecoder."""
        super().__init__()
        self.blocks = ModuleList(blocks)
        """The decoder blocks. Order is lowest resolution to highest resolution."""

        self.up_blocks = ModuleList(up_blocks)
        """The upsampling blocks"""

        self.concat_blocks = ModuleList(concat_blocks)
        """Joins the skip connections with the upsampled features from a lower resolution level"""

        self.last_block = last_block
        """The last block. Should reduce to the number of output channels."""

    def __len__(self):
        """Get the number of resolutions levels."""
        return len(self.up_blocks) + 1

    def forward(self, hs: tuple[torch.Tensor, ...], *, cond: torch.Tensor | None = None) -> torch.Tensor:
        """Apply to Network."""
        call = partial(call_with_cond, cond=cond)

        x = hs[-1]  # lowest resolution, from middle block
        for block, up, concat, h in zip(self.blocks, self.up_blocks, self.concat_blocks, hs[-2::-1], strict=True):
            x = call(up, x)
            x = concat(h, x)
            x = call(block, x)
        x = call(self.last_block, x)
        return x

    def __call__(self, hs: tuple[torch.Tensor, ...], *, cond: torch.Tensor | None = None) -> torch.Tensor:
        """Apply to Network.

        Parameters
        ----------
        hs
            The tensors at the different resolutions, highest resolution first.
        cond
            The conditioning tensor.

        Returns
        -------
            The output tensor.
        """
        return super().__call__(hs, cond=cond)


class UNetBase(Module):
    """Base class for U-shaped networks."""

    def __init__(
        self,
        encoder: UNetEncoder,
        decoder: UNetDecoder,
        skip_blocks: Sequence[Module] | None = None,
    ) -> None:
        """Initialize the UNetBase."""
        super().__init__()
        self.encoder = encoder
        """The encoder."""

        self.decoder = decoder
        """The decoder."""

        self.skip_blocks = ModuleList()
        """Modifications of the skip connections."""

        if len(decoder) != len(encoder):
            raise ValueError(
                'The number of resolutions in the encoder and decoder must be the same, '
                f'got {len(decoder)} and {len(encoder)}'
            )

        if skip_blocks is None:
            self.skip_blocks.extend(Identity() for _ in range(len(decoder)))
        elif len(skip_blocks) != len(decoder):
            raise ValueError(
                f'The number of skip blocks must be the same as the number of resolutions, '
                f'got {len(skip_blocks)} and {len(encoder)}'
            )
        else:
            self.skip_blocks.extend(skip_blocks)

    def forward(self, x: torch.Tensor, cond: torch.Tensor | None = None) -> torch.Tensor:
        """Apply to Network."""
        xs = self.encoder(x, cond=cond)
        xs = tuple(
            call_with_cond(self.skip_blocks[i], x, cond=cond) if i < len(self.skip_blocks) else x
            for i, x in enumerate(xs)
        )
        x = self.decoder(xs, cond=cond)
        return x

    def __call__(self, x: torch.Tensor, cond: torch.Tensor | None = None) -> torch.Tensor:
        """Apply to Network.

        Parameters
        ----------
        x
            The input tensor.
        cond
            The conditioning tensor.

        Returns
        -------
            The output tensor.
        """
        return super().__call__(x, cond=cond)


<<<<<<< HEAD
class BasicUNet(UNetBase):
    """Basic UNet.

    A Basic UNet with residual blocks, convolutional downsampling, and nearest neighbor upsampling.

    References
    ----------
    .. [UNET] Ronneberger, Olaf, Philipp Fischer, and Thomas Brox. "U-net: Convolutional networks for biomedical image
       segmentation MICCAI 2015. https://arxiv.org/abs/1505.04597
    """

    def __init__(
        self,
        dim: int,
        channels_in: int,
        channels_out: int,
        n_features: Sequence[int],
        cond_dim: int,
    ):
        """Initialize the BasicUNet."""
        encoder_blocks: list[Module] = []
        decoder_blocks: list[Module] = []
        down_blocks: list[Module] = []
        up_blocks: list[Module] = []
        concat_blocks: list[Module] = []
        for n_feat, n_feat_next in pairwise(n_features):
            encoder_blocks.append(ResBlock(dim, n_feat, n_feat, cond_dim))
            decoder_blocks.append(ResBlock(dim, 2 * n_feat, n_feat, cond_dim))
            down_blocks.append(ConvND(dim)(n_feat, n_feat_next, 3, stride=2, padding=1))
            up_blocks.append(
                Sequential(
                    Upsample(tuple(range(-dim, 0)), scale_factor=2),
                    ConvND(dim)(n_feat_next, n_feat, 3, padding=1),
                )
            )
            concat_blocks.append(Concat())
        up_blocks = up_blocks[::-1]
        decoder_blocks = decoder_blocks[::-1]
        first_block = ConvND(dim)(channels_in, n_features[0], 3, padding=1)
        last_block = Sequential(
            GroupNorm(n_features[0]),
            SiLU(),
            ConvND(dim)(n_features[0], channels_out, 3, padding=1),
        )
        middle_block = ResBlock(dim, n_features[-1], n_features[-1], cond_dim)
        encoder = UNetEncoder(first_block, encoder_blocks, down_blocks, middle_block)
        decoder = UNetDecoder(decoder_blocks, up_blocks, concat_blocks, last_block)
        super().__init__(encoder, decoder)


=======
>>>>>>> e8c21064
class UNet(UNetBase):
    """UNet.

    U-shaped convolutional network with optional patch attention.
    Inspired by [NOSENSE_] and the OpenAi DDPM UNet/Latent Diffusion UNet [LDM]_.
    significant differences to the vanilla UNet [UNET]_ include:
       - Spatial transformer blocks
       - Convolutional downsampling, nearest neighbor upsampling
       - Residual convolution blocks with pre-act group normalization and SiLU activation


    References
    ----------
    .. [UNET] Ronneberger, Olaf, Philipp Fischer, and Thomas Brox. "U-net: Convolutional networks for biomedical image
       segmentation MICCAI 2015. https://arxiv.org/abs/1505.04597
    .. [LDM] https://github.com/CompVis/stable-diffusion/blob/main/ldm/modules/diffusionmodules/openaimodel.py
    .. [NOSENSE] Zimmermann, FF, and Kofler, Andreas. "NoSENSE: Learned unrolled cardiac MRI reconstruction without
        explicit sensitivity maps." STACOM 2023. https://github.com/fzimmermann89/CMRxRecon/blob/master/src/cmrxrecon/nets/unet.py

    """

    def __init__(
        self,
        n_dim: int,
        n_channels_in: int,
        n_channels_out: int,
        attention_depths: Sequence[int] = (-1,),
        n_features: Sequence[int] = (64, 128, 192, 256),
        n_heads: int = 8,
        cond_dim: int = 0,
        encoder_blocks_per_scale: int = 2,
    ) -> None:
        """Initialize the UNet.

        Parameters
        ----------
        n_dim
            The number of spatial dimensions of the input tensor.
        n_channels_in
            The number of channels in the input tensor.
        n_channels_out
            The number of channels in the output tensor.
        attention_depths
            The depths at which to apply attention.
        n_features
            Number of features at each resolution level. The length determines the number of resolution levels.
        n_heads
            Number of attention heads.
        cond_dim
            Number of channels in the conditioning tensor. If 0, no conditioning is applied.
        encoder_blocks_per_scale
            Number of encoder blocks per resolution level. The number of decoder blocks is one more.
        """
        depth = len(n_features)
        if not all(-depth <= d < depth for d in attention_depths):
            raise ValueError(
                f'attention_depths must be in the range [-depth, depth], got {attention_depths=} for {depth=}'
            )
        attention_depths = tuple(d % depth for d in attention_depths)
        if len(attention_depths) != len(set(attention_depths)):
            raise ValueError(f'attention_depths must be unique, got {attention_depths=}')

        def attention_block(channels: int) -> Module:
            dim_groups = (tuple(range(-n_dim, 0)),)
            return SpatialTransformerBlock(dim_groups, channels, n_heads, cond_dim=cond_dim)

        def blocks(channels_in: int, channels_out: int, attention: bool) -> Module:
            blocks = Sequential()
            for _ in range(encoder_blocks_per_scale):
                blocks.append(ResBlock(n_dim, channels_in, channels_out, cond_dim))
                if attention:
                    blocks.append(attention_block(channels_out))
                channels_in = channels_out
            return blocks

        encoder_blocks: list[Module] = []
        down_blocks: list[Module] = []
        decoder_blocks: list[Module] = []
        up_blocks: list[Module] = []

        for i_level, (n_feat, n_feat_next) in enumerate(pairwise(n_features)):
            encoder_blocks.append(blocks(n_feat, n_feat, i_level in attention_depths))
            down_blocks.append(convND(n_dim)(n_feat, n_feat_next, 3, stride=2, padding=1))
            decoder_blocks.append(blocks(n_feat_next + n_feat, n_feat, i_level in attention_depths))
            up_blocks.append(Upsample(tuple(range(-n_dim, 0)), scale_factor=2))

        middle_block = Sequential(
            ResBlock(n_dim, n_feat_next, n_feat_next, cond_dim),
            ResBlock(n_dim, n_feat_next, n_feat_next, cond_dim),
        )
        if depth - 1 in attention_depths:
            middle_block.insert(1, attention_block(n_feat_next))
<<<<<<< HEAD
        first_block = ConvND(dim)(channels_in, n_features[0], 3, padding=1)
=======
        first_block = convND(n_dim)(n_channels_in, n_features[0], 3, padding=1)
>>>>>>> e8c21064
        encoder = UNetEncoder(first_block, encoder_blocks, down_blocks, middle_block)

        decoder_blocks, up_blocks = decoder_blocks[::-1], up_blocks[::-1]
        last_block = Sequential(
            SiLU(),
<<<<<<< HEAD
            ConvND(dim)(n_features[0], channels_out, 3, padding=1),
=======
            convND(n_dim)(n_features[0], n_channels_out, 3, padding=1),
>>>>>>> e8c21064
        )
        concat_blocks = [Concat() for _ in range(len(decoder_blocks))]
        decoder = UNetDecoder(decoder_blocks, up_blocks, concat_blocks, last_block)

        super().__init__(encoder, decoder)


class AttentionGatedUNet(UNetBase):
    """UNet with attention gates.

    Basic UNet with attention gating of the skip signals by the lower resolution features [OKT18]_.

    References
    ----------
    .. [OKT18] Oktay, Ozan, et al. "Attention U-net: Learning where to look for the pancreas." MIDL (2018).
      https://arxiv.org/abs/1804.03999
    """

    def __init__(
<<<<<<< HEAD
        self,
        dim: int,
        channels_in: int,
        channels_out: int,
        n_features: Sequence[int],
        cond_dim: int = 0,
=======
        self, n_dim: int, n_channels_in: int, n_channels_out: int, n_features: Sequence[int], cond_dim: int = 0
>>>>>>> e8c21064
    ):
        """Initialize the AttentionGatedUNet.

        Parameters
        ----------
        n_dim
            The number of spatial dimensions of the input tensor.
        n_channels_in
            The number of channels in the input tensor.
        n_channels_out
            The number of channels in the output tensor.
        n_features
            Number of features at each resolution level. The length determines the number of resolution levels.
        cond_dim
            Number of channels in the conditioning tensor. If 0, no conditioning is applied.
        """

        def block(channels_in: int, channels_out: int) -> Module:
            block = Sequential(
                convND(n_dim)(channels_in, channels_out, 3, padding=1),
                ReLU(True),
                convND(n_dim)(channels_out, channels_out, 3, padding=1),
                ReLU(True),
            )
            if cond_dim > 0:
                block.insert(2, FiLM(channels_out, cond_dim))
            return block

        encoder_blocks: list[Module] = []
        down_blocks: list[Module] = []
        n_feat_old = n_channels_in
        for n_feat in n_features[:-1]:
            encoder_blocks.append(block(n_feat_old, n_feat))
            down_blocks.append(maxPoolND(n_dim)(2))
            n_feat_old = n_feat
        middle_block = block(n_features[-2], n_features[-1])
        encoder = UNetEncoder(Identity(), encoder_blocks, down_blocks, middle_block)

        concat_blocks = []
        decoder_blocks: list[Module] = []
        up_blocks: list[Module] = []
        for n_feat, n_feat_skip in pairwise(n_features[::-1]):
            concat_blocks.append(AttentionGate(n_dim, n_feat, n_feat_skip, n_feat_skip, concatenate=True))
            decoder_blocks.append(block(n_feat + n_feat_skip, n_feat_skip))
<<<<<<< HEAD
            up_blocks.append(Upsample(dim, scale_factor=2))
        last_block = ConvND(dim)(n_features[0], channels_out, 1)
        decoder = UNetDecoder(decoder_blocks, up_blocks, concat_blocks, last_block)

        super().__init__(encoder, decoder)


class SeparableUNet(UNetBase):
    """UNet with separable convolutions and attention, and grouped downsampling."""

    def __init__(
        self,
        dim: int,
        dim_groups: Sequence[tuple[int, ...]],
        channels_in: int,
        channels_out: int,
        n_features: Sequence[int] = (64, 128, 256, 512),
        cond_dim: int = 0,
        encoder_blocks_per_scale: int = 2,
        attention_depths: Sequence[int] = (-1,),
        n_heads: int = 8,
        downsample_dims: Sequence[Sequence[int]] | None = None,
    ) -> None:
        """
        Initialize the SeparableUNet.

        Parameters
        ----------
        dim
            Total number of non batch, non channel dimensions.
            E.g., 2 for 2D images, 3 for 3D volumes or 2D+time for 2D+time images.
        dim_groups
            A list of tuples, where each tuple contains the spatial dimension
            indices for one separable convolution. Each group must contain fewer than 3 dimensions.
        channels_in
            Number of channels in the input tensor.
        channels_out
            Number of channels in the output tensor.
        n_features
            Number of features at each resolution level.
        cond_dim
            Number of channels in the conditioning tensor.
        encoder_blocks_per_scale
            Number of encoder blocks per resolution level.
        attention_depths
            The depths at which to apply attention.
        n_heads
            Number of attention heads.
        downsample_dims
            Sequence specifying which absolute spatial dimensions to downsample
            at each encoder level. If None, all dimensions in `dim_groups` are combined
            and downsampled at each level.
            If a downsampling step contains more than 3 dimensions, downsampling is performed separately for each
            dimension. If the length of the sequence is less than the number of resolution levels, the sequence is
            repeated. E.g., ``((-1,-2), (-1,-2,-3))`` for 3D data: first level downsamples x,y; second level x,y,z;
            third level x,y.


        """
        depth = len(n_features)
        for group in dim_groups:
            if len(group) > 3:
                raise ValueError(f'dim_group {group} can at most contain 3 dimensions. Split it into multiple groups.')
            if any(d > dim + 2 or d < -dim for d in group):
                raise ValueError(f'dim_group {group} contains dimensions that are out of range for dim={dim}')

        attention_depths = tuple(d % depth for d in attention_depths)
        if downsample_dims is None:
            all_spatial_dims = tuple(sorted(set(d if d < 0 else d - dim - 2 for group in dim_groups for d in group)))
            downsample_dims = (all_spatial_dims,) * (depth - 1)

        def downsampler(level_dims, c_in, c_out) -> Module:
            if len(level_dims) > 3:
                sequence = Sequence(downsampler(d[0], c_in, c_out) for d in level_dims)
                for d in level_dims[1:]:
                    sequence.append(downsampler(d, c_out, c_out))
                return sequence
            return PermutedBlock(level_dims, ConvND(len(level_dims))(c_in, c_out, 3, stride=2, padding=1))

        def upsampler(level_dims, c_in, c_out) -> Module:
            if len(level_dims) > 3:
                sequence = Sequence(upsampler(d[0], c_in, c_out) for d in level_dims)
                for d in level_dims[1:]:
                    sequence.append(upsampler(d, c_out, c_out))
                return sequence
            return PermutedBlock(level_dims, Upsample(len(level_dims), scale_factor=2, mode='nearest'))

        def block(c_in: int, c_out: int, apply_attention: bool) -> Module:
            res_block = SeparableResBlock(dim_groups, c_in, c_out, cond_dim)
            if not apply_attention:
                return res_block
            attn_block = SpatialTransformerBlock(dim_groups, c_out, n_heads, cond_dim=cond_dim)
            return Sequential(res_block, attn_block)

        # --- Module Construction ---
        first_block = PermutedBlock(
            all_spatial_dims,
            ConvND(len(all_spatial_dims))(channels_in, n_features[0], 3, padding=1),
        )

        # -- Encoder --
        encoder_blocks, down_blocks, skip_features = [], [], []
        c_feat = n_features[0]
        for i_level, n_feat_level in enumerate(n_features):
            for _ in range(encoder_blocks_per_scale):
                encoder_blocks.append(block(c_feat, n_feat_level, i_level in attention_depths))
                c_feat = n_feat_level
                skip_features.append(c_feat)
            if i_level < depth - 1:
                down_blocks.append(
                    _create_downsampler(
                        downsample_dims_per_level[i_level],
                        c_feat,
                        n_features[i_level + 1],
                    )
                )
                c_feat = n_features[i_level + 1]

        # -- Middle & Encoder Finalization --
        middle_block = Sequential(
            block(c_feat, c_feat, depth - 1 in attention_depths),
            block(c_feat, c_feat, depth - 1 in attention_depths),
        )
        encoder = UNetEncoder(first_block, encoder_blocks, down_blocks, middle_block)

        # -- Decoder --
        decoder_blocks, up_blocks = [], []
        for i_level in reversed(range(depth)):
            n_feat_level = n_features[i_level]
            if i_level > 0:
                up_blocks.append(_create_upsampler(downsample_dims_per_level[i_level - 1], c_feat, n_feat_level))
            for _ in range(encoder_blocks_per_scale + 1):
                skip_c = skip_features.pop()
                decoder_blocks.append(block(c_feat + skip_c, n_feat_level, i_level in attention_depths))
                c_feat = n_feat_level

        decoder_blocks.reverse()
        up_blocks.reverse()

        # -- Decoder Finalization --
        concat_blocks = [Concat()] * len(decoder_blocks)
        last_block = Sequential(
            GroupNorm(n_features[0]),
            SiLU(),
            PermutedBlock(
                all_spatial_dims,
                ConvND(len(all_spatial_dims))(n_features[0], channels_out, 3, padding=1),
            ),
        )
=======
            up_blocks.append(Upsample(range(-n_dim, 0), scale_factor=2))
        last_block = convND(n_dim)(n_features[0], n_channels_out, 1)
>>>>>>> e8c21064
        decoder = UNetDecoder(decoder_blocks, up_blocks, concat_blocks, last_block)

        super().__init__(encoder, decoder)<|MERGE_RESOLUTION|>--- conflicted
+++ resolved
@@ -139,12 +139,7 @@
 class UNetBase(Module):
     """Base class for U-shaped networks."""
 
-    def __init__(
-        self,
-        encoder: UNetEncoder,
-        decoder: UNetDecoder,
-        skip_blocks: Sequence[Module] | None = None,
-    ) -> None:
+    def __init__(self, encoder: UNetEncoder, decoder: UNetDecoder, skip_blocks: Sequence[Module] | None = None) -> None:
         """Initialize the UNetBase."""
         super().__init__()
         self.encoder = encoder
@@ -199,59 +194,6 @@
         return super().__call__(x, cond=cond)
 
 
-<<<<<<< HEAD
-class BasicUNet(UNetBase):
-    """Basic UNet.
-
-    A Basic UNet with residual blocks, convolutional downsampling, and nearest neighbor upsampling.
-
-    References
-    ----------
-    .. [UNET] Ronneberger, Olaf, Philipp Fischer, and Thomas Brox. "U-net: Convolutional networks for biomedical image
-       segmentation MICCAI 2015. https://arxiv.org/abs/1505.04597
-    """
-
-    def __init__(
-        self,
-        dim: int,
-        channels_in: int,
-        channels_out: int,
-        n_features: Sequence[int],
-        cond_dim: int,
-    ):
-        """Initialize the BasicUNet."""
-        encoder_blocks: list[Module] = []
-        decoder_blocks: list[Module] = []
-        down_blocks: list[Module] = []
-        up_blocks: list[Module] = []
-        concat_blocks: list[Module] = []
-        for n_feat, n_feat_next in pairwise(n_features):
-            encoder_blocks.append(ResBlock(dim, n_feat, n_feat, cond_dim))
-            decoder_blocks.append(ResBlock(dim, 2 * n_feat, n_feat, cond_dim))
-            down_blocks.append(ConvND(dim)(n_feat, n_feat_next, 3, stride=2, padding=1))
-            up_blocks.append(
-                Sequential(
-                    Upsample(tuple(range(-dim, 0)), scale_factor=2),
-                    ConvND(dim)(n_feat_next, n_feat, 3, padding=1),
-                )
-            )
-            concat_blocks.append(Concat())
-        up_blocks = up_blocks[::-1]
-        decoder_blocks = decoder_blocks[::-1]
-        first_block = ConvND(dim)(channels_in, n_features[0], 3, padding=1)
-        last_block = Sequential(
-            GroupNorm(n_features[0]),
-            SiLU(),
-            ConvND(dim)(n_features[0], channels_out, 3, padding=1),
-        )
-        middle_block = ResBlock(dim, n_features[-1], n_features[-1], cond_dim)
-        encoder = UNetEncoder(first_block, encoder_blocks, down_blocks, middle_block)
-        decoder = UNetDecoder(decoder_blocks, up_blocks, concat_blocks, last_block)
-        super().__init__(encoder, decoder)
-
-
-=======
->>>>>>> e8c21064
 class UNet(UNetBase):
     """UNet.
 
@@ -344,21 +286,13 @@
         )
         if depth - 1 in attention_depths:
             middle_block.insert(1, attention_block(n_feat_next))
-<<<<<<< HEAD
-        first_block = ConvND(dim)(channels_in, n_features[0], 3, padding=1)
-=======
         first_block = convND(n_dim)(n_channels_in, n_features[0], 3, padding=1)
->>>>>>> e8c21064
         encoder = UNetEncoder(first_block, encoder_blocks, down_blocks, middle_block)
 
         decoder_blocks, up_blocks = decoder_blocks[::-1], up_blocks[::-1]
         last_block = Sequential(
             SiLU(),
-<<<<<<< HEAD
-            ConvND(dim)(n_features[0], channels_out, 3, padding=1),
-=======
             convND(n_dim)(n_features[0], n_channels_out, 3, padding=1),
->>>>>>> e8c21064
         )
         concat_blocks = [Concat() for _ in range(len(decoder_blocks))]
         decoder = UNetDecoder(decoder_blocks, up_blocks, concat_blocks, last_block)
@@ -378,16 +312,7 @@
     """
 
     def __init__(
-<<<<<<< HEAD
-        self,
-        dim: int,
-        channels_in: int,
-        channels_out: int,
-        n_features: Sequence[int],
-        cond_dim: int = 0,
-=======
         self, n_dim: int, n_channels_in: int, n_channels_out: int, n_features: Sequence[int], cond_dim: int = 0
->>>>>>> e8c21064
     ):
         """Initialize the AttentionGatedUNet.
 
@@ -432,160 +357,8 @@
         for n_feat, n_feat_skip in pairwise(n_features[::-1]):
             concat_blocks.append(AttentionGate(n_dim, n_feat, n_feat_skip, n_feat_skip, concatenate=True))
             decoder_blocks.append(block(n_feat + n_feat_skip, n_feat_skip))
-<<<<<<< HEAD
-            up_blocks.append(Upsample(dim, scale_factor=2))
-        last_block = ConvND(dim)(n_features[0], channels_out, 1)
-        decoder = UNetDecoder(decoder_blocks, up_blocks, concat_blocks, last_block)
-
-        super().__init__(encoder, decoder)
-
-
-class SeparableUNet(UNetBase):
-    """UNet with separable convolutions and attention, and grouped downsampling."""
-
-    def __init__(
-        self,
-        dim: int,
-        dim_groups: Sequence[tuple[int, ...]],
-        channels_in: int,
-        channels_out: int,
-        n_features: Sequence[int] = (64, 128, 256, 512),
-        cond_dim: int = 0,
-        encoder_blocks_per_scale: int = 2,
-        attention_depths: Sequence[int] = (-1,),
-        n_heads: int = 8,
-        downsample_dims: Sequence[Sequence[int]] | None = None,
-    ) -> None:
-        """
-        Initialize the SeparableUNet.
-
-        Parameters
-        ----------
-        dim
-            Total number of non batch, non channel dimensions.
-            E.g., 2 for 2D images, 3 for 3D volumes or 2D+time for 2D+time images.
-        dim_groups
-            A list of tuples, where each tuple contains the spatial dimension
-            indices for one separable convolution. Each group must contain fewer than 3 dimensions.
-        channels_in
-            Number of channels in the input tensor.
-        channels_out
-            Number of channels in the output tensor.
-        n_features
-            Number of features at each resolution level.
-        cond_dim
-            Number of channels in the conditioning tensor.
-        encoder_blocks_per_scale
-            Number of encoder blocks per resolution level.
-        attention_depths
-            The depths at which to apply attention.
-        n_heads
-            Number of attention heads.
-        downsample_dims
-            Sequence specifying which absolute spatial dimensions to downsample
-            at each encoder level. If None, all dimensions in `dim_groups` are combined
-            and downsampled at each level.
-            If a downsampling step contains more than 3 dimensions, downsampling is performed separately for each
-            dimension. If the length of the sequence is less than the number of resolution levels, the sequence is
-            repeated. E.g., ``((-1,-2), (-1,-2,-3))`` for 3D data: first level downsamples x,y; second level x,y,z;
-            third level x,y.
-
-
-        """
-        depth = len(n_features)
-        for group in dim_groups:
-            if len(group) > 3:
-                raise ValueError(f'dim_group {group} can at most contain 3 dimensions. Split it into multiple groups.')
-            if any(d > dim + 2 or d < -dim for d in group):
-                raise ValueError(f'dim_group {group} contains dimensions that are out of range for dim={dim}')
-
-        attention_depths = tuple(d % depth for d in attention_depths)
-        if downsample_dims is None:
-            all_spatial_dims = tuple(sorted(set(d if d < 0 else d - dim - 2 for group in dim_groups for d in group)))
-            downsample_dims = (all_spatial_dims,) * (depth - 1)
-
-        def downsampler(level_dims, c_in, c_out) -> Module:
-            if len(level_dims) > 3:
-                sequence = Sequence(downsampler(d[0], c_in, c_out) for d in level_dims)
-                for d in level_dims[1:]:
-                    sequence.append(downsampler(d, c_out, c_out))
-                return sequence
-            return PermutedBlock(level_dims, ConvND(len(level_dims))(c_in, c_out, 3, stride=2, padding=1))
-
-        def upsampler(level_dims, c_in, c_out) -> Module:
-            if len(level_dims) > 3:
-                sequence = Sequence(upsampler(d[0], c_in, c_out) for d in level_dims)
-                for d in level_dims[1:]:
-                    sequence.append(upsampler(d, c_out, c_out))
-                return sequence
-            return PermutedBlock(level_dims, Upsample(len(level_dims), scale_factor=2, mode='nearest'))
-
-        def block(c_in: int, c_out: int, apply_attention: bool) -> Module:
-            res_block = SeparableResBlock(dim_groups, c_in, c_out, cond_dim)
-            if not apply_attention:
-                return res_block
-            attn_block = SpatialTransformerBlock(dim_groups, c_out, n_heads, cond_dim=cond_dim)
-            return Sequential(res_block, attn_block)
-
-        # --- Module Construction ---
-        first_block = PermutedBlock(
-            all_spatial_dims,
-            ConvND(len(all_spatial_dims))(channels_in, n_features[0], 3, padding=1),
-        )
-
-        # -- Encoder --
-        encoder_blocks, down_blocks, skip_features = [], [], []
-        c_feat = n_features[0]
-        for i_level, n_feat_level in enumerate(n_features):
-            for _ in range(encoder_blocks_per_scale):
-                encoder_blocks.append(block(c_feat, n_feat_level, i_level in attention_depths))
-                c_feat = n_feat_level
-                skip_features.append(c_feat)
-            if i_level < depth - 1:
-                down_blocks.append(
-                    _create_downsampler(
-                        downsample_dims_per_level[i_level],
-                        c_feat,
-                        n_features[i_level + 1],
-                    )
-                )
-                c_feat = n_features[i_level + 1]
-
-        # -- Middle & Encoder Finalization --
-        middle_block = Sequential(
-            block(c_feat, c_feat, depth - 1 in attention_depths),
-            block(c_feat, c_feat, depth - 1 in attention_depths),
-        )
-        encoder = UNetEncoder(first_block, encoder_blocks, down_blocks, middle_block)
-
-        # -- Decoder --
-        decoder_blocks, up_blocks = [], []
-        for i_level in reversed(range(depth)):
-            n_feat_level = n_features[i_level]
-            if i_level > 0:
-                up_blocks.append(_create_upsampler(downsample_dims_per_level[i_level - 1], c_feat, n_feat_level))
-            for _ in range(encoder_blocks_per_scale + 1):
-                skip_c = skip_features.pop()
-                decoder_blocks.append(block(c_feat + skip_c, n_feat_level, i_level in attention_depths))
-                c_feat = n_feat_level
-
-        decoder_blocks.reverse()
-        up_blocks.reverse()
-
-        # -- Decoder Finalization --
-        concat_blocks = [Concat()] * len(decoder_blocks)
-        last_block = Sequential(
-            GroupNorm(n_features[0]),
-            SiLU(),
-            PermutedBlock(
-                all_spatial_dims,
-                ConvND(len(all_spatial_dims))(n_features[0], channels_out, 3, padding=1),
-            ),
-        )
-=======
             up_blocks.append(Upsample(range(-n_dim, 0), scale_factor=2))
         last_block = convND(n_dim)(n_features[0], n_channels_out, 1)
->>>>>>> e8c21064
         decoder = UNetDecoder(decoder_blocks, up_blocks, concat_blocks, last_block)
 
         super().__init__(encoder, decoder)