"""Remove oversampling along readout."""

# Copyright 2023 Physikalisch-Technische Bundesanstalt
#
# Licensed under the Apache License, Version 2.0 (the "License");
#   you may not use this file except in compliance with the License.
#   You may obtain a copy of the License at
#       http://www.apache.org/licenses/LICENSE-2.0
#   Unless required by applicable law or agreed to in writing, software
#   distributed under the License is distributed on an "AS IS" BASIS,
#   WITHOUT WARRANTIES OR CONDITIONS OF ANY KIND, either express or implied.
#   See the License for the specific language governing permissions and
#   limitations under the License.

from copy import deepcopy

import torch

from mrpro.data import KData
from mrpro.data import KTrajectory
from mrpro.operators import FastFourierOp


def remove_readout_os(kdata: KData) -> KData:
    """Remove any oversampling along the readout (k0) direction.

    This function is inspired by https://github.com/gadgetron/gadgetron-python.
    Returns a copy of the data.

    Parameters
    ----------
    kdata
        K-space data

    Returns
    -------
        Copy of K-space data with oversampling removed.

    Raises
    ------
    ValueError
        If the recon matrix along x is larger than the encoding matrix along x.
    """
    # Ratio of k0/x between encoded and recon space
    x_ratio = kdata.header.recon_matrix.x / kdata.header.encoding_matrix.x
    if x_ratio == 1:
        # If the encoded and recon space is the same we don't have to do anything
        return deepcopy(kdata)
    elif x_ratio > 1:
        raise ValueError('Recon matrix along x should be equal or larger than encoding matrix along x.')
<<<<<<< HEAD
    else:
        # Starting and end point of image after removing oversampling
        start_cropped_readout = (kdata.header.encoding_matrix.x - kdata.header.recon_matrix.x) // 2
        end_cropped_readout = start_cropped_readout + kdata.header.recon_matrix.x

        def crop_readout(input_: torch.Tensor):
            return input_[..., start_cropped_readout:end_cropped_readout]

        # Transform to image space, crop to reconstruction matrix size and transform back
        ff_op = FastFourierOp(dim=(-1,))
        (dat,) = ff_op.adjoint(kdata.data)
        dat = crop_readout(dat)
        (dat,) = ff_op.forward(dat)

        # Adapt trajectory
        ks = [kdata.traj.kz, kdata.traj.ky, kdata.traj.kx]
        for ax in range(3):
            if ks[ax].shape[-1] > 1:
                ks[ax] = crop_readout(ks[ax])
        traj = KTrajectory(kz=ks[0], ky=ks[1], kx=ks[2])

        # Adapt header parameters
        hdr = kdata.header
        hdr.acq_info.center_sample -= start_cropped_readout
        hdr.acq_info.number_of_samples[:] = dat.shape[-1]
        hdr.encoding_matrix.x = dat.shape[-1]

        hdr.acq_info.discard_post = (hdr.acq_info.discard_post * dim_ratio).to(torch.int32)
        hdr.acq_info.discard_pre = (hdr.acq_info.discard_pre * dim_ratio).to(torch.int32)

    return KData(hdr, dat, traj)
=======

    # Starting and end point of image after removing oversampling
    start_cropped_readout = (kdata.header.encoding_matrix.x - kdata.header.recon_matrix.x) // 2
    end_cropped_readout = start_cropped_readout + kdata.header.recon_matrix.x

    def crop_readout(data_to_crop: torch.Tensor):
        # returns a cropped copy
        return data_to_crop[..., start_cropped_readout:end_cropped_readout].clone()

    # Transform to image space along readout, crop to reconstruction matrix size and transform back
    fourier_k0_op = FastFourierOp(dim=(-1,))
    (cropped_data,) = fourier_k0_op(crop_readout(*fourier_k0_op.H(kdata.data)))

    # Adapt trajectory
    ks = [kdata.traj.kz, kdata.traj.ky, kdata.traj.kx]
    # only cropped ks that are not broadcasted/singleton along k0
    cropped_ks = [crop_readout(k) if k.shape[-1] > 1 else k.clone() for k in ks]
    cropped_traj = KTrajectory(*cropped_ks)

    # Adapt header parameters
    header = deepcopy(kdata.header)
    header.acq_info.center_sample -= start_cropped_readout
    header.acq_info.number_of_samples[:] = cropped_data.shape[-1]
    header.encoding_matrix.x = cropped_data.shape[-1]

    header.acq_info.discard_post = (header.acq_info.discard_post * x_ratio).to(torch.int32)
    header.acq_info.discard_pre = (header.acq_info.discard_pre * x_ratio).to(torch.int32)

    return KData(header, cropped_data, cropped_traj)
>>>>>>> 4db6f429
<|MERGE_RESOLUTION|>--- conflicted
+++ resolved
@@ -48,39 +48,6 @@
         return deepcopy(kdata)
     elif x_ratio > 1:
         raise ValueError('Recon matrix along x should be equal or larger than encoding matrix along x.')
-<<<<<<< HEAD
-    else:
-        # Starting and end point of image after removing oversampling
-        start_cropped_readout = (kdata.header.encoding_matrix.x - kdata.header.recon_matrix.x) // 2
-        end_cropped_readout = start_cropped_readout + kdata.header.recon_matrix.x
-
-        def crop_readout(input_: torch.Tensor):
-            return input_[..., start_cropped_readout:end_cropped_readout]
-
-        # Transform to image space, crop to reconstruction matrix size and transform back
-        ff_op = FastFourierOp(dim=(-1,))
-        (dat,) = ff_op.adjoint(kdata.data)
-        dat = crop_readout(dat)
-        (dat,) = ff_op.forward(dat)
-
-        # Adapt trajectory
-        ks = [kdata.traj.kz, kdata.traj.ky, kdata.traj.kx]
-        for ax in range(3):
-            if ks[ax].shape[-1] > 1:
-                ks[ax] = crop_readout(ks[ax])
-        traj = KTrajectory(kz=ks[0], ky=ks[1], kx=ks[2])
-
-        # Adapt header parameters
-        hdr = kdata.header
-        hdr.acq_info.center_sample -= start_cropped_readout
-        hdr.acq_info.number_of_samples[:] = dat.shape[-1]
-        hdr.encoding_matrix.x = dat.shape[-1]
-
-        hdr.acq_info.discard_post = (hdr.acq_info.discard_post * dim_ratio).to(torch.int32)
-        hdr.acq_info.discard_pre = (hdr.acq_info.discard_pre * dim_ratio).to(torch.int32)
-
-    return KData(hdr, dat, traj)
-=======
 
     # Starting and end point of image after removing oversampling
     start_cropped_readout = (kdata.header.encoding_matrix.x - kdata.header.recon_matrix.x) // 2
@@ -109,5 +76,4 @@
     header.acq_info.discard_post = (header.acq_info.discard_post * x_ratio).to(torch.int32)
     header.acq_info.discard_pre = (header.acq_info.discard_pre * x_ratio).to(torch.int32)
 
-    return KData(header, cropped_data, cropped_traj)
->>>>>>> 4db6f429
+    return KData(header, cropped_data, cropped_traj)