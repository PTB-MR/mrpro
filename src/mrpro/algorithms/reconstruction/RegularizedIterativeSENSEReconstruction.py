--- conflicted
+++ resolved
@@ -121,7 +121,6 @@
         if self.noise is not None:
             kdata = prewhiten_kspace(kdata, self.noise)
 
-<<<<<<< HEAD
         acquisition_model = self.fourier_op
         if self.csm is not None:
             acquisition_model = acquisition_model @ self.csm.as_operator()
@@ -148,24 +147,7 @@
         else:
             # The right and side is not a good starting point without DCF.
             initial_value = torch.zeros_like(right_hand_side)
-        img_tensor = cg(
-=======
-        # Create the normal operator as H = A^H W A if the DCF is not None otherwise as H = A^H A.
-        # The acquisition model is A = F S if the CSM S is defined otherwise A = F with the Fourier operator F
-        csm_op = self.csm.as_operator() if self.csm is not None else IdentityOp()
-        precondition_op = self.dcf.as_operator() if self.dcf is not None else IdentityOp()
-        operator = (self.fourier_op @ csm_op).H @ precondition_op @ (self.fourier_op @ csm_op)
-
-        # Calculate the right-hand-side as b = A^H W y if the DCF is not None otherwise as b = A^H y.
-        (right_hand_side,) = (self.fourier_op @ csm_op).H(precondition_op(kdata.data)[0])
-
-        # Add regularization
-        if not torch.all(self.regularization_weight == 0):
-            operator = operator + self.regularization_weight * self.regularization_op.H @ self.regularization_op
-            right_hand_side += self.regularization_weight * self.regularization_op.H(self.regularization_data)[0]
-
         (img_tensor,) = cg(
->>>>>>> a5d17815
             operator,
             right_hand_side,
             initial_value=initial_value,
