"""Direct Reconstruction by Adjoint Fourier Transform."""

<<<<<<< HEAD
# Copyright 2024 Physikalisch-Technische Bundesanstalt
#
# Licensed under the Apache License, Version 2.0 (the "License");
# you may not use this file except in compliance with the License.
# You may obtain a copy of the License at:
#
#       http://www.apache.org/licenses/LICENSE-2.0
#
# Unless required by applicable law or agreed to in writing, software
# distributed under the License is distributed on an "AS IS" BASIS,
# WITHOUT WARRANTIES OR CONDITIONS OF ANY KIND, either express or implied.
# See the License for the specific language governing permissions and
# limitations under the License.

from typing import Self
=======
from typing import Literal, Self
>>>>>>> 627a0416

from mrpro.algorithms.prewhiten_kspace import prewhiten_kspace
from mrpro.algorithms.reconstruction.Reconstruction import Reconstruction
from mrpro.data._kdata.KData import KData
from mrpro.data.CsmData import CsmData
from mrpro.data.DcfData import DcfData
from mrpro.data.IData import IData
from mrpro.data.KNoise import KNoise
from mrpro.operators.FourierOp import FourierOp
from mrpro.operators.LinearOperator import LinearOperator


class DirectReconstruction(Reconstruction):
    """Direct Reconstruction by Adjoint Fourier Transform."""

    def __init__(
        self,
        fourier_op: LinearOperator,
        csm: None | CsmData = None,
        noise: None | KNoise = None,
        dcf: DcfData | None = None,
    ):
        """Initialize DirectReconstruction.

        Parameters
        ----------
        fourier_op
            Instance of the FourierOperator which adjoint is used for reconstruction.
        csm
            Sensitivity maps for coil combination. If None, no coil combination will be performed.
        noise
            Used for prewhitening
        dcf
            Density compensation. If None, no dcf will be performed.
            Also set to None, if the FourierOperator is already density compensated.
        """
        super().__init__()
        self.fourier_op = fourier_op
        # TODO: Make this buffers once DataBufferMixin is merged
        self.dcf = dcf
        self.csm = csm
        self.noise = noise

    @classmethod
    def from_kdata(cls, kdata: KData, noise: KNoise | None = None, *, coil_combine: bool = True) -> Self:
        """Create a DirectReconstruction from kdata with default settings.

        Parameters
        ----------
        kdata
            KData to use for trajektory and header information.
        noise
            KNoise used for prewhitening. If None, no prewhitening is performed.
        coil_combine
            if True (default), uses kdata to estimate sensitivity maps and perform adaptive coil combine reconstruction
            in the reconstruction.
        """
        if noise is not None:
            kdata = prewhiten_kspace(kdata, noise)
        dcf = DcfData.from_traj_voronoi(kdata.traj)
        fourier_op = FourierOp.from_kdata(kdata)
        self = cls(fourier_op, None, noise, dcf)
        if coil_combine:
            # kdata is prewhitened
            self.recalculate_csm_walsh(kdata, noise=False)
        return self

    def forward(self, kdata: KData) -> IData:
        """Apply the reconstruction.

        Parameters
        ----------
        kdata
            k-space data to reconstruct.

        Returns
        -------
            the reconstruced image.
        """
        return self.direct_reconstruction(kdata)<|MERGE_RESOLUTION|>--- conflicted
+++ resolved
@@ -1,24 +1,7 @@
 """Direct Reconstruction by Adjoint Fourier Transform."""
 
-<<<<<<< HEAD
-# Copyright 2024 Physikalisch-Technische Bundesanstalt
-#
-# Licensed under the Apache License, Version 2.0 (the "License");
-# you may not use this file except in compliance with the License.
-# You may obtain a copy of the License at:
-#
-#       http://www.apache.org/licenses/LICENSE-2.0
-#
-# Unless required by applicable law or agreed to in writing, software
-# distributed under the License is distributed on an "AS IS" BASIS,
-# WITHOUT WARRANTIES OR CONDITIONS OF ANY KIND, either express or implied.
-# See the License for the specific language governing permissions and
-# limitations under the License.
+from typing import Self
 
-from typing import Self
-=======
-from typing import Literal, Self
->>>>>>> 627a0416
 
 from mrpro.algorithms.prewhiten_kspace import prewhiten_kspace
 from mrpro.algorithms.reconstruction.Reconstruction import Reconstruction
