--- conflicted
+++ resolved
@@ -32,15 +32,8 @@
     eps: float = 1e-8,
     weight_decay: float = 0,
     amsgrad: bool = False,
-<<<<<<< HEAD
-    foreach: bool | None = None,
-    maximize: bool = False,
-    differentiable: bool = False,
-    fused: bool | None = None,
+    decoupled_weight_decay: bool = False,
     callback: Callable[[OptimizerStatus], None] | None = None,
-=======
-    decoupled_weight_decay: bool = False,
->>>>>>> 640f3f58
 ) -> tuple[torch.Tensor, ...]:
     """Adam for non-linear minimization problems.
 
@@ -61,26 +54,14 @@
     eps
         term added to the denominator to improve numerical stability
     weight_decay
-        weight decay (L2 penalty)
+        weight decay (L2 penalty if decoupled_weight_decay is False)
     amsgrad
         whether to use the AMSGrad variant of this algorithm from the paper
         `On the Convergence of Adam and Beyond`
-<<<<<<< HEAD
-    foreach
-        whether `foreach` implementation of optimizer is used
-    maximize
-        maximize the objective with respect to the params, instead of minimizing
-    differentiable
-        whether autograd should occur through the optimizer step. This is currently not implemented.
-    fused
-        whether the fused implementation (CUDA only) is used. Currently, torch.float64, torch.float32,
-        torch.float16, and torch.bfloat16 are supported.
+    decoupled_weight_decay
+        whether to use Adam (default) or AdamW (if set to true) [1]_
     callback
         user-provided function to be called after each iteration
-=======
-    decoupled_weight_decay
-        whether to use Adam (default) or AdamW (if set to true) [1]_
->>>>>>> 640f3f58
 
     Returns
     -------
@@ -91,16 +72,7 @@
     .. [1] Loshchilov I, Hutter F (2019) Decoupled Weight Decay Regularization. ICLR
             https://doi.org/10.48550/arXiv.1711.05101
     """
-<<<<<<< HEAD
-    if not differentiable:
-        parameters = tuple(p.detach().clone().requires_grad_(True) for p in initial_parameters)
-    else:
-        # TODO: If differentiable is set, it is reasonable to expect that the result backpropagates to
-        # initial parameters. This is currently not implemented (due to detach).
-        raise NotImplementedError('Differentiable Optimization is not implemented')
-=======
-    parameters = [p.detach().clone().requires_grad_(True) for p in initial_parameters]
->>>>>>> 640f3f58
+    parameters = tuple(p.detach().clone().requires_grad_(True) for p in initial_parameters)
 
     optim: AdamW | Adam
 
