"""ADAM for solving non-linear minimization problems."""

from collections.abc import Callable, Sequence

import torch
from torch.optim import Adam, AdamW

from mrpro.algorithms.optimizers.OptimizerStatus import OptimizerStatus
from mrpro.operators.Operator import Operator


def adam(
    f: Operator[*tuple[torch.Tensor, ...], tuple[torch.Tensor]],
    initial_parameters: Sequence[torch.Tensor],
    max_iter: int,
    lr: float = 1e-3,
    betas: tuple[float, float] = (0.9, 0.999),
    eps: float = 1e-8,
    weight_decay: float = 0,
    amsgrad: bool = False,
    decoupled_weight_decay: bool = False,
    callback: Callable[[OptimizerStatus], None] | None = None,
) -> tuple[torch.Tensor, ...]:
    """Adam for non-linear minimization problems.

    Parameters
    ----------
    f
        scalar-valued function to be optimized
    initial_parameters
        Sequence (for example list) of parameters to be optimized.
        Note that these parameters will not be changed. Instead, we create a copy and
        leave the initial values untouched.
    max_iter
        maximum number of iterations
    lr
        learning rate
    betas
        coefficients used for computing running averages of gradient and its square
    eps
        term added to the denominator to improve numerical stability
    weight_decay
        weight decay (L2 penalty if decoupled_weight_decay is False)
    amsgrad
        whether to use the AMSGrad variant of this algorithm from the paper
        `On the Convergence of Adam and Beyond`
    decoupled_weight_decay
<<<<<<< HEAD
        whether to use Adam (default) or AdamW (if set to true) [LOS2019]_
=======
        whether to use Adam (default) or AdamW (if set to true) [1]_
    callback
        function to be called after each iteration
>>>>>>> a8d75e58

    Returns
    -------
        list of optimized parameters

    References
    ----------
    .. [LOS2019] Loshchilov I, Hutter F (2019) Decoupled Weight Decay Regularization. ICLR
       https://doi.org/10.48550/arXiv.1711.05101
    """
    parameters = tuple(p.detach().clone().requires_grad_(True) for p in initial_parameters)

    optim: AdamW | Adam

    if not decoupled_weight_decay:
        optim = Adam(params=parameters, lr=lr, betas=betas, eps=eps, weight_decay=weight_decay, amsgrad=amsgrad)
    else:
        optim = AdamW(params=parameters, lr=lr, betas=betas, eps=eps, weight_decay=weight_decay, amsgrad=amsgrad)

    def closure():
        optim.zero_grad()
        (objective,) = f(*parameters)
        objective.backward()

        if callback is not None:
            callback({'solution': parameters, 'iteration_number': iteration})

        return objective

    # run adam
    for iteration in range(max_iter):  # noqa: B007
        optim.step(closure)

    return parameters<|MERGE_RESOLUTION|>--- conflicted
+++ resolved
@@ -45,13 +45,10 @@
         whether to use the AMSGrad variant of this algorithm from the paper
         `On the Convergence of Adam and Beyond`
     decoupled_weight_decay
-<<<<<<< HEAD
         whether to use Adam (default) or AdamW (if set to true) [LOS2019]_
-=======
-        whether to use Adam (default) or AdamW (if set to true) [1]_
     callback
         function to be called after each iteration
->>>>>>> a8d75e58
+
 
     Returns
     -------
