--- conflicted
+++ resolved
@@ -14,8 +14,7 @@
 # See the License for the specific language governing permissions and
 # limitations under the License.
 
-from collections.abc import Callable
-from collections.abc import Sequence
+from collections.abc import Callable, Sequence
 
 import torch
 from torch.optim import Adam
@@ -37,11 +36,7 @@
     maximize: bool = False,
     differentiable: bool = False,
     fused: bool | None = None,
-<<<<<<< HEAD
     callback: Callable[[OptimizerStatus], None] | None = None,
-=======
-    callback: Callable | None = None,
->>>>>>> 995a6e70
 ) -> tuple[torch.Tensor, ...]:
     """Adam for non-linear minimization problems.
 
@@ -108,11 +103,7 @@
         objective.backward()
 
         if callback is not None:
-<<<<<<< HEAD
             callback({'solution': parameters, 'iteration_number': iteration})
-=======
-            callback(parameters)
->>>>>>> 995a6e70
 
         return objective
 
