--- conflicted
+++ resolved
@@ -367,8 +367,6 @@
         traj = KTrajectory(kz, ky, kx, self.traj.grid_detection_tolerance, self.traj.repeat_detection_tolerance)
         return type(self)(header=header, data=data, traj=traj)
 
-<<<<<<< HEAD
-=======
     def __repr__(self):
         """Representation method for KData class."""
         representation = '\n'.join(
@@ -381,7 +379,6 @@
         )
         return representation
 
->>>>>>> 5482ba96
     def compress_coils(
         self: Self,
         n_compressed_coils: int,
