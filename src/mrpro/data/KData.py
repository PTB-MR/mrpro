"""MR raw data / k-space data class."""

import copy
import dataclasses
import datetime
import warnings
from collections.abc import Callable, Sequence
from pathlib import Path
from types import EllipsisType
from typing import Literal, cast

import h5py
import ismrmrd
import numpy as np
import torch
from einops import rearrange, repeat
from typing_extensions import Self, TypeVar

from mrpro.data.acq_filters import has_n_coils, is_image_acquisition
from mrpro.data.AcqInfo import AcqInfo, rearrange_acq_info_fields
from mrpro.data.EncodingLimits import Limits
from mrpro.data.KHeader import KHeader
from mrpro.data.KTrajectory import KTrajectory
from mrpro.data.KTrajectoryRawShape import KTrajectoryRawShape
from mrpro.data.MoveDataMixin import MoveDataMixin
from mrpro.data.Rotation import Rotation
from mrpro.data.traj_calculators.KTrajectoryCalculator import KTrajectoryCalculator
from mrpro.data.traj_calculators.KTrajectoryIsmrmrd import KTrajectoryIsmrmrd

RotationOrTensor = TypeVar('RotationOrTensor', bound=torch.Tensor | Rotation)

KDIM_SORT_LABELS = (
    'k1',
    'k2',
    'average',
    'slice',
    'contrast',
    'phase',
    'repetition',
    'set',
    'user0',
    'user1',
    'user2',
    'user3',
    'user4',
    'user7',
)

OTHER_LABELS = (
    'average',
    'slice',
    'contrast',
    'phase',
    'repetition',
    'set',
    'user0',
    'user1',
    'user2',
    'user3',
    'user4',
    'user7',
)


@dataclasses.dataclass(slots=True, frozen=True)
class KData(
    MoveDataMixin,
):
    """MR raw data / k-space data class."""

    header: KHeader
    """Header information for k-space data"""

    data: torch.Tensor
<<<<<<< HEAD
    """K-space data. Shape (... other coils k2 k1 k0)"""

    traj: KTrajectory
    """K-space trajectory along kz, ky and kx. Shape (... other k2 k1 k0)"""
=======
    """K-space data. Shape `(*other coils k2 k1 k0)`"""

    traj: KTrajectory
    """K-space trajectory along kz, ky and kx. Shape `(*other k2 k1 k0)`"""
>>>>>>> 32da2d7a

    @classmethod
    def from_file(
        cls,
        filename: str | Path,
        ktrajectory: KTrajectoryCalculator | KTrajectory | KTrajectoryIsmrmrd,
        header_overwrites: dict[str, object] | None = None,
        dataset_idx: int = -1,
        acquisition_filter_criterion: Callable = is_image_acquisition,
    ) -> Self:
        """Load k-space data from an ISMRMRD file.

        Parameters
        ----------
        filename
            path to the ISMRMRD file
        ktrajectory
            KTrajectoryCalculator to calculate the k-space trajectory or an already calculated KTrajectory
        header_overwrites
            dictionary of key-value pairs to overwrite the header
        dataset_idx
            index of the ISMRMRD dataset to load (converter creates dataset, dataset_1, ...)
        acquisition_filter_criterion
            function which returns True if an acquisition should be included in KData
        """
        # Can raise FileNotFoundError
        with ismrmrd.File(filename, 'r') as file:
            dataset = file[list(file.keys())[dataset_idx]]
            ismrmrd_header = dataset.header
            acquisitions = dataset.acquisitions[:]
            try:
                mtime: int = h5py.h5g.get_objinfo(dataset['data']._contents.id).mtime
            except AttributeError:
                mtime = 0
            modification_time = datetime.datetime.fromtimestamp(mtime)

        acquisitions = [acq for acq in acquisitions if acquisition_filter_criterion(acq)]

        # we need the same number of receiver coils for all acquisitions
        n_coils_available = {acq.data.shape[0] for acq in acquisitions}
        if len(n_coils_available) > 1:
            if (
                ismrmrd_header.acquisitionSystemInformation is not None
                and ismrmrd_header.acquisitionSystemInformation.receiverChannels is not None
            ):
                n_coils = int(ismrmrd_header.acquisitionSystemInformation.receiverChannels)
            else:
                # most likely, highest number of elements are the coils used for imaging
                n_coils = int(max(n_coils_available))

            warnings.warn(
                f'Acquisitions with different number {n_coils_available} of receiver coil elements detected. '
                f'Data with {n_coils} receiver coil elements will be used.',
                stacklevel=1,
            )
            acquisitions = [acq for acq in acquisitions if has_n_coils(n_coils, acq)]

        if not acquisitions:
            raise ValueError('No acquisitions meeting the given filter criteria were found.')

        kdata = torch.stack([torch.as_tensor(acq.data, dtype=torch.complex64) for acq in acquisitions])

        acqinfo = AcqInfo.from_ismrmrd_acquisitions(acquisitions)

        if len(torch.unique(acqinfo.idx.user5)) > 1:
            warnings.warn(
                'The Siemens to ismrmrd converter currently (ab)uses '
                'the user 5 indices for storing the kspace center line number.\n'
                'User 5 indices will be ignored',
                stacklevel=1,
            )

        if len(torch.unique(acqinfo.idx.user6)) > 1:
            warnings.warn(
                'The Siemens to ismrmrd converter currently (ab)uses '
                'the user 6 indices for storing the kspace center partition number.\n'
                'User 6 indices will be ignored',
                stacklevel=1,
            )

        # Raises ValueError if required fields are missing in the header
        kheader = KHeader.from_ismrmrd(
            ismrmrd_header,
            acqinfo,
            defaults={
                'datetime': modification_time,  # use the modification time of the dataset as fallback
                'trajectory': ktrajectory,
            },
            overwrite=header_overwrites,
        )

        # Fill k0 limits if they were set to zero / not set in the header
        if kheader.encoding_limits.k0.length == 1:
            # The encodig limits should describe the encoded space of all readout lines. If we have two readouts with
            # (number_of_samples, center_sample) of (100, 20) (e.g. partial Fourier in the negative k0 direction) and
            # (100, 80) (e.g. partial Fourier in the positive k0 direction) then this should lead to encoding limits of
            # [min=0, max=159, center=80]
            max_center_sample = int(torch.max(kheader.acq_info.center_sample))
            max_pos_k0_extend = int(torch.max(kheader.acq_info.number_of_samples - kheader.acq_info.center_sample))
            kheader.encoding_limits.k0 = Limits(0, max_center_sample + max_pos_k0_extend - 1, max_center_sample)

        # Sort and reshape the kdata and the acquisistion info according to the indices.
        # within "other", the aquisistions are sorted in the order determined by KDIM_SORT_LABELS.
        # The final shape will be ("all other labels", k2, k1, k0) for kdata
        # and ("all other labels", k2, k1, length of the aqusitions info field) for aquisistion info.

        # First, determine if we can split into k2 and k1 and how large these should be
        acq_indices_other = torch.stack([getattr(kheader.acq_info.idx, label) for label in OTHER_LABELS], dim=0)
        _, n_acqs_per_other = torch.unique(acq_indices_other, dim=1, return_counts=True)
        # unique counts of acquisitions for each combination of the label values in "other"
        n_acqs_per_other = torch.unique(n_acqs_per_other)

        acq_indices_other_k2 = torch.cat((acq_indices_other, kheader.acq_info.idx.k2.unsqueeze(0)), dim=0)
        _, n_acqs_per_other_and_k2 = torch.unique(acq_indices_other_k2, dim=1, return_counts=True)
        # unique counts of acquisitions for each combination of other **and k2**
        n_acqs_per_other_and_k2 = torch.unique(n_acqs_per_other_and_k2)

        if len(n_acqs_per_other_and_k2) == 1:
            # This is the most common case:
            # All other and k2 combinations have the same number of aquisistions which we can use as k1
            # to reshape to (other, k2, k1, k0)
            n_k1 = n_acqs_per_other_and_k2[0]
            n_k2 = n_acqs_per_other[0] // n_k1
        elif len(n_acqs_per_other) == 1:
            # We cannot split the data along phase encoding steps into k2 and k1, as there are different numbers of k1.
            # But all "other labels" combinations have the same number of aquisisitions,
            # so we can reshape to (other, k, 1, k0)
            n_k1 = 1
            n_k2 = n_acqs_per_other[0]  # total number of k encoding steps
        else:
            # For different other combinations we have different numbers of aquisistions,
            # so we can only reshape to (acquisitions, 1, 1, k0)
            # This might be an user error.
            warnings.warn(
                f'There are different numbers of acquisistions in'
                'different combinations of labels {"/".join(OTHER_LABELS)}: \n'
                f'Found {n_acqs_per_other.tolist()}. \n'
                'The data will be reshaped to (acquisitions, 1, 1, k0). \n'
                'This needs to be adjusted be reshaping for a successful reconstruction. \n'
                'If unintenional, this might be caused by wrong labels in the ismrmrd file or a wrong flag filter.',
                stacklevel=1,
            )
            n_k1 = 1
            n_k2 = 1

        # Second, determine the sorting order
        acq_indices = np.stack([getattr(kheader.acq_info.idx, label) for label in KDIM_SORT_LABELS], axis=0)
        sort_idx = np.lexsort(acq_indices)  # torch does not have lexsort as of pytorch 2.2 (March 2024)

        # Finally, reshape and sort the tensors in acqinfo and acqinfo.idx, and kdata.
        kheader.acq_info.apply_(
            lambda field: rearrange_acq_info_fields(
                field[sort_idx], '(other k2 k1) ... -> other k2 k1 ...', k1=n_k1, k2=n_k2
            )
            if isinstance(field, torch.Tensor | Rotation)
            else field
        )
        kdata = rearrange(kdata[sort_idx], '(other k2 k1) coils k0 -> other coils k2 k1 k0', k1=n_k1, k2=n_k2)

        # Calculate trajectory and check if it matches the kdata shape
        match ktrajectory:
            case KTrajectoryIsmrmrd():
                ktrajectory_final = ktrajectory(acquisitions).sort_and_reshape(sort_idx, n_k2, n_k1)
            case KTrajectoryCalculator():
                ktrajectory_or_rawshape = ktrajectory(kheader)
                if isinstance(ktrajectory_or_rawshape, KTrajectoryRawShape):
                    ktrajectory_final = ktrajectory_or_rawshape.sort_and_reshape(sort_idx, n_k2, n_k1)
                else:
                    ktrajectory_final = ktrajectory_or_rawshape
            case KTrajectory():
                ktrajectory_final = ktrajectory
            case _:
                raise TypeError(
                    'ktrajectory must be KTrajectoryIsmrmrd, KTrajectory or KTrajectoryCalculator'
                    f'not {type(ktrajectory)}',
                )

        try:
            shape = ktrajectory_final.broadcasted_shape
            torch.broadcast_shapes(kdata[..., 0, :, :, :].shape, shape)
        except RuntimeError:
            # Not broadcastable
            raise ValueError(
                f'Broadcasted shape trajectory do not match kdata: {shape} vs. {kdata.shape}. '
                'Please check the trajectory.',
            ) from None

        return cls(kheader, kdata, ktrajectory_final)

    def __repr__(self):
        """Representation method for KData class."""
        traj = KTrajectory(self.traj.kz, self.traj.ky, self.traj.kx)
        try:
            device = str(self.device)
        except RuntimeError:
            device = 'mixed'
        out = (
            f'{type(self).__name__} with shape {list(self.data.shape)!s} and dtype {self.data.dtype}\n'
            f'Device: {device}\n'
            f'{traj}\n'
            f'{self.header}'
        )
        return out

    def compress_coils(
        self: Self,
        n_compressed_coils: int,
        batch_dims: None | Sequence[int] = None,
        joint_dims: Sequence[int] | EllipsisType = ...,
    ) -> Self:
        """Reduce the number of coils based on a PCA compression.

        A PCA is carried out along the coil dimension and the n_compressed_coils virtual coil elements are selected. For
        more information on coil compression please see [BUE2007]_, [DON2008]_ and [HUA2008]_.

        Returns a copy of the data.

        Parameters
        ----------
        kdata
            K-space data
        n_compressed_coils
            Number of compressed coils
        batch_dims
            Dimensions which are treated as batched, i.e. separate coil compression matrizes (e.g. different slices).
            Default is to do one coil compression matrix for the entire k-space data. Only batch_dim or joint_dim can
            be defined. If batch_dims is not None then joint_dims has to be ...
        joint_dims
            Dimensions which are combined to calculate single coil compression matrix (e.g. k0, k1, contrast). Default
            is that all dimensions (except for the coil dimension) are joint_dims. Only batch_dim or joint_dim can
            be defined. If joint_dims is not ... batch_dims has to be None

        Returns
        -------
            Copy of K-space data with compressed coils.

        Raises
        ------
        `ValueError`
            If both batch_dims and joint_dims are defined.
        `ValuerError`
            If coil dimension is part of joint_dims or batch_dims.

        References
        ----------
        .. [BUE2007] Buehrer M, Pruessmann KP, Boesiger P, Kozerke S (2007) Array compression for MRI with large coil
           arrays. MRM 57. https://doi.org/10.1002/mrm.21237
        .. [DON2008] Doneva M, Boernert P (2008) Automatic coil selection for channel reduction in SENSE-based parallel
           imaging. MAGMA 21. https://doi.org/10.1007/s10334-008-0110-x
        .. [HUA2008] Huang F, Vijayakumar S, Li Y, Hertel S, Duensing GR (2008) A software channel compression
           technique for faster reconstruction with many channels. MRM 26. https://doi.org/10.1016/j.mri.2007.04.010

        """
        from mrpro.operators import PCACompressionOp

        coil_dim = -4 % self.data.ndim

        if n_compressed_coils > (n_current_coils := self.data.shape[coil_dim]):
            raise ValueError(
                f'Number of compressed coils ({n_compressed_coils}) cannot be greater '
                f'than the number of current coils ({n_current_coils}).'
            )

        if batch_dims is not None and joint_dims is not Ellipsis:
            raise ValueError('Either batch_dims or joint_dims can be defined not both.')

        if joint_dims is not Ellipsis:
            joint_dims_normalized = [i % self.data.ndim for i in joint_dims]
            if coil_dim in joint_dims_normalized:
                raise ValueError('Coil dimension must not be in joint_dims')
            batch_dims_normalized = [
                d for d in range(self.data.ndim) if d not in joint_dims_normalized and d is not coil_dim
            ]
        else:
            batch_dims_normalized = [] if batch_dims is None else [i % self.data.ndim for i in batch_dims]
            if coil_dim in batch_dims_normalized:
                raise ValueError('Coil dimension must not be in batch_dims')

        # reshape to (*batch dimension, -1, coils)
        permute_order = (
            *batch_dims_normalized,
            *[i for i in range(self.data.ndim) if i != coil_dim and i not in batch_dims_normalized],
            coil_dim,
        )
        kdata_permuted = self.data.permute(permute_order)
        kdata_flattened = kdata_permuted.flatten(
            start_dim=len(batch_dims_normalized), end_dim=-2
        )  # keep separate dimensions and coil

        pca_compression_op = PCACompressionOp(data=kdata_flattened, n_components=n_compressed_coils)
        (kdata_coil_compressed_flattened,) = pca_compression_op(kdata_flattened)
        del kdata_flattened
        # reshape to original dimensions and undo permutation
        kdata_coil_compressed = torch.reshape(
            kdata_coil_compressed_flattened, [*kdata_permuted.shape[:-1], n_compressed_coils]
        ).permute(*np.argsort(permute_order))

        return type(self)(self.header.clone(), kdata_coil_compressed, self.traj.clone())

    def rearrange_k2_k1_into_k1(self: Self) -> Self:
        """Rearrange kdata from (... k2 k1 ...) to (... 1 (k2 k1) ...).

        Note: This function will be deprecated in the future.

        Parameters
        ----------
        kdata
            K-space data `(other coils k2 k1 k0)`

        Returns
        -------
            K-space data `(other  coils 1 (k2 k1) k0)`
        """
        # Rearrange data
        kdat = rearrange(self.data, '... coils k2 k1 k0->... coils 1 (k2 k1) k0')

        # Rearrange trajectory
        ktraj = rearrange(self.traj.as_tensor(), 'dim ... k2 k1 k0-> dim ... 1 (k2 k1) k0')

        # Create new header with correct shape
        kheader = copy.deepcopy(self.header)

        # Update shape of acquisition info index
        kheader.acq_info.apply_(
            lambda field: rearrange_acq_info_fields(field, 'other k2 k1 ... -> other 1 (k2 k1) ...')
        )

        return type(self)(kheader, kdat, type(self.traj).from_tensor(ktraj))

    def remove_readout_os(self: Self) -> Self:
        """Remove any oversampling along the readout direction.

        Removes oversampling along the readout direction by cropping the data
        to the size of the reconstruction matrix in image space [GAD]_.

        Returns a copy of the data.

        Parameters
        ----------
        kdata
            K-space data

        Returns
        -------
            Copy of K-space data with oversampling removed.

        Raises
        ------
        `ValueError`
            If the recon matrix along x is larger than the encoding matrix along x.

        References
        ----------
        .. [GAD] Gadgetron https://github.com/gadgetron/gadgetron-python
        """
        from mrpro.operators.FastFourierOp import FastFourierOp

        # Ratio of k0/x between encoded and recon space
        x_ratio = self.header.recon_matrix.x / self.header.encoding_matrix.x
        if x_ratio == 1:
            # If the encoded and recon space is the same we don't have to do anything
            return self
        elif x_ratio > 1:
            raise ValueError('Recon matrix along x should be equal or larger than encoding matrix along x.')

        # Starting and end point of image after removing oversampling
        start_cropped_readout = (self.header.encoding_matrix.x - self.header.recon_matrix.x) // 2
        end_cropped_readout = start_cropped_readout + self.header.recon_matrix.x

        def crop_readout(data_to_crop: torch.Tensor) -> torch.Tensor:
            # returns a cropped copy
            return data_to_crop[..., start_cropped_readout:end_cropped_readout].clone()

        # Transform to image space along readout, crop to reconstruction matrix size and transform back
        fourier_k0_op = FastFourierOp(dim=(-1,))
        (cropped_data,) = fourier_k0_op(crop_readout(*fourier_k0_op.H(self.data)))

        # Adapt trajectory
        ks = [self.traj.kz, self.traj.ky, self.traj.kx]
        # only cropped ks that are not broadcasted/singleton along k0
        cropped_ks = [crop_readout(k) if k.shape[-1] > 1 else k.clone() for k in ks]
        cropped_traj = KTrajectory(cropped_ks[0], cropped_ks[1], cropped_ks[2])

        # Adapt header parameters
        header = copy.deepcopy(self.header)
        header.acq_info.center_sample -= start_cropped_readout
        header.acq_info.number_of_samples[:] = cropped_data.shape[-1]
        header.encoding_matrix.x = cropped_data.shape[-1]

        header.acq_info.discard_post = (header.acq_info.discard_post * x_ratio).to(torch.int32)
        header.acq_info.discard_pre = (header.acq_info.discard_pre * x_ratio).to(torch.int32)

        return type(self)(header, cropped_data, cropped_traj)

    def select_other_subset(
        self: Self,
        subset_idx: torch.Tensor,
        subset_label: Literal['average', 'slice', 'contrast', 'phase', 'repetition', 'set'],
    ) -> Self:
        """Select a subset from the other dimension of KData.

        Note: This function will be deprecated in the future.

        Parameters
        ----------
        kdata
            K-space data `(other coils k2 k1 k0)`
        subset_idx
            Index which elements of the other subset to use, e.g. phase 0,1,2 and 5
        subset_label
            Name of the other label, e.g. phase

        Returns
        -------
            K-space data `(other_subset coils k2 k1 k0)`

        Raises
        ------
        `ValueError`
            If the subset indices are not available in the data
        """
        # Make a copy such that the original kdata.header remains the same
        kheader = copy.deepcopy(self.header)
        ktraj = self.traj.as_tensor()

        # Verify that the subset_idx is available
        label_idx = getattr(kheader.acq_info.idx, subset_label)
        if not all(el in torch.unique(label_idx) for el in subset_idx):
            raise ValueError('Subset indices are outside of the available index range')

        # Find subset index in acq_info index
        other_idx = torch.cat([torch.where(idx == label_idx[:, 0, 0])[0] for idx in subset_idx], dim=0)

        # Adapt header
        kheader.acq_info.apply_(
            lambda field: field[other_idx, ...] if isinstance(field, torch.Tensor | Rotation) else field
        )

        # Select data
        kdat = self.data[other_idx, ...]

        # Select ktraj
        if ktraj.shape[1] > 1:
            ktraj = ktraj[:, other_idx, ...]

        return type(self)(kheader, kdat, type(self.traj).from_tensor(ktraj))

    def _split_k2_or_k1_into_other(
        self,
        split_idx: torch.Tensor,
        other_label: Literal['average', 'slice', 'contrast', 'phase', 'repetition', 'set'],
        split_dir: Literal['k2', 'k1'],
    ) -> Self:
        """Based on an index tensor, split the data in e.g. phases.

        Parameters
        ----------
        split_idx
            2D index describing the k2 or k1 points in each block to be moved to the other dimension
            `(other_split, k1_per_split)` or `(other_split, k2_per_split)`
        other_label
            Label of other dimension, e.g. repetition, phase
        split_dir
            Dimension to split, either 'k1' or 'k2'

        Returns
        -------
            K-space data with new shape
            `((other other_split) coils k2 k1_per_split k0)` or `((other other_split) coils k2_per_split k1 k0)`

        Raises
        ------
        `ValueError`
            Already existing `other_label` can only be of length 1
        """
        # Number of other
        n_other = split_idx.shape[0]

        # Verify that the specified label of the other dimension is unused
        if getattr(self.header.encoding_limits, other_label).length > 1:
            raise ValueError(f'{other_label} is already used to encode different parts of the scan.')

        # Set-up splitting
        if split_dir == 'k1':
            # Split along k1 dimensions
            def split_data_traj(dat_traj: torch.Tensor) -> torch.Tensor:
                return dat_traj[:, :, :, split_idx, :]

            def split_acq_info(acq_info: RotationOrTensor) -> RotationOrTensor:
                # cast due to https://github.com/python/mypy/issues/10817
                return cast(RotationOrTensor, acq_info[:, :, split_idx, ...])

            # Rearrange other_split and k1 dimension
            rearrange_pattern_data = 'other coils k2 other_split k1 k0->(other other_split) coils k2 k1 k0'
            rearrange_pattern_traj = 'dim other k2 other_split k1 k0->dim (other other_split) k2 k1 k0'
            rearrange_pattern_acq_info = 'other k2 other_split k1 ... -> (other other_split) k2 k1 ...'

        elif split_dir == 'k2':
            # Split along k2 dimensions
            def split_data_traj(dat_traj: torch.Tensor) -> torch.Tensor:
                return dat_traj[:, :, split_idx, :, :]

            def split_acq_info(acq_info: RotationOrTensor) -> RotationOrTensor:
                return cast(RotationOrTensor, acq_info[:, split_idx, ...])

            # Rearrange other_split and k1 dimension
            rearrange_pattern_data = 'other coils other_split k2 k1 k0->(other other_split) coils k2 k1 k0'
            rearrange_pattern_traj = 'dim other other_split k2 k1 k0->dim (other other_split) k2 k1 k0'
            rearrange_pattern_acq_info = 'other other_split k2 k1 ... -> (other other_split) k2 k1 ...'

        else:
            raise ValueError('split_dir has to be "k1" or "k2"')

        # Split data
        kdat = rearrange(split_data_traj(self.data), rearrange_pattern_data)

        # First we need to make sure the other dimension is the same as data then we can split the trajectory
        ktraj = self.traj.as_tensor()
        # Verify that other dimension of trajectory is 1 or matches data
        if ktraj.shape[1] > 1 and ktraj.shape[1] != self.data.shape[0]:
            raise ValueError(f'other dimension of trajectory has to be 1 or match data ({self.data.shape[0]})')
        elif ktraj.shape[1] == 1 and self.data.shape[0] > 1:
            ktraj = repeat(ktraj, 'dim other k2 k1 k0->dim (other_data other) k2 k1 k0', other_data=self.data.shape[0])
        ktraj = rearrange(split_data_traj(ktraj), rearrange_pattern_traj)

        # Create new header with correct shape
        kheader = self.header.clone()

        # Update shape of acquisition info index
        kheader.acq_info.apply_(
            lambda field: rearrange_acq_info_fields(split_acq_info(field), rearrange_pattern_acq_info)
            if isinstance(field, Rotation | torch.Tensor)
            else field
        )

        # Update other label limits and acquisition info
        setattr(kheader.encoding_limits, other_label, Limits(min=0, max=n_other - 1, center=0))

        # acq_info for new other dimensions
        acq_info_other_split = repeat(
            torch.linspace(0, n_other - 1, n_other), 'other-> other k2 k1', k2=kdat.shape[-3], k1=kdat.shape[-2]
        )
        setattr(kheader.acq_info.idx, other_label, acq_info_other_split)

        return type(self)(kheader, kdat, type(self.traj).from_tensor(ktraj))

    def split_k1_into_other(
        self: Self,
        split_idx: torch.Tensor,
        other_label: Literal['average', 'slice', 'contrast', 'phase', 'repetition', 'set'],
    ) -> Self:
        """Based on an index tensor, split the data in e.g. phases.

        Parameters
        ----------
        kdata
            K-space data (other coils k2 k1 k0)
        split_idx
            2D index describing the k1 points in each block to be moved to other dimension  (other_split, k1_per_split)
        other_label
            Label of other dimension, e.g. repetition, phase

        Returns
        -------
            K-space data with new shape ((other other_split) coils k2 k1_per_split k0)
        """
        return self._split_k2_or_k1_into_other(split_idx, other_label, split_dir='k1')

    def split_k2_into_other(
        self: Self,
        split_idx: torch.Tensor,
        other_label: Literal['average', 'slice', 'contrast', 'phase', 'repetition', 'set'],
    ) -> Self:
        """Based on an index tensor, split the data in e.g. phases.

        Note: This function will be deprecated in the future.

        Parameters
        ----------
        kdata
            K-space data `(other coils k2 k1 k0)`
        split_idx
            2D index describing the k2 points in each block to be moved to *other* dimension
            `(other_split, k2_per_split)`
        other_label
            Label of *other* dimension, e.g. repetition, phase

        Returns
        -------
            K-space data with new shape `((other other_split) coils k2_per_split k1 k0)`
        """
        return self._split_k2_or_k1_into_other(split_idx, other_label, split_dir='k2')<|MERGE_RESOLUTION|>--- conflicted
+++ resolved
@@ -72,17 +72,10 @@
     """Header information for k-space data"""
 
     data: torch.Tensor
-<<<<<<< HEAD
-    """K-space data. Shape (... other coils k2 k1 k0)"""
-
-    traj: KTrajectory
-    """K-space trajectory along kz, ky and kx. Shape (... other k2 k1 k0)"""
-=======
     """K-space data. Shape `(*other coils k2 k1 k0)`"""
 
     traj: KTrajectory
     """K-space trajectory along kz, ky and kx. Shape `(*other k2 k1 k0)`"""
->>>>>>> 32da2d7a
 
     @classmethod
     def from_file(
