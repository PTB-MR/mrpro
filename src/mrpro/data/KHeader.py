--- conflicted
+++ resolved
@@ -15,16 +15,7 @@
 from mrpro.data.AcqInfo import AcqInfo
 from mrpro.data.Dataclass import Dataclass
 from mrpro.data.SpatialDimension import SpatialDimension
-<<<<<<< HEAD
-from mrpro.utils.summarize_tensorvalues import summarize_tensorvalues
-=======
-from mrpro.data.traj_calculators.KTrajectoryCalculator import KTrajectoryCalculator
->>>>>>> 52bdb218
 from mrpro.utils.unit_conversion import deg_to_rad, mm_to_m, ms_to_s
-
-if TYPE_CHECKING:
-    # avoid circular imports by importing only when type checking
-    pass
 
 UNKNOWN = 'unknown'
 
@@ -228,33 +219,10 @@
                 if f.name not in parameters
                 and (f.default == dataclasses.MISSING and f.default_factory == dataclasses.MISSING)
             ]
-<<<<<<< HEAD
             if missing:
                 raise ValueError(
                     f'Could not create Header. Missing parameters: {missing}\n'
                     'Consider setting them via the defaults dictionary',
                 ) from None
             raise e from None
-        return instance
-
-    def __repr__(self):
-        """Representation method for KHeader class."""
-        te = summarize_tensorvalues(self.te)
-        ti = summarize_tensorvalues(self.ti)
-        fa = summarize_tensorvalues(self.fa)
-        out = (
-            f'FOV [m]: {self.encoding_fov!s}\n'
-            f'TE [s]: {te}\n'
-            f'TI [s]: {ti}\n'
-            f'Flip angle [rad]: {fa}\n'
-            f'Encoding matrix: {self.encoding_matrix!s} \n'
-            f'Recon matrix: {self.recon_matrix!s} \n'
-        )
-        return out
-=======
-            raise ValueError(
-                f'Could not create Header. Missing parameters: {missing}\n'
-                'Consider setting them via the defaults dictionary',
-            ) from None
-        return instance
->>>>>>> 52bdb218
+        return instance