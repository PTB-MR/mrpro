"""MR raw data / k-space data header dataclass."""

from __future__ import annotations

import dataclasses
import datetime
import warnings
from dataclasses import dataclass
from typing import TYPE_CHECKING

import ismrmrd.xsd.ismrmrdschema.ismrmrd as ismrmrdschema
import torch
from typing_extensions import Self

from mrpro.data import enums
from mrpro.data.AcqInfo import AcqInfo
from mrpro.data.EncodingLimits import EncodingLimits
from mrpro.data.MoveDataMixin import MoveDataMixin
from mrpro.data.SpatialDimension import SpatialDimension
from mrpro.utils.summarize_tensorvalues import summarize_tensorvalues
<<<<<<< HEAD
from mrpro.utils.unit_conversion import m_to_mm, mm_to_m, ms_to_s, s_to_ms
=======
from mrpro.utils.unit_conversion import mm_to_m, ms_to_s
>>>>>>> 762fcd77

if TYPE_CHECKING:
    # avoid circular imports by importing only when type checking
    from mrpro.data.traj_calculators.KTrajectoryCalculator import KTrajectoryCalculator

UNKNOWN = 'unknown'


@dataclass(slots=True)
class KHeader(MoveDataMixin):
    """MR raw data header.

    All information that is not covered by the dataclass is stored in
    the misc dict. Our code shall not rely on this information, and it is
    not guaranteed to be present. Also, the information in the misc dict
    is not guaranteed to be correct or tested.
    """

    trajectory: KTrajectoryCalculator
    """Function to calculate the k-space trajectory."""

    encoding_limits: EncodingLimits
    """K-space encoding limits."""

    recon_matrix: SpatialDimension[int]
    """Dimensions of the reconstruction matrix."""

    recon_fov: SpatialDimension[float]
    """Field-of-view of the reconstructed image [m]."""

    encoding_matrix: SpatialDimension[int]
    """Dimensions of the encoded k-space matrix."""

    encoding_fov: SpatialDimension[float]
    """Field of view of the image encoded by the k-space trajectory [m]."""

    acq_info: AcqInfo
    """Information of the acquisitions (i.e. readout lines)."""

    lamor_frequency_proton: float
    """Lamor frequency of hydrogen nuclei [Hz]."""

    datetime: datetime.datetime | None = None
    """Date and time of acquisition."""

    te: torch.Tensor | None = None
    """Echo time [s]."""

    ti: torch.Tensor | None = None
    """Inversion time [s]."""

    fa: torch.Tensor | None = None
    """Flip angle [rad]."""

    tr: torch.Tensor | None = None
    """Repetition time [s]."""

    echo_spacing: torch.Tensor | None = None
    """Echo spacing [s]."""

    echo_train_length: int = 1
    """Number of echoes in a multi-echo acquisition."""

    sequence_type: str = UNKNOWN
    """Type of sequence."""

    model: str = UNKNOWN
    """Scanner model."""

    vendor: str = UNKNOWN
    """Scanner vendor."""

    protocol_name: str = UNKNOWN
    """Name of the acquisition protocol."""

    calibration_mode: enums.CalibrationMode = enums.CalibrationMode.OTHER
    """Mode of how calibration data is acquired. """

    interleave_dim: enums.InterleavingDimension = enums.InterleavingDimension.OTHER
    """Interleaving dimension."""

    trajectory_type: enums.TrajectoryType = enums.TrajectoryType.OTHER
    """Type of trajectory."""

    measurement_id: str = UNKNOWN
    """Measurement ID."""

    patient_name: str = UNKNOWN
    """Name of the patient."""

    _misc: dict = dataclasses.field(default_factory=dict)  # do not use {} here!
<<<<<<< HEAD
    """Dictionary with miscellaneous parameters."""
=======
    """Dictionary with miscellaneous parameters. These parameters are for information purposes only. Reconstruction
    algorithms should not rely on them."""
>>>>>>> 762fcd77

    @property
    def fa_degree(self) -> torch.Tensor | None:
        """Flip angle in degree."""
        if self.fa is None:
            warnings.warn('Flip angle is not defined.', stacklevel=1)
            return None
        else:
            return torch.rad2deg(self.fa)

    @classmethod
    def from_ismrmrd(
        cls,
        header: ismrmrdschema.ismrmrdHeader,
        acq_info: AcqInfo,
        defaults: dict | None = None,
        overwrite: dict | None = None,
        encoding_number: int = 0,
    ) -> Self:
        """Create an Header from ISMRMRD Data.

        Parameters
        ----------
        header
            ISMRMRD header
        acq_info
            acquisition information
        defaults
            dictionary of values to be used if information is missing in header
        overwrite
            dictionary of values to be used independent of header
        encoding_number
            as ismrmrdHeader can contain multiple encodings, selects which to consider
        """
        if not 0 <= encoding_number < len(header.encoding):
            raise ValueError(f'encoding_number must be between 0 and {len(header.encoding)}')

        enc: ismrmrdschema.encodingType = header.encoding[encoding_number]

        # These are guaranteed to exist
        parameters = {
            'lamor_frequency_proton': header.experimentalConditions.H1resonanceFrequency_Hz,
            'acq_info': acq_info,
        }

        if defaults is not None:
            parameters.update(defaults)

        if header.sequenceParameters is not None:
            if any(header.sequenceParameters.TR):
                parameters['tr'] = ms_to_s(torch.as_tensor(header.sequenceParameters.TR))
            if any(header.sequenceParameters.TE):
                parameters['te'] = ms_to_s(torch.as_tensor(header.sequenceParameters.TE))
            if any(header.sequenceParameters.TI):
                parameters['ti'] = ms_to_s(torch.as_tensor(header.sequenceParameters.TI))
            if any(header.sequenceParameters.flipAngle_deg):
                parameters['fa'] = torch.deg2rad(torch.as_tensor(header.sequenceParameters.flipAngle_deg))
            if header.sequenceParameters.echo_spacing:
                parameters['echo_spacing'] = ms_to_s(torch.as_tensor(header.sequenceParameters.echo_spacing))

            if header.sequenceParameters.sequence_type is not None:
                parameters['sequence_type'] = header.sequenceParameters.sequence_type

        if enc.reconSpace is not None:
            parameters['recon_fov'] = SpatialDimension[float].from_xyz(enc.reconSpace.fieldOfView_mm).apply_(mm_to_m)
            parameters['recon_matrix'] = SpatialDimension[int].from_xyz(enc.reconSpace.matrixSize)

        if enc.encodedSpace is not None:
            parameters['encoding_fov'] = (
                SpatialDimension[float].from_xyz(enc.encodedSpace.fieldOfView_mm).apply_(mm_to_m)
            )
            parameters['encoding_matrix'] = SpatialDimension[int].from_xyz(enc.encodedSpace.matrixSize)

        if enc.encodingLimits is not None:
            parameters['encoding_limits'] = EncodingLimits.from_ismrmrd_encoding_limits_type(enc.encodingLimits)

        if enc.echoTrainLength is not None:
            parameters['echo_train_length'] = enc.echoTrainLength

        if enc.parallelImaging is not None:
            if enc.parallelImaging.calibrationMode is not None:
                parameters['calibration_mode'] = enums.CalibrationMode(enc.parallelImaging.calibrationMode.value)

            if enc.parallelImaging.interleavingDimension is not None:
                parameters['interleave_dim'] = enums.InterleavingDimension(
                    enc.parallelImaging.interleavingDimension.value,
                )

        if enc.trajectory is not None:
            parameters['trajectory_type'] = enums.TrajectoryType(enc.trajectory.value)

        # Either use the series or study time if available
        if header.measurementInformation is not None and header.measurementInformation.seriesTime is not None:
            time = header.measurementInformation.seriesTime.to_time()
        elif header.studyInformation is not None and header.studyInformation.studyTime is not None:
            time = header.studyInformation.studyTime.to_time()
        else:  # if no time is given, set to 00:00:00
            time = datetime.time()
        if header.measurementInformation is not None and header.measurementInformation.seriesDate is not None:
            date = header.measurementInformation.seriesDate.to_date()
            parameters['datetime'] = datetime.datetime.combine(date, time)
        elif header.studyInformation is not None and header.studyInformation.studyDate is not None:
            date = header.studyInformation.studyDate.to_date()
            parameters['datetime'] = datetime.datetime.combine(date, time)

        if header.subjectInformation is not None and header.subjectInformation.patientName is not None:
            parameters['patient_name'] = header.subjectInformation.patientName

        if header.measurementInformation is not None:
            if header.measurementInformation.measurementID is not None:
                parameters['measurement_id'] = header.measurementInformation.measurementID

            if header.measurementInformation.protocolName is not None:
                parameters['protocol_name'] = header.measurementInformation.protocolName

        if header.acquisitionSystemInformation is not None:
            if header.acquisitionSystemInformation.systemVendor is not None:
                parameters['vendor'] = header.acquisitionSystemInformation.systemVendor

            if header.acquisitionSystemInformation.systemModel is not None:
                parameters['model'] = header.acquisitionSystemInformation.systemModel

        # Dump everything into misc
        parameters['_misc'] = dataclasses.asdict(header)

        if overwrite is not None:
            parameters.update(overwrite)

        try:
            instance = cls(**parameters)
        except TypeError:
            missing = [
                f.name
                for f in dataclasses.fields(cls)
                if f.name not in parameters
                and (f.default == dataclasses.MISSING and f.default_factory == dataclasses.MISSING)
            ]
            raise ValueError(
                f'Could not create Header. Missing parameters: {missing}\n'
                'Consider setting them via the defaults dictionary',
            ) from None
        return instance

    def to_ismrmrd(self) -> ismrmrdschema.ismrmrdHeader:
        """Create ISMRMRD header from KHeader.

        All the parameters from the ISMRMRD header of the raw file used to create the kheader are saved in the
        dictionary kheader['misc']. We first fill the information from this dictionary into the ISMRMRD header and then
        we update the values based on the attributes of the KHeader.

        Returns
        -------
            ISMRMRD header
        """
        header = ismrmrdschema.ismrmrdHeader()

        # Experimental conditions
        exp = ismrmrdschema.experimentalConditionsType()
        exp.H1resonanceFrequency_Hz = self.lamor_frequency_proton
        header.experimentalConditions = exp

        # Subject information
        subj = ismrmrdschema.subjectInformationType()
        subj.patientName = self.patient_name
        header.subjectInformation = subj

        # Measurement information
        meas = ismrmrdschema.measurementInformationType()
        meas.protocolName = self.protocol_name
        meas.measurementID = self.measurement_id
        if self.datetime is not None:
            meas.seriesTime = str(self.datetime.time())
            meas.seriesDate = str(self.datetime.date())
        header.measurementInformation = meas

        # Acquisition system information
        sys = ismrmrdschema.acquisitionSystemInformationType()
        sys.systemModel = self.model
        sys.systemVendor = self.vendor
        header.acquisitionSystemInformation = sys

        # Sequence information
        seq = ismrmrdschema.sequenceParametersType()
        if isinstance(self.tr, torch.Tensor):
            seq.TR = s_to_ms(self.tr).tolist()
        if isinstance(self.te, torch.Tensor):
            seq.TE = s_to_ms(self.te).tolist()
        if isinstance(self.ti, torch.Tensor):
            seq.TI = s_to_ms(self.ti).tolist()
        if isinstance(self.fa, torch.Tensor):
            seq.flipAngle_deg = torch.rad2deg(self.fa).tolist()
        if isinstance(self.echo_spacing, torch.Tensor):
            seq.echo_spacing = s_to_ms(self.echo_spacing).tolist()
        seq.sequence_type = self.sequence_type
        header.sequenceParameters = seq

        # Encoding
        encoding = ismrmrdschema.encodingType()
        par_imaging = ismrmrdschema.parallelImagingType()
        par_imaging.calibrationMode = self.calibration_mode
        par_imaging.interleavingDimension = self.interleave_dim
        encoding.parallelImaging = par_imaging
        encoding.trajectory = self.trajectory_type

        # Encoded space
        encoding_space = ismrmrdschema.encodingSpaceType()
        encoding_fov = ismrmrdschema.fieldOfViewMm(
            m_to_mm(self.encoding_fov.x), m_to_mm(self.encoding_fov.y), m_to_mm(self.encoding_fov.z)
        )
        encoding_matrix = ismrmrdschema.matrixSizeType(
            self.encoding_matrix.x, self.encoding_matrix.y, self.encoding_matrix.z
        )
        encoding_space.matrixSize = encoding_matrix
        encoding_space.fieldOfView_mm = encoding_fov

        # Recon space
        recon_space = ismrmrdschema.encodingSpaceType()
        recon_fov = ismrmrdschema.fieldOfViewMm(
            m_to_mm(self.recon_fov.x), m_to_mm(self.recon_fov.y), m_to_mm(self.recon_fov.z)
        )
        recon_matrix = ismrmrdschema.matrixSizeType(self.recon_matrix.x, self.recon_matrix.y, self.recon_matrix.z)
        recon_space.matrixSize = recon_matrix
        recon_space.fieldOfView_mm = recon_fov

        # Set encoded and recon spaces
        encoding.encodedSpace = encoding_space
        encoding.reconSpace = recon_space

        # Encoding limits
        encoding.encodingLimits = self.encoding_limits.to_ismrmrd_encoding_limits_type()
        header.encoding.append(encoding)

        return header

    def __repr__(self):
        """Representation method for KHeader class."""
        te = summarize_tensorvalues(self.te)
        ti = summarize_tensorvalues(self.ti)
        fa = summarize_tensorvalues(self.fa)
        out = (
            f'FOV [m]: {self.encoding_fov!s}\n'
            f'TE [s]: {te}\n'
            f'TI [s]: {ti}\n'
            f'Flip angle [rad]: {fa}\n'
            f'Encoding matrix: {self.encoding_matrix!s} \n'
            f'Recon matrix: {self.recon_matrix!s} \n'
        )
        return out<|MERGE_RESOLUTION|>--- conflicted
+++ resolved
@@ -18,11 +18,7 @@
 from mrpro.data.MoveDataMixin import MoveDataMixin
 from mrpro.data.SpatialDimension import SpatialDimension
 from mrpro.utils.summarize_tensorvalues import summarize_tensorvalues
-<<<<<<< HEAD
 from mrpro.utils.unit_conversion import m_to_mm, mm_to_m, ms_to_s, s_to_ms
-=======
-from mrpro.utils.unit_conversion import mm_to_m, ms_to_s
->>>>>>> 762fcd77
 
 if TYPE_CHECKING:
     # avoid circular imports by importing only when type checking
@@ -114,12 +110,8 @@
     """Name of the patient."""
 
     _misc: dict = dataclasses.field(default_factory=dict)  # do not use {} here!
-<<<<<<< HEAD
-    """Dictionary with miscellaneous parameters."""
-=======
     """Dictionary with miscellaneous parameters. These parameters are for information purposes only. Reconstruction
     algorithms should not rely on them."""
->>>>>>> 762fcd77
 
     @property
     def fa_degree(self) -> torch.Tensor | None:
