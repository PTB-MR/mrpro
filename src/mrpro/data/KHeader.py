--- conflicted
+++ resolved
@@ -3,12 +3,8 @@
 import dataclasses
 import datetime as dt
 import warnings
-<<<<<<< HEAD
-from dataclasses import dataclass
-=======
 from dataclasses import dataclass, field
 from typing import TYPE_CHECKING
->>>>>>> ac836a7a
 
 import ismrmrd.xsd.ismrmrdschema.ismrmrd as ismrmrdschema
 import torch
@@ -22,15 +18,10 @@
 from mrpro.utils.summarize_tensorvalues import summarize_tensorvalues
 from mrpro.utils.unit_conversion import mm_to_m, ms_to_s
 
-<<<<<<< HEAD
-=======
-from .traj_calculators.KTrajectoryCalculator import KTrajectoryCalculator
-
 if TYPE_CHECKING:
     # avoid circular imports by importing only when type checking
-    pass
-
->>>>>>> ac836a7a
+    from mrpro.data.traj_calculators.KTrajectoryCalculator import KTrajectoryCalculator
+
 UNKNOWN = 'unknown'
 
 
