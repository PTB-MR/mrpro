--- conflicted
+++ resolved
@@ -12,16 +12,12 @@
 import torch
 
 from mrpro.data import enums
-<<<<<<< HEAD
-from mrpro.data.AcqInfo import AcqInfo, m_to_mm, mm_to_m, ms_to_s, s_to_ms
-=======
 from mrpro.data.AcqInfo import AcqInfo
->>>>>>> 809b68d3
 from mrpro.data.EncodingLimits import EncodingLimits
 from mrpro.data.MoveDataMixin import MoveDataMixin
 from mrpro.data.SpatialDimension import SpatialDimension
 from mrpro.utils.summarize_tensorvalues import summarize_tensorvalues
-from mrpro.utils.unit_conversion import mm_to_m, ms_to_s
+from mrpro.utils.unit_conversion import m_to_mm, mm_to_m, ms_to_s, s_to_ms
 
 if TYPE_CHECKING:
     # avoid circular imports by importing only when type checking
@@ -201,13 +197,7 @@
                 )
 
         if enc.trajectory is not None:
-<<<<<<< HEAD
-            parameters['traj_type'] = enums.TrajectoryType(enc.trajectory.value)
-        if enc.trajectoryDescription is not None:
-            parameters['trajectory_description'] = TrajectoryDescription.from_ismrmrd(enc.trajectoryDescription)
-=======
             parameters['trajectory_type'] = enums.TrajectoryType(enc.trajectory.value)
->>>>>>> 809b68d3
 
         # Either use the series or study time if available
         if header.measurementInformation is not None and header.measurementInformation.seriesTime is not None:
@@ -241,13 +231,7 @@
                 parameters['model'] = header.acquisitionSystemInformation.systemModel
 
         # Dump everything into misc
-<<<<<<< HEAD
-        parameters['misc'] = dataclasses.asdict(header)
-        # Remember encoding number
-        parameters['misc']['encoding_number'] = encoding_number
-=======
         parameters['_misc'] = dataclasses.asdict(header)
->>>>>>> 809b68d3
 
         if overwrite is not None:
             parameters.update(overwrite)
@@ -279,42 +263,19 @@
             ISMRMRD header
         """
         header = ismrmrdschema.ismrmrdHeader()
-        header.version = self.misc['version']
-
-        def create_from_misc_dictionary(xsd_type, misc_dictionary_entry: dict):  # noqa: ANN001
-            return xsd_type(**misc_dictionary_entry) if misc_dictionary_entry is not None else xsd_type()
-
-        # Study information
-        if self.misc['studyInformation'] is not None:
-            study = ismrmrdschema.studyInformationType(**self.misc['studyInformation'])
-            header.studyInformation = study
 
         # Experimental conditions
-        exp = create_from_misc_dictionary(ismrmrdschema.experimentalConditionsType, self.misc['experimentalConditions'])
-        exp.H1resonanceFrequency_Hz = self.h1_freq
+        exp = ismrmrdschema.experimentalConditionsType()
+        exp.H1resonanceFrequency_Hz = self.lamor_frequency_proton
         header.experimentalConditions = exp
 
         # Subject information
-        subj = create_from_misc_dictionary(ismrmrdschema.subjectInformationType, self.misc['subjectInformation'])
+        subj = ismrmrdschema.subjectInformationType()
         subj.patientName = self.patient_name
         header.subjectInformation = subj
 
         # Measurement information
-        meas = create_from_misc_dictionary(
-            ismrmrdschema.measurementInformationType, self.misc['measurementInformation']
-        )
-        if self.misc['measurementInformation'] is not None:
-            if self.misc['measurementInformation']['measurementDependency'] is not None:
-                meas.measurementDependency = [
-                    ismrmrdschema.measurementDependencyType(**meas_dependency)
-                    for meas_dependency in self.misc['measurementInformation']['measurementDependency']
-                ]
-            if self.misc['measurementInformation']['referencedImageSequence'] is not None:
-                meas.referencedImageSequence = [
-                    ismrmrdschema.measurementDependencyType(**ref_image_sequence)
-                    for ref_image_sequence in self.misc['measurementInformation']['referencedImageSequence']
-                ]
-
+        meas = ismrmrdschema.measurementInformationType()
         meas.protocolName = self.protocol_name
         meas.measurementID = self.measurement_id
         if self.datetime is not None:
@@ -323,37 +284,13 @@
         header.measurementInformation = meas
 
         # Acquisition system information
-        sys = create_from_misc_dictionary(
-            ismrmrdschema.acquisitionSystemInformationType, self.misc['acquisitionSystemInformation']
-        )
-        if (
-            self.misc['acquisitionSystemInformation'] is not None
-            and self.misc['acquisitionSystemInformation']['coilLabel'] is not None
-        ):
-            sys.coilLabel = [
-                ismrmrdschema.coilLabelType(**coil_label)
-                for coil_label in self.misc['acquisitionSystemInformation']['coilLabel']
-            ]
-        if self.n_coils is not None:
-            sys.receiverChannels = self.n_coils
-        sys.systemFieldStrength_T = self.b0
+        sys = ismrmrdschema.acquisitionSystemInformationType()
         sys.systemModel = self.model
         sys.systemVendor = self.vendor
         header.acquisitionSystemInformation = sys
 
         # Sequence information
-        seq = create_from_misc_dictionary(ismrmrdschema.sequenceParametersType, self.misc['sequenceParameters'])
-        if self.misc['sequenceParameters'] is not None:
-            if self.misc['sequenceParameters']['diffusionDimension'] is not None:
-                seq.diffusion = ismrmrdschema.diffusionDimensionType(
-                    **self.misc['sequenceParameters']['diffusionDimension']
-                )
-            if self.misc['sequenceParameters']['diffusion'] is not None:
-                seq.diffusion = [
-                    ismrmrdschema.diffusionTypeType(**diffusion)
-                    for diffusion in self.misc['sequenceParameters']['diffusion']
-                ]
-
+        seq = ismrmrdschema.sequenceParametersType()
         if isinstance(self.tr, torch.Tensor):
             seq.TR = s_to_ms(self.tr).tolist()
         if isinstance(self.te, torch.Tensor):
@@ -364,32 +301,16 @@
             seq.flipAngle_deg = torch.rad2deg(self.fa).tolist()
         if isinstance(self.echo_spacing, torch.Tensor):
             seq.echo_spacing = s_to_ms(self.echo_spacing).tolist()
-        seq.sequence_type = self.seq_type
+        seq.sequence_type = self.sequence_type
         header.sequenceParameters = seq
 
-        # Waveform information
-        wave = ismrmrdschema.waveformInformationType()
-        if len(self.misc['waveformInformation']):
-            wave = [ismrmrdschema.waveformInformationType(**wave) for wave in self.misc['waveformInformation']]
-        header.waveformInformation = wave
-
         # Encoding
-        encoding_number = self.misc['encoding_number']
-        encoding = create_from_misc_dictionary(ismrmrdschema.encodingType, self.misc['encoding'][encoding_number])
-        encoding.echoTrainLength = self.echo_train_length
-        par_imaging = create_from_misc_dictionary(
-            ismrmrdschema.parallelImagingType, self.misc['encoding'][encoding_number]['parallelImaging']
-        )
-        if self.misc['encoding'][encoding_number]['parallelImaging']:
-            par_imaging.accelerationFactor = create_from_misc_dictionary(
-                ismrmrdschema.accelerationFactorType,
-                self.misc['encoding'][encoding_number]['parallelImaging']['accelerationFactor'],
-            )
+        encoding = ismrmrdschema.encodingType()
+        par_imaging = ismrmrdschema.parallelImagingType()
         par_imaging.calibrationMode = self.calibration_mode
         par_imaging.interleavingDimension = self.interleave_dim
         encoding.parallelImaging = par_imaging
-        encoding.trajectory = self.traj_type
-        # encoding.trajectoryDescription = self.trajectory_description.to_ismrmrd()
+        encoding.trajectory = self.trajectory_type
 
         # Encoded space
         encoding_space = ismrmrdschema.encodingSpaceType()
@@ -418,26 +339,6 @@
         # Encoding limits
         encoding.encodingLimits = self.encoding_limits.to_ismrmrd_encoding_limits_type()
         header.encoding.append(encoding)
-
-        # User parameters
-        if self.misc['userParameters']:
-            user = ismrmrdschema.userParametersType()
-            user.userParameterLong = [
-                ismrmrdschema.userParameterLongType(**par) for par in self.misc['userParameters']['userParameterLong']
-            ]
-            user.userParameterDouble = [
-                ismrmrdschema.userParameterDoubleType(**par)
-                for par in self.misc['userParameters']['userParameterDouble']
-            ]
-            user.userParameterString = [
-                ismrmrdschema.userParameterStringType(**par)
-                for par in self.misc['userParameters']['userParameterString']
-            ]
-            user.userParameterBase64 = [
-                ismrmrdschema.userParameterBase64Type(**par)
-                for par in self.misc['userParameters']['userParameterBase64']
-            ]
-            header.userParameters = user
 
         return header
 
