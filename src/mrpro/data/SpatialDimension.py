--- conflicted
+++ resolved
@@ -121,10 +121,8 @@
         # This function is mainly used for type hinting
         return super(SpatialDimension, self).apply_(function)
 
-<<<<<<< HEAD
-=======
+
     # This function is mainly for type hinting and docstring
->>>>>>> de790634
     def apply(self, function: Callable[[T], T] | None = None, **_) -> Self:
         """Apply a function to each z, y, x (returning a new object).
 
@@ -133,10 +131,6 @@
         function
             function to apply
         """
-<<<<<<< HEAD
-        # This function is mainly used for type hinting
-=======
->>>>>>> de790634
         return super(SpatialDimension, self).apply(function)
 
     @property
