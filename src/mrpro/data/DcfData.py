--- conflicted
+++ resolved
@@ -18,22 +18,12 @@
 
 import dataclasses
 from functools import reduce
-<<<<<<< HEAD
-from typing import TYPE_CHECKING
-=======
 from itertools import product
 from typing import TYPE_CHECKING, Self
->>>>>>> ee9ee6fa
 
 import torch
-<<<<<<< HEAD
-=======
-from numpy.typing import ArrayLike
-from scipy.spatial import ConvexHull, Voronoi
->>>>>>> ee9ee6fa
 
-from mrpro.algorithms.dcf.dcf_voronoi import dcf_1d
-from mrpro.algorithms.dcf.dcf_voronoi import dcf_2d3d_voronoi
+from mrpro.algorithms.dcf.dcf_voronoi import dcf_1d, dcf_2d3d_voronoi
 from mrpro.data.KTrajectory import KTrajectory
 from mrpro.data.MoveDataMixin import MoveDataMixin
 from mrpro.utils import smap
