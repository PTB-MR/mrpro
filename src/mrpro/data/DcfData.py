--- conflicted
+++ resolved
@@ -1,9 +1,5 @@
 """Density compensation data (DcfData) class."""
 
-<<<<<<< HEAD
-import dataclasses
-=======
->>>>>>> 87669a53
 from functools import reduce
 from typing import TYPE_CHECKING
 
