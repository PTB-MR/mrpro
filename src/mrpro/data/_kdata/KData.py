"""MR raw data / k-space data class."""

import dataclasses
import datetime
import warnings
from collections.abc import Callable
from itertools import product
from pathlib import Path

import h5py
import ismrmrd
import numpy as np
import torch
from einops import rearrange
from typing_extensions import Self

from mrpro.data._kdata.KDataRearrangeMixin import KDataRearrangeMixin
from mrpro.data._kdata.KDataRemoveOsMixin import KDataRemoveOsMixin
from mrpro.data._kdata.KDataSelectMixin import KDataSelectMixin
from mrpro.data._kdata.KDataSplitMixin import KDataSplitMixin
<<<<<<< HEAD
from mrpro.data.acq_filters import is_image_acquisition
=======
from mrpro.data.acq_filters import has_n_coils, is_image_acquisition
>>>>>>> 762fcd77
from mrpro.data.AcqInfo import AcqInfo, rearrange_acq_info_fields
from mrpro.data.EncodingLimits import Limits
from mrpro.data.KHeader import KHeader
from mrpro.data.KTrajectory import KTrajectory
from mrpro.data.KTrajectoryRawShape import KTrajectoryRawShape
from mrpro.data.MoveDataMixin import MoveDataMixin
from mrpro.data.Rotation import Rotation
from mrpro.data.traj_calculators.KTrajectoryCalculator import KTrajectoryCalculator
from mrpro.data.traj_calculators.KTrajectoryIsmrmrd import KTrajectoryIsmrmrd

KDIM_SORT_LABELS = (
    'k1',
    'k2',
    'average',
    'slice',
    'contrast',
    'phase',
    'repetition',
    'set',
    'user0',
    'user1',
    'user2',
    'user3',
    'user4',
    'user7',
)

OTHER_LABELS = (
    'average',
    'slice',
    'contrast',
    'phase',
    'repetition',
    'set',
    'user0',
    'user1',
    'user2',
    'user3',
    'user4',
    'user7',
)


@dataclasses.dataclass(slots=True, frozen=True)
class KData(KDataSplitMixin, KDataRearrangeMixin, KDataSelectMixin, KDataRemoveOsMixin, MoveDataMixin):
    """MR raw data / k-space data class."""

    header: KHeader
    """Header information for k-space data"""

    data: torch.Tensor
    """K-space data. Shape (...other coils k2 k1 k0)"""

    traj: KTrajectory
    """K-space trajectory along kz, ky and kx. Shape (...other k2 k1 k0)"""

    @classmethod
    def from_file(
        cls,
        filename: str | Path,
        ktrajectory: KTrajectoryCalculator | KTrajectory | KTrajectoryIsmrmrd,
        header_overwrites: dict[str, object] | None = None,
        dataset_idx: int = -1,
        acquisition_filter_criterion: Callable = is_image_acquisition,
    ) -> Self:
        """Load k-space data from an ISMRMRD file.

        Parameters
        ----------
        filename
            path to the ISMRMRD file
        ktrajectory
            KTrajectoryCalculator to calculate the k-space trajectory or an already calculated KTrajectory
        header_overwrites
            dictionary of key-value pairs to overwrite the header
        dataset_idx
            index of the ISMRMRD dataset to load (converter creates dataset, dataset_1, ...)
        acquisition_filter_criterion
            function which returns True if an acquisition should be included in KData
        """
        # Can raise FileNotFoundError
        with ismrmrd.File(filename, 'r') as file:
            dataset = file[list(file.keys())[dataset_idx]]
            ismrmrd_header = dataset.header
            acquisitions = dataset.acquisitions[:]
            try:
                mtime: int = h5py.h5g.get_objinfo(dataset['data']._contents.id).mtime
            except AttributeError:
                mtime = 0
            modification_time = datetime.datetime.fromtimestamp(mtime)

        acquisitions = [acq for acq in acquisitions if acquisition_filter_criterion(acq)]

        # we need the same number of receiver coils for all acquisitions
        n_coils_available = {acq.data.shape[0] for acq in acquisitions}
        if len(n_coils_available) > 1:
            if (
                ismrmrd_header.acquisitionSystemInformation is not None
                and ismrmrd_header.acquisitionSystemInformation.receiverChannels is not None
            ):
                n_coils = int(ismrmrd_header.acquisitionSystemInformation.receiverChannels)
            else:
                # most likely, highest number of elements are the coils used for imaging
                n_coils = int(max(n_coils_available))

            warnings.warn(
                f'Acquisitions with different number {n_coils_available} of receiver coil elements detected.'
                'Data with {n_coils} receiver coil elements will be used.',
                stacklevel=1,
            )
            acquisitions = [acq for acq in acquisitions if has_n_coils(n_coils, acq)]

        if not acquisitions:
            raise ValueError('No acquisitions meeting the given filter criteria were found.')

        kdata = torch.stack([torch.as_tensor(acq.data, dtype=torch.complex64) for acq in acquisitions])

        acqinfo = AcqInfo.from_ismrmrd_acquisitions(acquisitions)

        if len(torch.unique(acqinfo.idx.user5)) > 1:
            warnings.warn(
                'The Siemens to ismrmrd converter currently (ab)uses '
                'the user 5 indices for storing the kspace center line number.\n'
                'User 5 indices will be ignored',
                stacklevel=1,
            )

        if len(torch.unique(acqinfo.idx.user6)) > 1:
            warnings.warn(
                'The Siemens to ismrmrd converter currently (ab)uses '
                'the user 6 indices for storing the kspace center partition number.\n'
                'User 6 indices will be ignored',
                stacklevel=1,
            )

        # Raises ValueError if required fields are missing in the header
        kheader = KHeader.from_ismrmrd(
            ismrmrd_header,
            acqinfo,
            defaults={
                'datetime': modification_time,  # use the modification time of the dataset as fallback
                'trajectory': ktrajectory,
            },
            overwrite=header_overwrites,
        )

        # Fill k0 limits if they were set to zero / not set in the header
        if kheader.encoding_limits.k0.length == 1:
            # The encodig limits should describe the encoded space of all readout lines. If we have two readouts with
            # (number_of_samples, center_sample) of (100, 20) (e.g. partial Fourier in the negative k0 direction) and
            # (100, 80) (e.g. partial Fourier in the positive k0 direction) then this should lead to encoding limits of
            # [min=0, max=159, center=80]
            max_center_sample = int(torch.max(kheader.acq_info.center_sample))
            max_pos_k0_extend = int(torch.max(kheader.acq_info.number_of_samples - kheader.acq_info.center_sample))
            kheader.encoding_limits.k0 = Limits(0, max_center_sample + max_pos_k0_extend - 1, max_center_sample)

        # Sort and reshape the kdata and the acquisistion info according to the indices.
        # within "other", the aquisistions are sorted in the order determined by KDIM_SORT_LABELS.
        # The final shape will be ("all other labels", k2, k1, k0) for kdata
        # and ("all other labels", k2, k1, length of the aqusitions info field) for aquisistion info.

        # First, determine if we can split into k2 and k1 and how large these should be
        acq_indices_other = torch.stack([getattr(kheader.acq_info.idx, label) for label in OTHER_LABELS], dim=0)
        _, n_acqs_per_other = torch.unique(acq_indices_other, dim=1, return_counts=True)
        # unique counts of acquisitions for each combination of the label values in "other"
        n_acqs_per_other = torch.unique(n_acqs_per_other)

        acq_indices_other_k2 = torch.cat((acq_indices_other, kheader.acq_info.idx.k2.unsqueeze(0)), dim=0)
        _, n_acqs_per_other_and_k2 = torch.unique(acq_indices_other_k2, dim=1, return_counts=True)
        # unique counts of acquisitions for each combination of other **and k2**
        n_acqs_per_other_and_k2 = torch.unique(n_acqs_per_other_and_k2)

        if len(n_acqs_per_other_and_k2) == 1:
            # This is the most common case:
            # All other and k2 combinations have the same number of aquisistions which we can use as k1
            # to reshape to (other, k2, k1, k0)
            n_k1 = n_acqs_per_other_and_k2[0]
            n_k2 = n_acqs_per_other[0] // n_k1
        elif len(n_acqs_per_other) == 1:
            # We cannot split the data along phase encoding steps into k2 and k1, as there are different numbers of k1.
            # But all "other labels" combinations have the same number of aquisisitions,
            # so we can reshape to (other, k, 1, k0)
            n_k1 = 1
            n_k2 = n_acqs_per_other[0]  # total number of k encoding steps
        else:
            # For different other combinations we have different numbers of aquisistions,
            # so we can only reshape to (acquisitions, 1, 1, k0)
            # This might be an user error.
            warnings.warn(
                f'There are different numbers of acquisistions in'
                'different combinations of labels {"/".join(OTHER_LABELS)}: \n'
                f'Found {n_acqs_per_other.tolist()}. \n'
                'The data will be reshaped to (acquisitions, 1, 1, k0). \n'
                'This needs to be adjusted be reshaping for a successful reconstruction. \n'
                'If unintenional, this might be caused by wrong labels in the ismrmrd file or a wrong flag filter.',
                stacklevel=1,
            )
            n_k1 = 1
            n_k2 = 1

        # Second, determine the sorting order
        acq_indices = np.stack([getattr(kheader.acq_info.idx, label) for label in KDIM_SORT_LABELS], axis=0)
        sort_idx = np.lexsort(acq_indices)  # torch does not have lexsort as of pytorch 2.2 (March 2024)

        # Finally, reshape and sort the tensors in acqinfo and acqinfo.idx, and kdata.
<<<<<<< HEAD
        kheader.acq_info._apply_(
            lambda field: rearrange_acq_info_fields(
                field, '(other k2 k1) ... -> other k2 k1 ...', {'k1': n_k1, 'k2': n_k2}
            )
=======
        kheader.acq_info.apply_(
            lambda field: rearrange_acq_info_fields(
                field[sort_idx], '(other k2 k1) ... -> other k2 k1 ...', k1=n_k1, k2=n_k2
            )
            if isinstance(field, torch.Tensor | Rotation)
            else field
>>>>>>> 762fcd77
        )
        kdata = rearrange(kdata[sort_idx], '(other k2 k1) coils k0 -> other coils k2 k1 k0', k1=n_k1, k2=n_k2)

        # Calculate trajectory and check if it matches the kdata shape
        match ktrajectory:
            case KTrajectoryIsmrmrd():
                ktrajectory_final = ktrajectory(acquisitions).sort_and_reshape(sort_idx, n_k2, n_k1)
            case KTrajectoryCalculator():
                ktrajectory_or_rawshape = ktrajectory(kheader)
                if isinstance(ktrajectory_or_rawshape, KTrajectoryRawShape):
                    ktrajectory_final = ktrajectory_or_rawshape.sort_and_reshape(sort_idx, n_k2, n_k1)
                else:
                    ktrajectory_final = ktrajectory_or_rawshape
            case KTrajectory():
                ktrajectory_final = ktrajectory
            case _:
                raise TypeError(
                    'ktrajectory must be KTrajectoryIsmrmrd, KTrajectory or KTrajectoryCalculator'
                    f'not {type(ktrajectory)}',
                )

        try:
            shape = ktrajectory_final.broadcasted_shape
            torch.broadcast_shapes(kdata[..., 0, :, :, :].shape, shape)
        except RuntimeError:
            # Not broadcastable
            raise ValueError(
                f'Broadcasted shape trajectory do not match kdata: {shape} vs. {kdata.shape}. '
                'Please check the trajectory.',
            ) from None

        return cls(kheader, kdata, ktrajectory_final)

    def to_file(self, filename: str | Path) -> None:
        """Save KData as ISMRMRD dataset to file.

        Parameters
        ----------
        filename
            path to the ISMRMRD file
        """
        # Open the dataset
        dataset = ismrmrd.Dataset(filename, 'dataset', create_if_needed=True)

        # Create ISMRMRD header
        header = self.header.to_ismrmrd()
        header.acquisitionSystemInformation.receiverChannels = self.data.shape[-4]
        dataset.write_xml_header(header.toXML('utf-8'))

        trajectory = self.traj.as_tensor()
        trajectory = torch.stack(
            [torch.broadcast_to(trajectory[i, ...], self.data[..., 0, :, :, :].shape) for i in range(3)]
        )

        # Go through data and save acquisitions
        acq_shape = [self.data.shape[-1], self.data.shape[-4]]
        acq = ismrmrd.Acquisition()
        acq.resize(*acq_shape, trajectory_dimensions=3)
        for other in product(*[range(shape) for shape in self.data.shape[:-4]]):
            for k2 in range(self.data.shape[-3]):
                for k1 in range(self.data.shape[-2]):
                    acq.clear_all_flags()
                    acq = self.header.acq_info.add_to_ismrmrd_acquisition(acq, other, k2, k1)

                    # Rearrange, switch from zyx to xyz and set trajectory.
                    acq.traj[:] = rearrange(trajectory[:, *other, k2, k1, :].numpy(), 'dim k0->k0 dim')[:, ::-1]

                    # Set the data and append
                    acq.data[:] = self.data[*other, :, k2, k1, :].numpy()
                    dataset.append_acquisition(acq)

        dataset.close()

    def __repr__(self):
        """Representation method for KData class."""
        traj = KTrajectory(self.traj.kz, self.traj.ky, self.traj.kx)
        try:
            device = str(self.device)
        except RuntimeError:
            device = 'mixed'
        out = (
            f'{type(self).__name__} with shape {list(self.data.shape)!s} and dtype {self.data.dtype}\n'
            f'Device: {device}\n'
            f'{traj}\n'
            f'{self.header}'
        )
        return out<|MERGE_RESOLUTION|>--- conflicted
+++ resolved
@@ -18,11 +18,7 @@
 from mrpro.data._kdata.KDataRemoveOsMixin import KDataRemoveOsMixin
 from mrpro.data._kdata.KDataSelectMixin import KDataSelectMixin
 from mrpro.data._kdata.KDataSplitMixin import KDataSplitMixin
-<<<<<<< HEAD
-from mrpro.data.acq_filters import is_image_acquisition
-=======
 from mrpro.data.acq_filters import has_n_coils, is_image_acquisition
->>>>>>> 762fcd77
 from mrpro.data.AcqInfo import AcqInfo, rearrange_acq_info_fields
 from mrpro.data.EncodingLimits import Limits
 from mrpro.data.KHeader import KHeader
@@ -228,19 +224,12 @@
         sort_idx = np.lexsort(acq_indices)  # torch does not have lexsort as of pytorch 2.2 (March 2024)
 
         # Finally, reshape and sort the tensors in acqinfo and acqinfo.idx, and kdata.
-<<<<<<< HEAD
-        kheader.acq_info._apply_(
-            lambda field: rearrange_acq_info_fields(
-                field, '(other k2 k1) ... -> other k2 k1 ...', {'k1': n_k1, 'k2': n_k2}
-            )
-=======
         kheader.acq_info.apply_(
             lambda field: rearrange_acq_info_fields(
                 field[sort_idx], '(other k2 k1) ... -> other k2 k1 ...', k1=n_k1, k2=n_k2
             )
             if isinstance(field, torch.Tensor | Rotation)
             else field
->>>>>>> 762fcd77
         )
         kdata = rearrange(kdata[sort_idx], '(other k2 k1) coils k0 -> other coils k2 k1 k0', k1=n_k1, k2=n_k2)
 
