"""MR raw data / k-space data class."""

import dataclasses
import datetime
import warnings
<<<<<<< HEAD
from collections.abc import Callable
from itertools import product
=======
from collections.abc import Callable, Sequence
>>>>>>> 199e2e84
from pathlib import Path
from types import EllipsisType

import h5py
import ismrmrd
import numpy as np
import torch
from einops import rearrange
from typing_extensions import Self

from mrpro.data._kdata.KDataRearrangeMixin import KDataRearrangeMixin
from mrpro.data._kdata.KDataRemoveOsMixin import KDataRemoveOsMixin
from mrpro.data._kdata.KDataSelectMixin import KDataSelectMixin
from mrpro.data._kdata.KDataSplitMixin import KDataSplitMixin
from mrpro.data.acq_filters import has_n_coils, is_image_acquisition
from mrpro.data.AcqInfo import AcqInfo, rearrange_acq_info_fields
from mrpro.data.EncodingLimits import Limits
from mrpro.data.KHeader import KHeader
from mrpro.data.KTrajectory import KTrajectory
from mrpro.data.KTrajectoryRawShape import KTrajectoryRawShape
from mrpro.data.MoveDataMixin import MoveDataMixin
from mrpro.data.Rotation import Rotation
from mrpro.data.traj_calculators.KTrajectoryCalculator import KTrajectoryCalculator
from mrpro.data.traj_calculators.KTrajectoryIsmrmrd import KTrajectoryIsmrmrd

KDIM_SORT_LABELS = (
    'k1',
    'k2',
    'average',
    'slice',
    'contrast',
    'phase',
    'repetition',
    'set',
    'user0',
    'user1',
    'user2',
    'user3',
    'user4',
    'user7',
)

OTHER_LABELS = (
    'average',
    'slice',
    'contrast',
    'phase',
    'repetition',
    'set',
    'user0',
    'user1',
    'user2',
    'user3',
    'user4',
    'user7',
)


@dataclasses.dataclass(slots=True, frozen=True)
class KData(KDataSplitMixin, KDataRearrangeMixin, KDataSelectMixin, KDataRemoveOsMixin, MoveDataMixin):
    """MR raw data / k-space data class."""

    header: KHeader
    """Header information for k-space data"""

    data: torch.Tensor
    """K-space data. Shape (...other coils k2 k1 k0)"""

    traj: KTrajectory
    """K-space trajectory along kz, ky and kx. Shape (...other k2 k1 k0)"""

    @classmethod
    def from_file(
        cls,
        filename: str | Path,
        ktrajectory: KTrajectoryCalculator | KTrajectory | KTrajectoryIsmrmrd,
        header_overwrites: dict[str, object] | None = None,
        dataset_idx: int = -1,
        acquisition_filter_criterion: Callable = is_image_acquisition,
    ) -> Self:
        """Load k-space data from an ISMRMRD file.

        Parameters
        ----------
        filename
            path to the ISMRMRD file
        ktrajectory
            KTrajectoryCalculator to calculate the k-space trajectory or an already calculated KTrajectory
        header_overwrites
            dictionary of key-value pairs to overwrite the header
        dataset_idx
            index of the ISMRMRD dataset to load (converter creates dataset, dataset_1, ...)
        acquisition_filter_criterion
            function which returns True if an acquisition should be included in KData
        """
        # Can raise FileNotFoundError
        with ismrmrd.File(filename, 'r') as file:
            dataset = file[list(file.keys())[dataset_idx]]
            ismrmrd_header = dataset.header
            acquisitions = dataset.acquisitions[:]
            try:
                mtime: int = h5py.h5g.get_objinfo(dataset['data']._contents.id).mtime
            except AttributeError:
                mtime = 0
            modification_time = datetime.datetime.fromtimestamp(mtime)

        acquisitions = [acq for acq in acquisitions if acquisition_filter_criterion(acq)]

        # we need the same number of receiver coils for all acquisitions
        n_coils_available = {acq.data.shape[0] for acq in acquisitions}
        if len(n_coils_available) > 1:
            if (
                ismrmrd_header.acquisitionSystemInformation is not None
                and ismrmrd_header.acquisitionSystemInformation.receiverChannels is not None
            ):
                n_coils = int(ismrmrd_header.acquisitionSystemInformation.receiverChannels)
            else:
                # most likely, highest number of elements are the coils used for imaging
                n_coils = int(max(n_coils_available))

            warnings.warn(
                f'Acquisitions with different number {n_coils_available} of receiver coil elements detected. '
                f'Data with {n_coils} receiver coil elements will be used.',
                stacklevel=1,
            )
            acquisitions = [acq for acq in acquisitions if has_n_coils(n_coils, acq)]

        if not acquisitions:
            raise ValueError('No acquisitions meeting the given filter criteria were found.')

        kdata = torch.stack([torch.as_tensor(acq.data, dtype=torch.complex64) for acq in acquisitions])

        acqinfo = AcqInfo.from_ismrmrd_acquisitions(acquisitions)

        if len(torch.unique(acqinfo.idx.user5)) > 1:
            warnings.warn(
                'The Siemens to ismrmrd converter currently (ab)uses '
                'the user 5 indices for storing the kspace center line number.\n'
                'User 5 indices will be ignored',
                stacklevel=1,
            )

        if len(torch.unique(acqinfo.idx.user6)) > 1:
            warnings.warn(
                'The Siemens to ismrmrd converter currently (ab)uses '
                'the user 6 indices for storing the kspace center partition number.\n'
                'User 6 indices will be ignored',
                stacklevel=1,
            )

        # Raises ValueError if required fields are missing in the header
        kheader = KHeader.from_ismrmrd(
            ismrmrd_header,
            acqinfo,
            defaults={
                'datetime': modification_time,  # use the modification time of the dataset as fallback
                'trajectory': ktrajectory,
            },
            overwrite=header_overwrites,
        )

        # Fill k0 limits if they were set to zero / not set in the header
        if kheader.encoding_limits.k0.length == 1:
            # The encodig limits should describe the encoded space of all readout lines. If we have two readouts with
            # (number_of_samples, center_sample) of (100, 20) (e.g. partial Fourier in the negative k0 direction) and
            # (100, 80) (e.g. partial Fourier in the positive k0 direction) then this should lead to encoding limits of
            # [min=0, max=159, center=80]
            max_center_sample = int(torch.max(kheader.acq_info.center_sample))
            max_pos_k0_extend = int(torch.max(kheader.acq_info.number_of_samples - kheader.acq_info.center_sample))
            kheader.encoding_limits.k0 = Limits(0, max_center_sample + max_pos_k0_extend - 1, max_center_sample)

        # Sort and reshape the kdata and the acquisistion info according to the indices.
        # within "other", the aquisistions are sorted in the order determined by KDIM_SORT_LABELS.
        # The final shape will be ("all other labels", k2, k1, k0) for kdata
        # and ("all other labels", k2, k1, length of the aqusitions info field) for aquisistion info.

        # First, determine if we can split into k2 and k1 and how large these should be
        acq_indices_other = torch.stack([getattr(kheader.acq_info.idx, label) for label in OTHER_LABELS], dim=0)
        _, n_acqs_per_other = torch.unique(acq_indices_other, dim=1, return_counts=True)
        # unique counts of acquisitions for each combination of the label values in "other"
        n_acqs_per_other = torch.unique(n_acqs_per_other)

        acq_indices_other_k2 = torch.cat((acq_indices_other, kheader.acq_info.idx.k2.unsqueeze(0)), dim=0)
        _, n_acqs_per_other_and_k2 = torch.unique(acq_indices_other_k2, dim=1, return_counts=True)
        # unique counts of acquisitions for each combination of other **and k2**
        n_acqs_per_other_and_k2 = torch.unique(n_acqs_per_other_and_k2)

        if len(n_acqs_per_other_and_k2) == 1:
            # This is the most common case:
            # All other and k2 combinations have the same number of aquisistions which we can use as k1
            # to reshape to (other, k2, k1, k0)
            n_k1 = n_acqs_per_other_and_k2[0]
            n_k2 = n_acqs_per_other[0] // n_k1
        elif len(n_acqs_per_other) == 1:
            # We cannot split the data along phase encoding steps into k2 and k1, as there are different numbers of k1.
            # But all "other labels" combinations have the same number of aquisisitions,
            # so we can reshape to (other, k, 1, k0)
            n_k1 = 1
            n_k2 = n_acqs_per_other[0]  # total number of k encoding steps
        else:
            # For different other combinations we have different numbers of aquisistions,
            # so we can only reshape to (acquisitions, 1, 1, k0)
            # This might be an user error.
            warnings.warn(
                f'There are different numbers of acquisistions in'
                'different combinations of labels {"/".join(OTHER_LABELS)}: \n'
                f'Found {n_acqs_per_other.tolist()}. \n'
                'The data will be reshaped to (acquisitions, 1, 1, k0). \n'
                'This needs to be adjusted be reshaping for a successful reconstruction. \n'
                'If unintenional, this might be caused by wrong labels in the ismrmrd file or a wrong flag filter.',
                stacklevel=1,
            )
            n_k1 = 1
            n_k2 = 1

        # Second, determine the sorting order
        acq_indices = np.stack([getattr(kheader.acq_info.idx, label) for label in KDIM_SORT_LABELS], axis=0)
        sort_idx = np.lexsort(acq_indices)  # torch does not have lexsort as of pytorch 2.2 (March 2024)

        # Finally, reshape and sort the tensors in acqinfo and acqinfo.idx, and kdata.
        kheader.acq_info.apply_(
            lambda field: rearrange_acq_info_fields(
                field[sort_idx], '(other k2 k1) ... -> other k2 k1 ...', k1=n_k1, k2=n_k2
            )
            if isinstance(field, torch.Tensor | Rotation)
            else field
        )
        kdata = rearrange(kdata[sort_idx], '(other k2 k1) coils k0 -> other coils k2 k1 k0', k1=n_k1, k2=n_k2)

        # Calculate trajectory and check if it matches the kdata shape
        match ktrajectory:
            case KTrajectoryIsmrmrd():
                ktrajectory_final = ktrajectory(acquisitions).sort_and_reshape(sort_idx, n_k2, n_k1)
            case KTrajectoryCalculator():
                ktrajectory_or_rawshape = ktrajectory(kheader)
                if isinstance(ktrajectory_or_rawshape, KTrajectoryRawShape):
                    ktrajectory_final = ktrajectory_or_rawshape.sort_and_reshape(sort_idx, n_k2, n_k1)
                else:
                    ktrajectory_final = ktrajectory_or_rawshape
            case KTrajectory():
                ktrajectory_final = ktrajectory
            case _:
                raise TypeError(
                    'ktrajectory must be KTrajectoryIsmrmrd, KTrajectory or KTrajectoryCalculator'
                    f'not {type(ktrajectory)}',
                )

        try:
            shape = ktrajectory_final.broadcasted_shape
            torch.broadcast_shapes(kdata[..., 0, :, :, :].shape, shape)
        except RuntimeError:
            # Not broadcastable
            raise ValueError(
                f'Broadcasted shape trajectory do not match kdata: {shape} vs. {kdata.shape}. '
                'Please check the trajectory.',
            ) from None

        return cls(kheader, kdata, ktrajectory_final)

    def to_file(self, filename: str | Path) -> None:
        """Save KData as ISMRMRD dataset to file.

        Parameters
        ----------
        filename
            path to the ISMRMRD file
        """
        # Open the dataset
        dataset = ismrmrd.Dataset(filename, 'dataset', create_if_needed=True)

        # Create ISMRMRD header
        header = self.header.to_ismrmrd()
        header.acquisitionSystemInformation.receiverChannels = self.data.shape[-4]
        dataset.write_xml_header(header.toXML('utf-8'))

        trajectory = self.traj.as_tensor()
        trajectory = torch.stack(
            [torch.broadcast_to(trajectory[i, ...], self.data[..., 0, :, :, :].shape) for i in range(3)]
        )

        # Go through data and save acquisitions
        acq_shape = [self.data.shape[-1], self.data.shape[-4]]
        acq = ismrmrd.Acquisition()
        acq.resize(*acq_shape, trajectory_dimensions=3)
        for other in product(*[range(shape) for shape in self.data.shape[:-4]]):
            for k2 in range(self.data.shape[-3]):
                for k1 in range(self.data.shape[-2]):
                    acq.clear_all_flags()
                    acq = self.header.acq_info.add_to_ismrmrd_acquisition(acq, other, k2, k1)

                    # Rearrange, switch from zyx to xyz and set trajectory.
                    acq.traj[:] = rearrange(trajectory[:, *other, k2, k1, :].numpy(), 'dim k0->k0 dim')[:, ::-1]

                    # Set the data and append
                    acq.data[:] = self.data[*other, :, k2, k1, :].numpy()
                    dataset.append_acquisition(acq)

        dataset.close()

    def __repr__(self):
        """Representation method for KData class."""
        traj = KTrajectory(self.traj.kz, self.traj.ky, self.traj.kx)
        try:
            device = str(self.device)
        except RuntimeError:
            device = 'mixed'
        out = (
            f'{type(self).__name__} with shape {list(self.data.shape)!s} and dtype {self.data.dtype}\n'
            f'Device: {device}\n'
            f'{traj}\n'
            f'{self.header}'
        )
        return out

    def compress_coils(
        self: Self,
        n_compressed_coils: int,
        batch_dims: None | Sequence[int] = None,
        joint_dims: Sequence[int] | EllipsisType = ...,
    ) -> Self:
        """Reduce the number of coils based on a PCA compression.

        A PCA is carried out along the coil dimension and the n_compressed_coils virtual coil elements are selected. For
        more information on coil compression please see [BUE2007]_, [DON2008]_ and [HUA2008]_.

        Returns a copy of the data.

        Parameters
        ----------
        kdata
            K-space data
        n_compressed_coils
            Number of compressed coils
        batch_dims
            Dimensions which are treated as batched, i.e. separate coil compression matrizes (e.g. different slices).
            Default is to do one coil compression matrix for the entire k-space data. Only batch_dim or joint_dim can
            be defined. If batch_dims is not None then joint_dims has to be ...
        joint_dims
            Dimensions which are combined to calculate single coil compression matrix (e.g. k0, k1, contrast). Default
            is that all dimensions (except for the coil dimension) are joint_dims. Only batch_dim or joint_dim can
            be defined. If joint_dims is not ... batch_dims has to be None

        Returns
        -------
            Copy of K-space data with compressed coils.

        Raises
        ------
        ValueError
            If both batch_dims and joint_dims are defined.
        Valuer Error
            If coil dimension is part of joint_dims or batch_dims.

        References
        ----------
        .. [BUE2007] Buehrer M, Pruessmann KP, Boesiger P, Kozerke S (2007) Array compression for MRI with large coil
           arrays. MRM 57. https://doi.org/10.1002/mrm.21237
        .. [DON2008] Doneva M, Boernert P (2008) Automatic coil selection for channel reduction in SENSE-based parallel
           imaging. MAGMA 21. https://doi.org/10.1007/s10334-008-0110-x
        .. [HUA2008] Huang F, Vijayakumar S, Li Y, Hertel S, Duensing GR (2008) A software channel compression
           technique for faster reconstruction with many channels. MRM 26. https://doi.org/10.1016/j.mri.2007.04.010

        """
        from mrpro.operators import PCACompressionOp

        coil_dim = -4 % self.data.ndim
        if batch_dims is not None and joint_dims is not Ellipsis:
            raise ValueError('Either batch_dims or joint_dims can be defined not both.')

        if joint_dims is not Ellipsis:
            joint_dims_normalized = [i % self.data.ndim for i in joint_dims]
            if coil_dim in joint_dims_normalized:
                raise ValueError('Coil dimension must not be in joint_dims')
            batch_dims_normalized = [
                d for d in range(self.data.ndim) if d not in joint_dims_normalized and d is not coil_dim
            ]
        else:
            batch_dims_normalized = [] if batch_dims is None else [i % self.data.ndim for i in batch_dims]
            if coil_dim in batch_dims_normalized:
                raise ValueError('Coil dimension must not be in batch_dims')

        # reshape to (*batch dimension, -1, coils)
        permute_order = (
            batch_dims_normalized
            + [i for i in range(self.data.ndim) if i != coil_dim and i not in batch_dims_normalized]
            + [coil_dim]
        )
        kdata_coil_compressed = self.data.permute(permute_order)
        permuted_kdata_shape = kdata_coil_compressed.shape
        kdata_coil_compressed = kdata_coil_compressed.flatten(
            start_dim=len(batch_dims_normalized), end_dim=-2
        )  # keep separate dimensions and coil

        pca_compression_op = PCACompressionOp(data=kdata_coil_compressed, n_components=n_compressed_coils)
        (kdata_coil_compressed,) = pca_compression_op(kdata_coil_compressed)

        # reshape to original dimensions and undo permutation
        kdata_coil_compressed = torch.reshape(
            kdata_coil_compressed, [*permuted_kdata_shape[:-1], n_compressed_coils]
        ).permute(*np.argsort(permute_order))

        return type(self)(self.header.clone(), kdata_coil_compressed, self.traj.clone())<|MERGE_RESOLUTION|>--- conflicted
+++ resolved
@@ -3,12 +3,8 @@
 import dataclasses
 import datetime
 import warnings
-<<<<<<< HEAD
-from collections.abc import Callable
+from collections.abc import Callable, Sequence
 from itertools import product
-=======
-from collections.abc import Callable, Sequence
->>>>>>> 199e2e84
 from pathlib import Path
 from types import EllipsisType
 
