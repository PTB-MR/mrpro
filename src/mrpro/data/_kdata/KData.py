--- conflicted
+++ resolved
@@ -224,13 +224,6 @@
         sort_idx = np.lexsort(acq_indices)  # torch does not have lexsort as of pytorch 2.2 (March 2024)
 
         # Finally, reshape and sort the tensors in acqinfo and acqinfo.idx, and kdata.
-<<<<<<< HEAD
-        def sort_and_reshape_tensor_fields(input_tensor: torch.Tensor):
-            return rearrange(input_tensor[sort_idx], '(other k2 k1) ... -> other k2 k1 ...', k1=n_k1, k2=n_k2)
-
-        kheader.acq_info = modify_acq_info(sort_and_reshape_tensor_fields, kheader.acq_info)
-        kdata = rearrange(kdata[sort_idx], '... (other k2 k1) coils k0 -> ... other coils k2 k1 k0', k1=n_k1, k2=n_k2)
-=======
         kheader.acq_info.apply_(
             lambda field: rearrange_acq_info_fields(
                 field[sort_idx], '(other k2 k1) ... -> other k2 k1 ...', k1=n_k1, k2=n_k2
@@ -239,7 +232,6 @@
             else field
         )
         kdata = rearrange(kdata[sort_idx], '(other k2 k1) coils k0 -> other coils k2 k1 k0', k1=n_k1, k2=n_k2)
->>>>>>> 4096ead8
 
         # Calculate trajectory and check if it matches the kdata shape
         match ktrajectory:
