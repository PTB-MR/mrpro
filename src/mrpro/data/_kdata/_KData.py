"""MR raw data / k-space data class."""

# Copyright 2023 Physikalisch-Technische Bundesanstalt
#
# Licensed under the Apache License, Version 2.0 (the "License");
# you may not use this file except in compliance with the License.
# You may obtain a copy of the License at:
#
#       http://www.apache.org/licenses/LICENSE-2.0
#
# Unless required by applicable law or agreed to in writing, software
# distributed under the License is distributed on an "AS IS" BASIS,
# WITHOUT WARRANTIES OR CONDITIONS OF ANY KIND, either express or implied.
# See the License for the specific language governing permissions and
# limitations under the License.

from __future__ import annotations

import dataclasses
import datetime
<<<<<<< HEAD
from collections.abc import Sequence
from copy import deepcopy
=======
import warnings
>>>>>>> 67a31834
from pathlib import Path
from typing import Any
from typing import Protocol
from typing import Self
from typing import overload

import h5py
import ismrmrd
import numpy as np
import torch
from einops import rearrange
from mrpro.data._AcqInfo import AcqIdx
from mrpro.data._AcqInfo import AcqInfo
from mrpro.data._EncodingLimits import Limits
from mrpro.data._kdata._KDataRearrangeMixin import KDataRearrangeMixin
from mrpro.data._kdata._KDataRemoveOsMixin import KDataRemoveOsMixin
from mrpro.data._kdata._KDataSelectMixin import KDataSelectMixin
from mrpro.data._kdata._KDataSplitMixin import KDataSplitMixin
from mrpro.data._KHeader import KHeader
from mrpro.data._KTrajectory import KTrajectory
from mrpro.data._KTrajectoryRawShape import KTrajectoryRawShape
from mrpro.data._MoveDataMixin import MoveDataMixin
from mrpro.data.enums import AcqFlags
from mrpro.data.traj_calculators import KTrajectoryCalculator
from mrpro.data.traj_calculators import KTrajectoryIsmrmrd

KDIM_SORT_LABELS = ('k1', 'k2', 'average', 'slice', 'contrast', 'phase', 'repetition', 'set')
# TODO: Consider adding the users labels here, but remember issue #32 and NOT add user5 and user6.
OTHER_LABELS = ('average', 'slice', 'contrast', 'phase', 'repetition', 'set')

# Same criteria as https://github.com/wtclarke/pymapvbvd/blob/master/mapvbvd/mapVBVD.py uses
DEFAULT_IGNORE_FLAGS = (
    AcqFlags.ACQ_IS_NOISE_MEASUREMENT
    | AcqFlags.ACQ_IS_DUMMYSCAN_DATA
    | AcqFlags.ACQ_IS_HPFEEDBACK_DATA
    | AcqFlags.ACQ_IS_NAVIGATION_DATA
    | AcqFlags.ACQ_IS_PHASECORR_DATA
    | AcqFlags.ACQ_IS_PHASE_STABILIZATION
    | AcqFlags.ACQ_IS_PHASE_STABILIZATION_REFERENCE
    | AcqFlags.ACQ_IS_PARALLEL_CALIBRATION
)


@dataclasses.dataclass(slots=True, frozen=True)
class KData(KDataSplitMixin, KDataRearrangeMixin, KDataSelectMixin, KDataRemoveOsMixin, MoveDataMixin):
    """MR raw data / k-space data class."""

    header: KHeader
    data: torch.Tensor
    traj: KTrajectory

    @classmethod
    def from_file(
        cls,
        filename: str | Path,
        ktrajectory: KTrajectoryCalculator | KTrajectory | KTrajectoryIsmrmrd,
        header_overwrites: dict[str, object] | None = None,
        dataset_idx: int = -1,
        ignore_flags: AcqFlags = DEFAULT_IGNORE_FLAGS,
    ) -> KData:
        """Load k-space data from an ISMRMRD file.

        Parameters
        ----------
        filename
            path to the ISMRMRD file
        ktrajectory
            KTrajectoryCalculator to calculate the k-space trajectory or an already calculated KTrajectory
        header_overwrites
            dictionary of key-value pairs to overwrite the header
        dataset_idx
            index of the ISMRMRD dataset to load (converter creates dataset, dataset_1, ...), default is -1 (last)
        ignore_flags
            Acqisition flags to filter out. Defaults to all non-images as defined by pymapvbvd.
            Use ACQ_NO_FLAG to disable the filter.
            Note: If ACQ_IS_PARALLEL_CALIBRATION is set without also setting ACQ_IS_PARALLEL_CALIBRATION_AND_IMAGING
                    we interpret it as: Ignore if IS_PARALLEL_CALIBRATION and not PARALLEL_CALIBRATION_AND_IMAGING
        """
        # Can raise FileNotFoundError
        with ismrmrd.File(filename, 'r') as file:
            dataset = file[list(file.keys())[dataset_idx]]
            ismrmrd_header = dataset.header
            acquisitions = dataset.acquisitions[:]
            try:
                mtime: int = h5py.h5g.get_objinfo(dataset['data']._contents.id).mtime
            except AttributeError:
                mtime = 0
            modification_time = datetime.datetime.fromtimestamp(mtime)

        if (
            AcqFlags.ACQ_IS_PARALLEL_CALIBRATION in ignore_flags
            and AcqFlags.ACQ_IS_PARALLEL_CALIBRATION_AND_IMAGING not in ignore_flags
        ):
            # if only ACQ_IS_PARALLEL_CALIBRATION is set, reinterpret it as: ignore if
            # ACQ_IS_PARALLEL_CALIBRATION is set and ACQ_IS_PARALLEL_CALIBRATION_AND_IMAGING is not set
            ignore_flags = ignore_flags & ~AcqFlags.ACQ_IS_PARALLEL_CALIBRATION
            acquisitions = list(
                filter(
                    lambda acq: (AcqFlags.ACQ_IS_PARALLEL_CALIBRATION_AND_IMAGING.value & acq.flags)
                    or not (AcqFlags.ACQ_IS_PARALLEL_CALIBRATION.value & acq.flags),
                    acquisitions,
                ),
            )

        acquisitions = list(filter(lambda acq: not (ignore_flags.value & acq.flags), acquisitions))
        kdata = torch.stack([torch.as_tensor(acq.data, dtype=torch.complex64) for acq in acquisitions])

        acqinfo = AcqInfo.from_ismrmrd_acquisitions(acquisitions)

        # Raises ValueError if required fields are missing in the header
        kheader = KHeader.from_ismrmrd(
            ismrmrd_header,
            acqinfo,
            defaults={
                'datetime': modification_time,  # use the modification time of the dataset as fallback
                'trajectory': ktrajectory,
            },
            overwrite=header_overwrites,
        )

        # Fill k0 limits if they were set to zero / not set in the header
        if kheader.encoding_limits.k0.length == 1:
            # The encodig limits should describe the encoded space of all readout lines. If we have two readouts with
            # (number_of_samples, center_sample) of (100, 20) (e.g. partial Fourier in the negative k0 direction) and
            # (100, 80) (e.g. partial Fourier in the positive k0 direction) then this should lead to encoding limits of
            # [min=0, max=159, center=80]
            max_center_sample = int(torch.max(kheader.acq_info.center_sample))
            max_pos_k0_extend = int(torch.max(kheader.acq_info.number_of_samples - kheader.acq_info.center_sample))
            kheader.encoding_limits.k0 = Limits(0, max_center_sample + max_pos_k0_extend - 1, max_center_sample)

        # Sort and reshape the kdata and the acquisistion info according to the indices.
        # within "other", the aquisistions are sorted in the order determined by KDIM_SORT_LABELS.
        # The final shape will be ("all other labels", k2, k1, k0) for kdata
        # and ("all other labels", k2, k1, length of the aqusitions info field) for aquisistion info.

        # First, determine if we can split into k2 and k1 and how large these should be
        acq_indices_other = torch.stack([getattr(kheader.acq_info.idx, label) for label in OTHER_LABELS], dim=0)
        _, n_acqs_per_other = torch.unique(acq_indices_other, dim=1, return_counts=True)
        # unique counts of acquisitions for each combination of the label values in "other"
        n_acqs_per_other = torch.unique(n_acqs_per_other)

        acq_indices_other_k2 = torch.cat((acq_indices_other, kheader.acq_info.idx.k2.unsqueeze(0)), dim=0)
        _, n_acqs_per_other_and_k2 = torch.unique(acq_indices_other_k2, dim=1, return_counts=True)
        # unique counts of acquisitions for each combination of other **and k2**
        n_acqs_per_other_and_k2 = torch.unique(n_acqs_per_other_and_k2)

        if len(n_acqs_per_other_and_k2) == 1:
            # This is the most common case:
            # All other and k2 combinations have the same number of aquisistions which we can use as k1
            # to reshape to (other, k2, k1, k0)
            n_k1 = n_acqs_per_other_and_k2[0]
            n_k2 = n_acqs_per_other[0] // n_k1
        elif len(n_acqs_per_other) == 1:
            # We cannot split the data along phase encoding steps into k2 and k1, as there are different numbers of k1.
            # But all "other labels" combinations have the same number of aquisisitions,
            # so we can reshape to (other, k, 1, k0)
            n_k1 = 1
            n_k2 = n_acqs_per_other[0]  # total number of k encoding steps
        else:
            # For different other combinations we have different numbers of aquisistions,
            # so we can only reshape to (acquisitions, 1, 1, k0)
            # This might be an user error.
            warnings.warn(
                f'There are different numbers of acquisistions in'
                'different combinations of labels {"/".join(OTHER_LABELS)}: \n'
                f'Found {n_acqs_per_other.tolist()}. \n'
                'The data will be reshaped to (acquisitions, 1, 1, k0). \n'
                'This needs to be adjusted be reshaping for a successful reconstruction. \n'
                'If unintenional, this might be caused by wrong labels in the ismrmrd file or a wrong flag filter.',
                stacklevel=1,
            )
            n_k1 = 1
            n_k2 = 1

        # Second, determine the sorting order
        acq_indices = np.stack([getattr(kheader.acq_info.idx, label) for label in KDIM_SORT_LABELS], axis=0)
        sort_idx = np.lexsort(acq_indices)  # torch does not have lexsort as of pytorch 2.2 (March 2024)

        # Finally, reshape and sort the tensors in acqinfo and acqinfo.idx, and kdata.
        def sort_and_reshape_tensor_fields(dataclass: AcqInfo | AcqIdx):
            """Sort by the sort_idx and reshape to (*, n_k2, n_k1, ...)."""
            for field in dataclasses.fields(dataclass):
                old = getattr(dataclass, field.name)
                if isinstance(old, torch.Tensor):
                    new = rearrange(old[sort_idx], '(other k2 k1) ... -> other k2 k1 ...', k1=n_k1, k2=n_k2)
                    setattr(dataclass, field.name, new)

        sort_and_reshape_tensor_fields(kheader.acq_info)
        sort_and_reshape_tensor_fields(kheader.acq_info.idx)

        kdata = rearrange(kdata[sort_idx], '(other k2 k1) coils k0 -> other coils k2 k1 k0', k1=n_k1, k2=n_k2)

        # Calculate trajectory and check if it matches the kdata shape
        match ktrajectory:
            case KTrajectoryIsmrmrd():
                ktrajectory_final = ktrajectory(acquisitions).sort_and_reshape(sort_idx, n_k2, n_k1)
            case KTrajectoryCalculator():
                ktrajectory_or_rawshape = ktrajectory(kheader)
                if isinstance(ktrajectory_or_rawshape, KTrajectoryRawShape):
                    ktrajectory_final = ktrajectory_or_rawshape.sort_and_reshape(sort_idx, n_k2, n_k1)
                else:
                    ktrajectory_final = ktrajectory_or_rawshape
            case KTrajectory():
                ktrajectory_final = ktrajectory
            case _:
                raise TypeError(
                    'ktrajectory must be KTrajectoryIsmrmrd, KTrajectory or KTrajectoryCalculator'
                    f'not {type(ktrajectory)}',
                )

        try:
            shape = ktrajectory_final.broadcasted_shape
            torch.broadcast_shapes(kdata[..., 0, :, :, :].shape, shape)
        except RuntimeError:
            # Not broadcastable
            raise ValueError(
                f'Broadcasted shape trajectory do not match kdata: {shape} vs. {kdata.shape}. '
                'Please check the trajectory.',
            ) from None

        return cls(kheader, kdata, ktrajectory_final)

    @overload
    def to(
        self, dtype: torch.dtype, non_blocking: bool = False, *, memory_format: torch.memory_format | None = None
    ) -> Self: ...

    @overload
    def to(
        self,
        device: str | torch.device | int | None = None,
        dtype: torch.dtype | None = None,
        non_blocking: bool = False,
        *,
        memory_format: torch.memory_format | None = None,
    ) -> Self: ...

    @overload
    def to(
        self, other: torch.Tensor, non_blocking: bool = False, *, memory_format: torch.memory_format | None = None
    ) -> Self: ...

    def to(self, *args, **kwargs) -> Self:  # noqa: D417
        """Perform dtype and/or device conversion of trajectory and data.

        This will always return a copy.

        Parameters
        ----------
        device
            The destination device. Defaults to the current device.
        dtype
            Data type.
            The trajectory dtype will always be converted to real,
            the data dtype will always be converted to complex
        non_blocking
            If True and the source is in pinned memory, the copy will be asynchronous with respect to the host.
            Otherwise, the argument has no effect.
        memory_format
            The desired memory format of returned Tensor.
        """
<<<<<<< HEAD
        _args: Sequence[Any] = ()
        _kwargs: dict[str, Any] = {}
        dtype = self.data.dtype
        device = self.device
        match args, kwargs:
            case ((dtype, *_args), {**_kwargs}) if isinstance(dtype, torch.dtype):
                # overload 1
                ...
            case (_args, {'dtype': dtype, **_kwargs}) if isinstance(dtype, torch.dtype):
                # dtype as kwarg
                ...
            case ((other, *_args), {**_kwargs}) | (_args, {'other': other, **_kwargs}) if isinstance(
                other, torch.Tensor
            ):
                # overload 3: use dtype and device from other
                dtype = other.dtype
                device = other.device
        match args, kwargs:
            case ((device, dtype, *_args), {**_kwargs}) if isinstance(device, torch.device | str) and isinstance(
                dtype, torch.dtype
            ):
                # overload 2 with device and dtype
                ...
            case ((device, *_args), {**_kwargs}) if isinstance(device, torch.device | str):
                # overload 2, only device
                ...
            case (_args, {'device': device, **_kwargs}) if isinstance(device, torch.device | str):
                # device as kwarg
                ...

        # The trajectory dtype will always be real, the data always be complex.
        data = self.data.to(*_args, **{**_kwargs, 'dtype': dtype.to_complex(), 'device': device, 'copy': True})
        traj = self.traj.to(*_args, **{**_kwargs, 'dtype': dtype.to_real(), 'device': device})
        header = deepcopy(self.header)  # TODO: use header.to
        return type(self)(header=header, data=data, traj=traj)
=======
        return KData(
            header=self.header,
            data=self.data.cuda(device=device, non_blocking=non_blocking, memory_format=memory_format),
            traj=self.traj.cuda(device=device, non_blocking=non_blocking, memory_format=memory_format),
        )

    def cpu(self, memory_format: torch.memory_format = torch.preserve_format) -> KData:
        """Create copy of object in CPU memory.

        Parameters
        ----------
        memory_format
            The desired memory format of returned Tensor.
        """
        return KData(
            header=self.header,
            data=self.data.cpu(memory_format=memory_format),
            traj=self.traj.cpu(memory_format=memory_format),
        )
>>>>>>> 67a31834


class _KDataProtocol(Protocol):
    """Protocol for KData used for type hinting in KData mixins.

    Note that the actual KData class can have more properties and methods than those defined here.

    If you want to use a property or method of KData in a new KDataMixin class,
    you must add it to this Protocol to make sure that the type hinting works.

    For more information about Protocols see:
    https://typing.readthedocs.io/en/latest/spec/protocol.html#protocols
    """

    @property
    def header(self) -> KHeader: ...

    @property
    def data(self) -> torch.Tensor: ...

    @property
    def traj(self) -> KTrajectory: ...

    def __init__(self, header: KHeader, data: torch.Tensor, traj: KTrajectory): ...

    def _split_k2_or_k1_into_other(
        self, split_idx: torch.Tensor, other_label: str, split_dir: str
    ) -> _KDataProtocol: ...<|MERGE_RESOLUTION|>--- conflicted
+++ resolved
@@ -18,12 +18,9 @@
 
 import dataclasses
 import datetime
-<<<<<<< HEAD
+import warnings
 from collections.abc import Sequence
 from copy import deepcopy
-=======
-import warnings
->>>>>>> 67a31834
 from pathlib import Path
 from typing import Any
 from typing import Protocol
@@ -285,7 +282,6 @@
         memory_format
             The desired memory format of returned Tensor.
         """
-<<<<<<< HEAD
         _args: Sequence[Any] = ()
         _kwargs: dict[str, Any] = {}
         dtype = self.data.dtype
@@ -321,27 +317,6 @@
         traj = self.traj.to(*_args, **{**_kwargs, 'dtype': dtype.to_real(), 'device': device})
         header = deepcopy(self.header)  # TODO: use header.to
         return type(self)(header=header, data=data, traj=traj)
-=======
-        return KData(
-            header=self.header,
-            data=self.data.cuda(device=device, non_blocking=non_blocking, memory_format=memory_format),
-            traj=self.traj.cuda(device=device, non_blocking=non_blocking, memory_format=memory_format),
-        )
-
-    def cpu(self, memory_format: torch.memory_format = torch.preserve_format) -> KData:
-        """Create copy of object in CPU memory.
-
-        Parameters
-        ----------
-        memory_format
-            The desired memory format of returned Tensor.
-        """
-        return KData(
-            header=self.header,
-            data=self.data.cpu(memory_format=memory_format),
-            traj=self.traj.cpu(memory_format=memory_format),
-        )
->>>>>>> 67a31834
 
 
 class _KDataProtocol(Protocol):
