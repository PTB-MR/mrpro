"""MR raw data / k-space data class."""

# Copyright 2023 Physikalisch-Technische Bundesanstalt
#
# Licensed under the Apache License, Version 2.0 (the "License");
# you may not use this file except in compliance with the License.
# You may obtain a copy of the License at:
#
#       http://www.apache.org/licenses/LICENSE-2.0
#
# Unless required by applicable law or agreed to in writing, software
# distributed under the License is distributed on an "AS IS" BASIS,
# WITHOUT WARRANTIES OR CONDITIONS OF ANY KIND, either express or implied.
# See the License for the specific language governing permissions and
# limitations under the License.

from __future__ import annotations

import dataclasses
import datetime
import warnings
from pathlib import Path
<<<<<<< HEAD
from typing import Any
from typing import Self
from typing import overload
=======
>>>>>>> 2edd44ce

import h5py
import ismrmrd
import numpy as np
import torch
from einops import rearrange
from mrpro.data._AcqInfo import AcqIdx
from mrpro.data._AcqInfo import AcqInfo
from mrpro.data._EncodingLimits import Limits
from mrpro.data._kdata._KDataRearrangeMixin import KDataRearrangeMixin
from mrpro.data._kdata._KDataRemoveOsMixin import KDataRemoveOsMixin
from mrpro.data._kdata._KDataSelectMixin import KDataSelectMixin
from mrpro.data._kdata._KDataSplitMixin import KDataSplitMixin
from mrpro.data._KHeader import KHeader
from mrpro.data._KTrajectory import KTrajectory
from mrpro.data._KTrajectoryRawShape import KTrajectoryRawShape
from mrpro.data._MoveDataMixin import MoveDataMixin
from mrpro.data.enums import AcqFlags
from mrpro.data.traj_calculators import KTrajectoryCalculator
from mrpro.data.traj_calculators import KTrajectoryIsmrmrd

KDIM_SORT_LABELS = ('k1', 'k2', 'average', 'slice', 'contrast', 'phase', 'repetition', 'set')
# TODO: Consider adding the users labels here, but remember issue #32 and NOT add user5 and user6.
OTHER_LABELS = ('average', 'slice', 'contrast', 'phase', 'repetition', 'set')

# Same criteria as https://github.com/wtclarke/pymapvbvd/blob/master/mapvbvd/mapVBVD.py uses
DEFAULT_IGNORE_FLAGS = (
    AcqFlags.ACQ_IS_NOISE_MEASUREMENT
    | AcqFlags.ACQ_IS_DUMMYSCAN_DATA
    | AcqFlags.ACQ_IS_HPFEEDBACK_DATA
    | AcqFlags.ACQ_IS_NAVIGATION_DATA
    | AcqFlags.ACQ_IS_PHASECORR_DATA
    | AcqFlags.ACQ_IS_PHASE_STABILIZATION
    | AcqFlags.ACQ_IS_PHASE_STABILIZATION_REFERENCE
    | AcqFlags.ACQ_IS_PARALLEL_CALIBRATION
)


@dataclasses.dataclass(slots=True, frozen=True)
class KData(KDataSplitMixin, KDataRearrangeMixin, KDataSelectMixin, KDataRemoveOsMixin, MoveDataMixin):
    """MR raw data / k-space data class."""

    header: KHeader
    data: torch.Tensor
    traj: KTrajectory

    @classmethod
    def from_file(
        cls,
        filename: str | Path,
        ktrajectory: KTrajectoryCalculator | KTrajectory | KTrajectoryIsmrmrd,
        header_overwrites: dict[str, object] | None = None,
        dataset_idx: int = -1,
        ignore_flags: AcqFlags = DEFAULT_IGNORE_FLAGS,
    ) -> KData:
        """Load k-space data from an ISMRMRD file.

        Parameters
        ----------
        filename
            path to the ISMRMRD file
        ktrajectory
            KTrajectoryCalculator to calculate the k-space trajectory or an already calculated KTrajectory
        header_overwrites
            dictionary of key-value pairs to overwrite the header
        dataset_idx
            index of the ISMRMRD dataset to load (converter creates dataset, dataset_1, ...), default is -1 (last)
        ignore_flags
            Acqisition flags to filter out. Defaults to all non-images as defined by pymapvbvd.
            Use ACQ_NO_FLAG to disable the filter.
            Note: If ACQ_IS_PARALLEL_CALIBRATION is set without also setting ACQ_IS_PARALLEL_CALIBRATION_AND_IMAGING
                    we interpret it as: Ignore if IS_PARALLEL_CALIBRATION and not PARALLEL_CALIBRATION_AND_IMAGING
        """
        # Can raise FileNotFoundError
        with ismrmrd.File(filename, 'r') as file:
            dataset = file[list(file.keys())[dataset_idx]]
            ismrmrd_header = dataset.header
            acquisitions = dataset.acquisitions[:]
            try:
                mtime: int = h5py.h5g.get_objinfo(dataset['data']._contents.id).mtime
            except AttributeError:
                mtime = 0
            modification_time = datetime.datetime.fromtimestamp(mtime)

        if (
            AcqFlags.ACQ_IS_PARALLEL_CALIBRATION in ignore_flags
            and AcqFlags.ACQ_IS_PARALLEL_CALIBRATION_AND_IMAGING not in ignore_flags
        ):
            # if only ACQ_IS_PARALLEL_CALIBRATION is set, reinterpret it as: ignore if
            # ACQ_IS_PARALLEL_CALIBRATION is set and ACQ_IS_PARALLEL_CALIBRATION_AND_IMAGING is not set
            ignore_flags = ignore_flags & ~AcqFlags.ACQ_IS_PARALLEL_CALIBRATION
            acquisitions = list(
                filter(
                    lambda acq: (AcqFlags.ACQ_IS_PARALLEL_CALIBRATION_AND_IMAGING.value & acq.flags)
                    or not (AcqFlags.ACQ_IS_PARALLEL_CALIBRATION.value & acq.flags),
                    acquisitions,
                ),
            )

        acquisitions = list(filter(lambda acq: not (ignore_flags.value & acq.flags), acquisitions))
        kdata = torch.stack([torch.as_tensor(acq.data, dtype=torch.complex64) for acq in acquisitions])

        acqinfo = AcqInfo.from_ismrmrd_acquisitions(acquisitions)

        # Raises ValueError if required fields are missing in the header
        kheader = KHeader.from_ismrmrd(
            ismrmrd_header,
            acqinfo,
            defaults={
                'datetime': modification_time,  # use the modification time of the dataset as fallback
                'trajectory': ktrajectory,
            },
            overwrite=header_overwrites,
        )

        # Fill k0 limits if they were set to zero / not set in the header
        if kheader.encoding_limits.k0.length == 1:
            # The encodig limits should describe the encoded space of all readout lines. If we have two readouts with
            # (number_of_samples, center_sample) of (100, 20) (e.g. partial Fourier in the negative k0 direction) and
            # (100, 80) (e.g. partial Fourier in the positive k0 direction) then this should lead to encoding limits of
            # [min=0, max=159, center=80]
            max_center_sample = int(torch.max(kheader.acq_info.center_sample))
            max_pos_k0_extend = int(torch.max(kheader.acq_info.number_of_samples - kheader.acq_info.center_sample))
            kheader.encoding_limits.k0 = Limits(0, max_center_sample + max_pos_k0_extend - 1, max_center_sample)

        # Sort and reshape the kdata and the acquisistion info according to the indices.
        # within "other", the aquisistions are sorted in the order determined by KDIM_SORT_LABELS.
        # The final shape will be ("all other labels", k2, k1, k0) for kdata
        # and ("all other labels", k2, k1, length of the aqusitions info field) for aquisistion info.

        # First, determine if we can split into k2 and k1 and how large these should be
        acq_indices_other = torch.stack([getattr(kheader.acq_info.idx, label) for label in OTHER_LABELS], dim=0)
        _, n_acqs_per_other = torch.unique(acq_indices_other, dim=1, return_counts=True)
        # unique counts of acquisitions for each combination of the label values in "other"
        n_acqs_per_other = torch.unique(n_acqs_per_other)

        acq_indices_other_k2 = torch.cat((acq_indices_other, kheader.acq_info.idx.k2.unsqueeze(0)), dim=0)
        _, n_acqs_per_other_and_k2 = torch.unique(acq_indices_other_k2, dim=1, return_counts=True)
        # unique counts of acquisitions for each combination of other **and k2**
        n_acqs_per_other_and_k2 = torch.unique(n_acqs_per_other_and_k2)

        if len(n_acqs_per_other_and_k2) == 1:
            # This is the most common case:
            # All other and k2 combinations have the same number of aquisistions which we can use as k1
            # to reshape to (other, k2, k1, k0)
            n_k1 = n_acqs_per_other_and_k2[0]
            n_k2 = n_acqs_per_other[0] // n_k1
        elif len(n_acqs_per_other) == 1:
            # We cannot split the data along phase encoding steps into k2 and k1, as there are different numbers of k1.
            # But all "other labels" combinations have the same number of aquisisitions,
            # so we can reshape to (other, k, 1, k0)
            n_k1 = 1
            n_k2 = n_acqs_per_other[0]  # total number of k encoding steps
        else:
            # For different other combinations we have different numbers of aquisistions,
            # so we can only reshape to (acquisitions, 1, 1, k0)
            # This might be an user error.
            warnings.warn(
                f'There are different numbers of acquisistions in'
                'different combinations of labels {"/".join(OTHER_LABELS)}: \n'
                f'Found {n_acqs_per_other.tolist()}. \n'
                'The data will be reshaped to (acquisitions, 1, 1, k0). \n'
                'This needs to be adjusted be reshaping for a successful reconstruction. \n'
                'If unintenional, this might be caused by wrong labels in the ismrmrd file or a wrong flag filter.',
                stacklevel=1,
            )
            n_k1 = 1
            n_k2 = 1

        # Second, determine the sorting order
        acq_indices = np.stack([getattr(kheader.acq_info.idx, label) for label in KDIM_SORT_LABELS], axis=0)
        sort_idx = np.lexsort(acq_indices)  # torch does not have lexsort as of pytorch 2.2 (March 2024)

        # Finally, reshape and sort the tensors in acqinfo and acqinfo.idx, and kdata.
        def sort_and_reshape_tensor_fields(dataclass: AcqInfo | AcqIdx):
            """Sort by the sort_idx and reshape to (*, n_k2, n_k1, ...)."""
            for field in dataclasses.fields(dataclass):
                old = getattr(dataclass, field.name)
                if isinstance(old, torch.Tensor):
                    new = rearrange(old[sort_idx], '(other k2 k1) ... -> other k2 k1 ...', k1=n_k1, k2=n_k2)
                    setattr(dataclass, field.name, new)

        sort_and_reshape_tensor_fields(kheader.acq_info)
        sort_and_reshape_tensor_fields(kheader.acq_info.idx)

        kdata = rearrange(kdata[sort_idx], '(other k2 k1) coils k0 -> other coils k2 k1 k0', k1=n_k1, k2=n_k2)

        # Calculate trajectory and check if it matches the kdata shape
        match ktrajectory:
            case KTrajectoryIsmrmrd():
                ktrajectory_final = ktrajectory(acquisitions).sort_and_reshape(sort_idx, n_k2, n_k1)
            case KTrajectoryCalculator():
                ktrajectory_or_rawshape = ktrajectory(kheader)
                if isinstance(ktrajectory_or_rawshape, KTrajectoryRawShape):
                    ktrajectory_final = ktrajectory_or_rawshape.sort_and_reshape(sort_idx, n_k2, n_k1)
                else:
                    ktrajectory_final = ktrajectory_or_rawshape
            case KTrajectory():
                ktrajectory_final = ktrajectory
            case _:
                raise TypeError(
                    'ktrajectory must be KTrajectoryIsmrmrd, KTrajectory or KTrajectoryCalculator'
                    f'not {type(ktrajectory)}',
                )

        try:
            shape = ktrajectory_final.broadcasted_shape
            torch.broadcast_shapes(kdata[..., 0, :, :, :].shape, shape)
        except RuntimeError:
            # Not broadcastable
            raise ValueError(
                f'Broadcasted shape trajectory do not match kdata: {shape} vs. {kdata.shape}. '
                'Please check the trajectory.',
            ) from None

<<<<<<< HEAD
        return cls(kheader, kdata, ktrajectory_final)

    @overload
    def to(
        self, dtype: torch.dtype, non_blocking: bool = False, *, memory_format: torch.memory_format | None = None
    ) -> Self: ...

    @overload
    def to(
        self,
        device: str | torch.device | int | None = None,
        dtype: torch.dtype | None = None,
        non_blocking: bool = False,
        *,
        memory_format: torch.memory_format | None = None,
    ) -> Self: ...

    @overload
    def to(
        self, other: torch.Tensor, non_blocking: bool = False, *, memory_format: torch.memory_format | None = None
    ) -> Self: ...

    def to(self, *args, **kwargs) -> Self:  # noqa: D417
        """Perform dtype and/or device conversion of trajectory and data.

        This will always return a copy.

        Parameters
        ----------
        device
            The destination device. Defaults to the current device.
        dtype
            Data type.
            The trajectory dtype will always be converted to real,
            the data dtype will always be converted to complex
        non_blocking
            If True and the source is in pinned memory, the copy will be asynchronous with respect to the host.
            Otherwise, the argument has no effect.
        memory_format
            The desired memory format of returned Tensor.
        """
        _args: Sequence[Any] = ()
        _kwargs: dict[str, Any] = {}
        dtype = self.data.dtype
        device = self.device
        match args, kwargs:
            case ((dtype, *_args), {**_kwargs}) if isinstance(dtype, torch.dtype):
                # overload 1
                ...
            case (_args, {'dtype': dtype, **_kwargs}) if isinstance(dtype, torch.dtype):
                # dtype as kwarg
                ...
            case ((other, *_args), {**_kwargs}) | (_args, {'other': other, **_kwargs}) if isinstance(
                other, torch.Tensor
            ):
                # overload 3: use dtype and device from other
                dtype = other.dtype
                device = other.device
        match args, kwargs:
            case ((device, dtype, *_args), {**_kwargs}) if isinstance(device, torch.device | str) and isinstance(
                dtype, torch.dtype
            ):
                # overload 2 with device and dtype
                ...
            case ((device, *_args), {**_kwargs}) if isinstance(device, torch.device | str):
                # overload 2, only device
                ...
            case (_args, {'device': device, **_kwargs}) if isinstance(device, torch.device | str):
                # device as kwarg
                ...

        # The trajectory dtype will always be real, the data always be complex.
        data = self.data.to(*_args, **{**_kwargs, 'dtype': dtype.to_complex(), 'device': device, 'copy': True})
        traj = self.traj.to(*_args, **{**_kwargs, 'dtype': dtype.to_real(), 'device': device})
        header = deepcopy(self.header)  # TODO: use header.to
        return type(self)(header=header, data=data, traj=traj)
=======
        return cls(kheader, kdata, ktrajectory_final)
>>>>>>> 2edd44ce
<|MERGE_RESOLUTION|>--- conflicted
+++ resolved
@@ -20,12 +20,6 @@
 import datetime
 import warnings
 from pathlib import Path
-<<<<<<< HEAD
-from typing import Any
-from typing import Self
-from typing import overload
-=======
->>>>>>> 2edd44ce
 
 import h5py
 import ismrmrd
@@ -241,83 +235,4 @@
                 'Please check the trajectory.',
             ) from None
 
-<<<<<<< HEAD
-        return cls(kheader, kdata, ktrajectory_final)
-
-    @overload
-    def to(
-        self, dtype: torch.dtype, non_blocking: bool = False, *, memory_format: torch.memory_format | None = None
-    ) -> Self: ...
-
-    @overload
-    def to(
-        self,
-        device: str | torch.device | int | None = None,
-        dtype: torch.dtype | None = None,
-        non_blocking: bool = False,
-        *,
-        memory_format: torch.memory_format | None = None,
-    ) -> Self: ...
-
-    @overload
-    def to(
-        self, other: torch.Tensor, non_blocking: bool = False, *, memory_format: torch.memory_format | None = None
-    ) -> Self: ...
-
-    def to(self, *args, **kwargs) -> Self:  # noqa: D417
-        """Perform dtype and/or device conversion of trajectory and data.
-
-        This will always return a copy.
-
-        Parameters
-        ----------
-        device
-            The destination device. Defaults to the current device.
-        dtype
-            Data type.
-            The trajectory dtype will always be converted to real,
-            the data dtype will always be converted to complex
-        non_blocking
-            If True and the source is in pinned memory, the copy will be asynchronous with respect to the host.
-            Otherwise, the argument has no effect.
-        memory_format
-            The desired memory format of returned Tensor.
-        """
-        _args: Sequence[Any] = ()
-        _kwargs: dict[str, Any] = {}
-        dtype = self.data.dtype
-        device = self.device
-        match args, kwargs:
-            case ((dtype, *_args), {**_kwargs}) if isinstance(dtype, torch.dtype):
-                # overload 1
-                ...
-            case (_args, {'dtype': dtype, **_kwargs}) if isinstance(dtype, torch.dtype):
-                # dtype as kwarg
-                ...
-            case ((other, *_args), {**_kwargs}) | (_args, {'other': other, **_kwargs}) if isinstance(
-                other, torch.Tensor
-            ):
-                # overload 3: use dtype and device from other
-                dtype = other.dtype
-                device = other.device
-        match args, kwargs:
-            case ((device, dtype, *_args), {**_kwargs}) if isinstance(device, torch.device | str) and isinstance(
-                dtype, torch.dtype
-            ):
-                # overload 2 with device and dtype
-                ...
-            case ((device, *_args), {**_kwargs}) if isinstance(device, torch.device | str):
-                # overload 2, only device
-                ...
-            case (_args, {'device': device, **_kwargs}) if isinstance(device, torch.device | str):
-                # device as kwarg
-                ...
-
-        # The trajectory dtype will always be real, the data always be complex.
-        data = self.data.to(*_args, **{**_kwargs, 'dtype': dtype.to_complex(), 'device': device, 'copy': True})
-        traj = self.traj.to(*_args, **{**_kwargs, 'dtype': dtype.to_real(), 'device': device})
-        header = deepcopy(self.header)  # TODO: use header.to
-        return type(self)(header=header, data=data, traj=traj)
-=======
-        return cls(kheader, kdata, ktrajectory_final)
->>>>>>> 2edd44ce
+        return cls(kheader, kdata, ktrajectory_final)