--- conflicted
+++ resolved
@@ -1,23 +1,13 @@
 """Select subset along other dimensions of KData."""
 
 import copy
-<<<<<<< HEAD
-from typing import Literal, Self, TypeVar
-=======
 from typing import Literal
->>>>>>> 762fcd77
 
 import torch
 from typing_extensions import Self
 
 from mrpro.data._kdata.KDataProtocol import _KDataProtocol
 from mrpro.data.Rotation import Rotation
-<<<<<<< HEAD
-from mrpro.data.SpatialDimension import SpatialDimension
-
-T = TypeVar('T', torch.Tensor, Rotation, SpatialDimension)
-=======
->>>>>>> 762fcd77
 
 
 class KDataSelectMixin(_KDataProtocol):
@@ -61,19 +51,9 @@
         other_idx = torch.cat([torch.where(idx == label_idx[:, 0, 0])[0] for idx in subset_idx], dim=0)
 
         # Adapt header
-<<<<<<< HEAD
-        def select_acq_info(field: T) -> T:
-            if isinstance(field, SpatialDimension):
-                return SpatialDimension(z=field.z[other_idx, ...], y=field.y[other_idx, ...], x=field.x[other_idx, ...])
-            else:
-                return field[other_idx, ...]
-
-        kheader.acq_info._apply_(select_acq_info)
-=======
         kheader.acq_info.apply_(
             lambda field: field[other_idx, ...] if isinstance(field, torch.Tensor | Rotation) else field
         )
->>>>>>> 762fcd77
 
         # Select data
         kdat = self.data[other_idx, ...]
