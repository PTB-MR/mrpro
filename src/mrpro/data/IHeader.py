"""MR image data header (IHeader) dataclass."""

import dataclasses
from collections.abc import Sequence
from dataclasses import dataclass, field

import numpy as np
import torch
from einops import repeat
from pydicom import multival, valuerep
from pydicom.dataset import Dataset
from pydicom.tag import Tag, TagType
from typing_extensions import Self

from mrpro.data.AcqInfo import PhysiologyTimestamps
from mrpro.data.KHeader import KHeader
from mrpro.data.MoveDataMixin import MoveDataMixin
from mrpro.data.Rotation import Rotation
from mrpro.data.SpatialDimension import SpatialDimension
from mrpro.utils.remove_repeat import remove_repeat
from mrpro.utils.summarize_tensorvalues import summarize_tensorvalues
from mrpro.utils.unit_conversion import deg_to_rad, mm_to_m, ms_to_s

MISC_TAGS = {'TimeAfterStart': 0x00191016}


def _int_factory() -> torch.Tensor:
    return torch.zeros(1, 1, dtype=torch.int64)


@dataclass(slots=True)
class ImageIdx(MoveDataMixin):
    """Acquisition index for each readout."""

    average: torch.Tensor = field(default_factory=_int_factory)
    """Signal average."""

    slice: torch.Tensor = field(default_factory=_int_factory)
    """Slice number (multi-slice 2D)."""

    contrast: torch.Tensor = field(default_factory=_int_factory)
    """Echo number in multi-echo."""

    phase: torch.Tensor = field(default_factory=_int_factory)
    """Cardiac phase."""

    repetition: torch.Tensor = field(default_factory=_int_factory)
    """Counter in repeated/dynamic acquisitions."""

    set: torch.Tensor = field(default_factory=_int_factory)
    """Sets of different preparation, e.g. flow encoding, diffusion weighting."""

    user0: torch.Tensor = field(default_factory=_int_factory)
    """User index 0."""

    user1: torch.Tensor = field(default_factory=_int_factory)
    """User index 1."""

    user2: torch.Tensor = field(default_factory=_int_factory)
    """User index 2."""

    user3: torch.Tensor = field(default_factory=_int_factory)
    """User index 3."""

    user4: torch.Tensor = field(default_factory=_int_factory)
    """User index 4."""

    user5: torch.Tensor = field(default_factory=_int_factory)
    """User index 5."""

    user6: torch.Tensor = field(default_factory=_int_factory)
    """User index 6."""

    user7: torch.Tensor = field(default_factory=_int_factory)
    """User index 7."""


@dataclass(slots=True)
class IHeader(MoveDataMixin):
    """MR image data header."""

    resolution: SpatialDimension[float]
    """Pixel spacing [m/px]."""

    te: torch.Tensor | None = None
    """Echo time [s]."""

    ti: torch.Tensor | None = None
    """Inversion time [s]."""

    fa: torch.Tensor | None = None
    """Flip angle [rad]."""

    tr: torch.Tensor | None = None
    """Repetition time [s]."""

    _misc: dict = dataclasses.field(default_factory=dict)
    """Dictionary with miscellaneous parameters."""

    position: SpatialDimension[torch.Tensor] = field(
        default_factory=lambda: SpatialDimension(
            torch.zeros(1, 1, 1, 1, 1),
            torch.zeros(1, 1, 1, 1, 1),
            torch.zeros(1, 1, 1, 1, 1),
        )
    )
    """Center of the excited volume"""

    orientation: Rotation = field(default_factory=lambda: Rotation.identity((1, 1, 1, 1, 1)))
    """Orientation of the image"""

    patient_table_position: SpatialDimension[torch.Tensor] = field(
        default_factory=lambda: SpatialDimension(
            torch.zeros(1, 1, 1, 1, 1),
            torch.zeros(1, 1, 1, 1, 1),
            torch.zeros(1, 1, 1, 1, 1),
        )
    )
    """Offset position of the patient table"""

    acquisition_time_stamp: torch.Tensor = field(default_factory=lambda: torch.zeros(1, 1, 1, 1, 1))

    physiology_time_stamps: PhysiologyTimestamps = field(default_factory=PhysiologyTimestamps)

    idx: ImageIdx = field(default_factory=ImageIdx)

    @classmethod
    def from_kheader(cls, kheader: KHeader, resolution: SpatialDimension) -> Self:
        """Create IHeader object from KHeader object.

        Parameters
        ----------
        kheader
            MR raw data header (KHeader) containing required meta data.
        resolution
            Pixel Spacing
        """
<<<<<<< HEAD
        return cls(resolution=resolution, te=kheader.te, ti=kheader.ti, fa=kheader.fa, tr=kheader.tr)
=======
        return cls(
            fov=kheader.recon_fov,
            te=torch.as_tensor(kheader.te),
            ti=torch.as_tensor(kheader.ti),
            fa=torch.as_tensor(kheader.fa),
            tr=torch.as_tensor(kheader.tr),
        )
>>>>>>> 501ba857

    @classmethod
    def from_dicoms(cls, dicom_datasets: Sequence[Dataset]) -> Self:
        """Read DICOM files and return IHeader object.

        Parameters
        ----------
        dicom_datasets
            list of dataset objects containing the DICOM file.
        """

        def convert_pydicom_type(item) -> float | int | list[float | int | list | None] | None:  # noqa: ANN001
            """Convert item to type given by pydicom."""
            if isinstance(item, valuerep.DSfloat | valuerep.DSdecimal | valuerep.ISfloat):
                return float(item)
            elif isinstance(item, valuerep.IS):
                return int(item)
            elif isinstance(item, multival.MultiValue):
                return [convert_pydicom_type(it) for it in item]
            else:
                return None

        def get_items(name: TagType) -> list:
            """Get a flattened list of converted items from each dataset for a given name or Tag."""
            return [
                item
                for ds in dicom_datasets
                for item in ([convert_pydicom_type(it.value) for it in ds.iterall() if it.tag == Tag(name)] or [None])
            ]

        def make_unique_tensor(values: Sequence[float]) -> torch.Tensor | None:
            """If all the values are the same only return one."""
            if any(val is None for val in values):
                return None
            elif len(np.unique(values)) == 1:
                return torch.as_tensor([values[0]])
            else:
                return torch.as_tensor(values)

        def as_5d_tensor(values: Sequence[float]) -> torch.Tensor:
            """Convert a list of values to a 5d tensor."""
            tensor = torch.as_tensor(values)
            tensor = repeat(tensor, 'values-> values 1 1 1 1')
            tensor = remove_repeat(tensor, 1e-12)
            return tensor

        # Ensure datasets are consistently single-frame or multi-frame 2D/3D
        number_of_frames = get_items('NumberOfFrames')
        if len(set(number_of_frames)) > 1:
            raise ValueError('Only DICOM files with the same number of frames can be stacked.')

        mr_acquisition_type = get_items('MRAcquisitionType')
        if len(set(mr_acquisition_type)) > 1:
            raise ValueError('Only DICOM files with the same MRAcquisitionType can be stacked.')

        datasets_are_3d = number_of_frames[0] is not None and number_of_frames[0] > 1 and mr_acquisition_type[0] == '3D'
        n_volumes = number_of_frames[0] if datasets_are_3d else 1

        pixel_spacing = get_items('PixelSpacing')
        if pixel_spacing[0] is None or len(np.unique(torch.tensor(pixel_spacing), axis=0)) > 1:
            raise ValueError('Pixel spacing needs to be defined and the same for all.')

        slice_thickness = get_items('SliceThickness')
        if len(set(slice_thickness)) > 1 or slice_thickness[0] is None:
            raise ValueError('Slice thickness needs to be defined and the same for all.')

        resolution = SpatialDimension(
            z=slice_thickness[0],
            y=pixel_spacing[0][1],
            x=pixel_spacing[0][0],
        ).apply_(mm_to_m)

        fa_deg = get_items('FlipAngle')[::n_volumes]
        ti_ms = get_items('InversionTime')[::n_volumes]
        tr_ms = get_items('RepetitionTime')[::n_volumes]

        # get echo time(s). Some scanners use 'EchoTime', some use 'EffectiveEchoTime'
        te_ms = get_items('EchoTime')
        if all(val is None for val in te_ms):
            te_ms = get_items('EffectiveEchoTime')
        te_ms = te_ms[::n_volumes]

        misc = {name: make_unique_tensor(get_items(tag)) for name, tag in MISC_TAGS.items()}

        return cls(
            resolution=resolution,
            fa=None if fa_deg is None else deg_to_rad(fa_deg),
            ti=None if ti_ms is None else ms_to_s(ti_ms),
            tr=None if tr_ms is None else ms_to_s(tr_ms),
            te=None if te_ms is None else ms_to_s(te_ms),
            _misc=misc,
        )

    def __repr__(self):
        """Representation method for IHeader class."""
        te = summarize_tensorvalues(self.te)
        ti = summarize_tensorvalues(self.ti)
        fa = summarize_tensorvalues(self.fa)
        out = f'Resolution [m/pixel]: {self.resolution!s}\nTE [s]: {te}\nTI [s]: {ti}\nFlip angle [rad]: {fa}.'
        return out<|MERGE_RESOLUTION|>--- conflicted
+++ resolved
@@ -1,31 +1,74 @@
 """MR image data header (IHeader) dataclass."""
 
 import dataclasses
-from collections.abc import Sequence
+from collections.abc import Callable, Sequence
 from dataclasses import dataclass, field
+from typing import cast
 
 import numpy as np
 import torch
-from einops import repeat
-from pydicom import multival, valuerep
 from pydicom.dataset import Dataset
 from pydicom.tag import Tag, TagType
-from typing_extensions import Self
-
-from mrpro.data.AcqInfo import PhysiologyTimestamps
+from typing_extensions import Self, TypeVar
+
+from mrpro.data.AcqInfo import AcqIdx, PhysiologyTimestamps
 from mrpro.data.KHeader import KHeader
 from mrpro.data.MoveDataMixin import MoveDataMixin
 from mrpro.data.Rotation import Rotation
 from mrpro.data.SpatialDimension import SpatialDimension
-from mrpro.utils.remove_repeat import remove_repeat
+from mrpro.utils.reduce_repeat import reduce_repeat
 from mrpro.utils.summarize_tensorvalues import summarize_tensorvalues
 from mrpro.utils.unit_conversion import deg_to_rad, mm_to_m, ms_to_s
 
-MISC_TAGS = {'TimeAfterStart': 0x00191016}
-
 
 def _int_factory() -> torch.Tensor:
-    return torch.zeros(1, 1, dtype=torch.int64)
+    return torch.zeros(1, 1, 1, 1, 1, dtype=torch.int64)
+
+
+T = TypeVar('T')
+
+
+def get_items(datasets: Sequence[Dataset], name: TagType, target_type: Callable[..., T]) -> list[T]:
+    """Get a flattened list of converted items from each dataset for a given name or Tag.
+
+    Parameters
+    ----------
+    name
+        The name or tag to filter items.
+    datasets
+        The datasets to extract the items from.
+    target_type
+        The target type to convert the items into.
+
+    Returns
+    -------
+        A list of converted items.
+    """
+    return [target_type(item.value) for ds in datasets for item in ds.iterall() if item.tag == Tag(name)]
+
+
+def try_reduce_repeat(value: T) -> T:
+    """Replace dimensions by singleton if possible, raise exception if spatial or coil dimension remains."""
+    # TODO: Should be replaced by the CheckDataMixin and ReduceRepeatMixin
+    match value:
+        case torch.Tensor():
+            tensor = reduce_repeat(value, 1e-6)
+            if tensor.shape[-4:].numel() == 1:
+                return cast(T, tensor)
+        case Rotation():
+            tensor = value.as_matrix()
+            tensor = reduce_repeat(tensor, 1e-4, range(tensor.ndim - 1))
+            if tensor.shape[-5:-2].numel() == 1:
+                return cast(T, Rotation.from_matrix(tensor))
+        case SpatialDimension():
+            spatialdimension = value.apply(lambda x: reduce_repeat(x, 1e-6))
+            if spatialdimension.shape[-4:].numel() == 1:
+                return cast(T, spatialdimension)
+        case list():
+            return cast(T, list(value))
+        case _:
+            raise NotImplementedError('Unsupported Type')
+    raise ValueError('Spatial or coil dimension remains')
 
 
 @dataclass(slots=True)
@@ -74,6 +117,34 @@
     user7: torch.Tensor = field(default_factory=_int_factory)
     """User index 7."""
 
+    @classmethod
+    def from_acqidx(cls, idx: AcqIdx) -> Self:
+        """Create ImageIdx object from AcqIdx object.
+
+        This copies the indices except k1 and k2, which are not used in the image header.
+
+        Parameters
+        ----------
+        idx
+            Acquisition indices.
+        """
+        return cls(
+            average=try_reduce_repeat(idx.average),
+            slice=try_reduce_repeat(idx.slice),
+            contrast=try_reduce_repeat(idx.contrast),
+            phase=try_reduce_repeat(idx.phase),
+            repetition=try_reduce_repeat(idx.repetition),
+            set=try_reduce_repeat(idx.set),
+            user0=try_reduce_repeat(idx.user0),
+            user1=try_reduce_repeat(idx.user1),
+            user2=try_reduce_repeat(idx.user2),
+            user3=try_reduce_repeat(idx.user3),
+            user4=try_reduce_repeat(idx.user4),
+            user5=try_reduce_repeat(idx.user5),
+            user6=try_reduce_repeat(idx.user6),
+            user7=try_reduce_repeat(idx.user7),
+        )
+
 
 @dataclass(slots=True)
 class IHeader(MoveDataMixin):
@@ -82,16 +153,16 @@
     resolution: SpatialDimension[float]
     """Pixel spacing [m/px]."""
 
-    te: torch.Tensor | None = None
+    te: list[float] | torch.Tensor = field(default_factory=list)
     """Echo time [s]."""
 
-    ti: torch.Tensor | None = None
+    ti: list[float] | torch.Tensor = field(default_factory=list)
     """Inversion time [s]."""
 
-    fa: torch.Tensor | None = None
+    fa: list[float] | torch.Tensor = field(default_factory=list)
     """Flip angle [rad]."""
 
-    tr: torch.Tensor | None = None
+    tr: list[float] | torch.Tensor = field(default_factory=list)
     """Repetition time [s]."""
 
     _misc: dict = dataclasses.field(default_factory=dict)
@@ -125,91 +196,59 @@
     idx: ImageIdx = field(default_factory=ImageIdx)
 
     @classmethod
-    def from_kheader(cls, kheader: KHeader, resolution: SpatialDimension) -> Self:
+    def from_kheader(cls, header: KHeader) -> Self:
         """Create IHeader object from KHeader object.
 
         Parameters
         ----------
-        kheader
+        header
             MR raw data header (KHeader) containing required meta data.
         resolution
             Pixel Spacing
         """
-<<<<<<< HEAD
-        return cls(resolution=resolution, te=kheader.te, ti=kheader.ti, fa=kheader.fa, tr=kheader.tr)
-=======
+        resolution = header.encoding_fov / header.encoding_matrix
         return cls(
-            fov=kheader.recon_fov,
-            te=torch.as_tensor(kheader.te),
-            ti=torch.as_tensor(kheader.ti),
-            fa=torch.as_tensor(kheader.fa),
-            tr=torch.as_tensor(kheader.tr),
-        )
->>>>>>> 501ba857
+            resolution=resolution,
+            te=try_reduce_repeat(header.te),
+            ti=try_reduce_repeat(header.ti),
+            fa=try_reduce_repeat(header.fa),
+            tr=try_reduce_repeat(header.tr),
+            orientation=try_reduce_repeat(header.acq_info.orientation),
+            position=try_reduce_repeat(header.acq_info.position),
+            patient_table_position=try_reduce_repeat(header.acq_info.patient_table_position),
+            acquisition_time_stamp=try_reduce_repeat(header.acq_info.acquisition_time_stamp),
+            physiology_time_stamps=PhysiologyTimestamps(
+                try_reduce_repeat(header.acq_info.physiology_time_stamps.timestamp1),
+                try_reduce_repeat(header.acq_info.physiology_time_stamps.timestamp2),
+                try_reduce_repeat(header.acq_info.physiology_time_stamps.timestamp3),
+            ),
+            idx=ImageIdx.from_acqidx(header.acq_info.idx),
+        )
 
     @classmethod
-    def from_dicoms(cls, dicom_datasets: Sequence[Dataset]) -> Self:
+    def from_dicom(cls, *dataset: Dataset) -> Self:
         """Read DICOM files and return IHeader object.
 
         Parameters
         ----------
-        dicom_datasets
-            list of dataset objects containing the DICOM file.
+        dataset
+            one or multiple dataset objects containing the DICOM data.
         """
-
-        def convert_pydicom_type(item) -> float | int | list[float | int | list | None] | None:  # noqa: ANN001
-            """Convert item to type given by pydicom."""
-            if isinstance(item, valuerep.DSfloat | valuerep.DSdecimal | valuerep.ISfloat):
-                return float(item)
-            elif isinstance(item, valuerep.IS):
-                return int(item)
-            elif isinstance(item, multival.MultiValue):
-                return [convert_pydicom_type(it) for it in item]
-            else:
-                return None
-
-        def get_items(name: TagType) -> list:
-            """Get a flattened list of converted items from each dataset for a given name or Tag."""
-            return [
-                item
-                for ds in dicom_datasets
-                for item in ([convert_pydicom_type(it.value) for it in ds.iterall() if it.tag == Tag(name)] or [None])
-            ]
-
-        def make_unique_tensor(values: Sequence[float]) -> torch.Tensor | None:
-            """If all the values are the same only return one."""
-            if any(val is None for val in values):
-                return None
-            elif len(np.unique(values)) == 1:
-                return torch.as_tensor([values[0]])
-            else:
-                return torch.as_tensor(values)
-
-        def as_5d_tensor(values: Sequence[float]) -> torch.Tensor:
-            """Convert a list of values to a 5d tensor."""
-            tensor = torch.as_tensor(values)
-            tensor = repeat(tensor, 'values-> values 1 1 1 1')
-            tensor = remove_repeat(tensor, 1e-12)
-            return tensor
-
         # Ensure datasets are consistently single-frame or multi-frame 2D/3D
-        number_of_frames = get_items('NumberOfFrames')
+        number_of_frames = get_items(dataset, 'NumberOfFrames', int)
         if len(set(number_of_frames)) > 1:
             raise ValueError('Only DICOM files with the same number of frames can be stacked.')
 
-        mr_acquisition_type = get_items('MRAcquisitionType')
+        mr_acquisition_type = get_items(dataset, 'MRAcquisitionType', str)
         if len(set(mr_acquisition_type)) > 1:
             raise ValueError('Only DICOM files with the same MRAcquisitionType can be stacked.')
 
-        datasets_are_3d = number_of_frames[0] is not None and number_of_frames[0] > 1 and mr_acquisition_type[0] == '3D'
-        n_volumes = number_of_frames[0] if datasets_are_3d else 1
-
-        pixel_spacing = get_items('PixelSpacing')
-        if pixel_spacing[0] is None or len(np.unique(torch.tensor(pixel_spacing), axis=0)) > 1:
+        pixel_spacing = get_items(dataset, 'PixelSpacing', lambda x: [float(val) for val in x])
+        if not pixel_spacing or len(np.unique(torch.tensor(pixel_spacing), axis=0)) > 1:
             raise ValueError('Pixel spacing needs to be defined and the same for all.')
 
-        slice_thickness = get_items('SliceThickness')
-        if len(set(slice_thickness)) > 1 or slice_thickness[0] is None:
+        slice_thickness = get_items(dataset, 'SliceThickness', float)
+        if len(set(slice_thickness)) != 1:
             raise ValueError('Slice thickness needs to be defined and the same for all.')
 
         resolution = SpatialDimension(
@@ -218,25 +257,26 @@
             x=pixel_spacing[0][0],
         ).apply_(mm_to_m)
 
-        fa_deg = get_items('FlipAngle')[::n_volumes]
-        ti_ms = get_items('InversionTime')[::n_volumes]
-        tr_ms = get_items('RepetitionTime')[::n_volumes]
-
-        # get echo time(s). Some scanners use 'EchoTime', some use 'EffectiveEchoTime'
-        te_ms = get_items('EchoTime')
-        if all(val is None for val in te_ms):
-            te_ms = get_items('EffectiveEchoTime')
-        te_ms = te_ms[::n_volumes]
-
-        misc = {name: make_unique_tensor(get_items(tag)) for name, tag in MISC_TAGS.items()}
-
+        datasets_are_3d = number_of_frames[0] is not None and number_of_frames[0] > 1 and mr_acquisition_type[0] == '3D'
+        n_volumes = number_of_frames[0] if datasets_are_3d else 1
+
+        # For 3D datasets we currently want to save only one value per volume of fa, ti, tr, and te
+        fa = deg_to_rad(get_items(dataset, 'FlipAngle', float)[::n_volumes])
+        ti = ms_to_s(get_items(dataset, 'InversionTime', float)[::n_volumes])
+        tr = ms_to_s(get_items(dataset, 'RepetitionTime', float)[::n_volumes])
+
+        te_ms = get_items(dataset, 'EchoTime', float)
+        if not te_ms:  # Some scanners use 'EchoTime', some use 'EffectiveEchoTime'
+            te_ms = get_items(dataset, 'EffectiveEchoTime', float)
+        te = ms_to_s(te_ms[::n_volumes])
+
+        # TODO: Orientation, Position, AcquisitionTime, PhysiologyTimeStamps, ImageIdx
         return cls(
             resolution=resolution,
-            fa=None if fa_deg is None else deg_to_rad(fa_deg),
-            ti=None if ti_ms is None else ms_to_s(ti_ms),
-            tr=None if tr_ms is None else ms_to_s(tr_ms),
-            te=None if te_ms is None else ms_to_s(te_ms),
-            _misc=misc,
+            fa=fa,
+            ti=ti,
+            tr=tr,
+            te=te,
         )
 
     def __repr__(self):
