--- conflicted
+++ resolved
@@ -214,35 +214,14 @@
             ti=try_reduce_repeat(header.ti),
             fa=try_reduce_repeat(header.fa),
             tr=try_reduce_repeat(header.tr),
-<<<<<<< HEAD
             orientation=try_reduce_repeat(header.acq_info.orientation),
             position=try_reduce_repeat(header.acq_info.position.apply(lambda x: x)),
             patient_table_position=try_reduce_repeat(header.acq_info.patient_table_position.apply(lambda x: x)),
-            acquisition_time_stamp=try_reduce_repeat(header.acq_info.acquisition_time_stamp.amin((-1, -2, -3), True)),
+            acquisition_time_stamp=try_reduce_repeat(header.acq_info.acquisition_time_stamp.mean((-1, -2, -3), True)),
             physiology_time_stamps=PhysiologyTimestamps(
-                try_reduce_repeat(header.acq_info.physiology_time_stamps.timestamp1.amin((-1, -2, -3), True)),
-                try_reduce_repeat(header.acq_info.physiology_time_stamps.timestamp2.amin((-1, -2, -3), True)),
-                try_reduce_repeat(header.acq_info.physiology_time_stamps.timestamp3.amin((-1, -2, -3), True)),
-=======
-            orientation=try_reduce_repeat(header.acq_info.orientation.unsqueeze(-4)),
-            position=try_reduce_repeat(header.acq_info.position.apply(lambda x: x.unsqueeze(-4))),
-            patient_table_position=try_reduce_repeat(
-                header.acq_info.patient_table_position.apply(lambda x: x.unsqueeze(-4))
-            ),
-            acquisition_time_stamp=try_reduce_repeat(
-                header.acq_info.acquisition_time_stamp.mean((-1, -2, -3), True).unsqueeze(-4)
-            ),
-            physiology_time_stamps=PhysiologyTimestamps(
-                try_reduce_repeat(
-                    header.acq_info.physiology_time_stamps.timestamp1.mean((-1, -2, -3), True).unsqueeze(-4)
-                ),
-                try_reduce_repeat(
-                    header.acq_info.physiology_time_stamps.timestamp2.mean((-1, -2, -3), True).unsqueeze(-4)
-                ),
-                try_reduce_repeat(
-                    header.acq_info.physiology_time_stamps.timestamp3.mean((-1, -2, -3), True).unsqueeze(-4)
-                ),
->>>>>>> 5f9b622f
+                try_reduce_repeat(header.acq_info.physiology_time_stamps.timestamp1.mean((-1, -2, -3), True)),
+                try_reduce_repeat(header.acq_info.physiology_time_stamps.timestamp2.mean((-1, -2, -3), True)),
+                try_reduce_repeat(header.acq_info.physiology_time_stamps.timestamp3.mean((-1, -2, -3), True)),
             ),
             idx=ImageIdx.from_acqidx(header.acq_info.idx),
         )
