"""MR image data header (IHeader) dataclass."""

import dataclasses
from collections.abc import Sequence
<<<<<<< HEAD
from dataclasses import dataclass, field
=======
from dataclasses import dataclass
from itertools import chain
>>>>>>> b924a41d

import torch
<<<<<<< HEAD
from einops import repeat
=======
from pydicom import multival, valuerep
>>>>>>> b924a41d
from pydicom.dataset import Dataset
from pydicom.tag import Tag, TagType
from typing_extensions import Self

from mrpro.data.KHeader import KHeader
from mrpro.data.MoveDataMixin import MoveDataMixin
from mrpro.data.Rotation import Rotation
from mrpro.data.SpatialDimension import SpatialDimension
from mrpro.utils.remove_repeat import remove_repeat
from mrpro.utils.summarize_tensorvalues import summarize_tensorvalues
from mrpro.utils.unit_conversion import deg_to_rad, mm_to_m, ms_to_s
<<<<<<< HEAD

from .AcqInfo import PhysiologyTimestamps
=======
>>>>>>> b924a41d

MISC_TAGS = {'TimeAfterStart': 0x00191016}


def _int_factory() -> torch.Tensor:
    return torch.zeros(1, 1, dtype=torch.int64)


@dataclass(slots=True)
class ImageIdx(MoveDataMixin):
    """Acquisition index for each readout."""

    average: torch.Tensor = field(default_factory=_int_factory)
    """Signal average."""

    slice: torch.Tensor = field(default_factory=_int_factory)
    """Slice number (multi-slice 2D)."""

    contrast: torch.Tensor = field(default_factory=_int_factory)
    """Echo number in multi-echo."""

    phase: torch.Tensor = field(default_factory=_int_factory)
    """Cardiac phase."""

    repetition: torch.Tensor = field(default_factory=_int_factory)
    """Counter in repeated/dynamic acquisitions."""

    set: torch.Tensor = field(default_factory=_int_factory)
    """Sets of different preparation, e.g. flow encoding, diffusion weighting."""

    user0: torch.Tensor = field(default_factory=_int_factory)
    """User index 0."""

    user1: torch.Tensor = field(default_factory=_int_factory)
    """User index 1."""

    user2: torch.Tensor = field(default_factory=_int_factory)
    """User index 2."""

    user3: torch.Tensor = field(default_factory=_int_factory)
    """User index 3."""

    user4: torch.Tensor = field(default_factory=_int_factory)
    """User index 4."""

    user5: torch.Tensor = field(default_factory=_int_factory)
    """User index 5."""

    user6: torch.Tensor = field(default_factory=_int_factory)
    """User index 6."""

    user7: torch.Tensor = field(default_factory=_int_factory)
    """User index 7."""


@dataclass(slots=True)
class IHeader(MoveDataMixin):
    """MR image data header."""

    fov: SpatialDimension[float]
    """Field of view [m]."""

    te: torch.Tensor | None = None
    """Echo time [s]."""

    ti: torch.Tensor | None = None
    """Inversion time [s]."""

    fa: torch.Tensor | None = None
    """Flip angle [rad]."""

    tr: torch.Tensor | None = None
    """Repetition time [s]."""

    _misc: dict = dataclasses.field(default_factory=dict)
    """Dictionary with miscellaneous parameters."""

    position: SpatialDimension[torch.Tensor] = field(
        default_factory=lambda: SpatialDimension(
            torch.zeros(1, 1, 1, 1, 1),
            torch.zeros(1, 1, 1, 1, 1),
            torch.zeros(1, 1, 1, 1, 1),
        )
    )
    """Center of the excited volume"""

    orientation: Rotation = field(default_factory=lambda: Rotation.identity((1, 1, 1, 1, 1)))
    """Orientation of the image"""

    patient_table_position: SpatialDimension[torch.Tensor] = field(
        default_factory=lambda: SpatialDimension(
            torch.zeros(1, 1, 1, 1, 1),
            torch.zeros(1, 1, 1, 1, 1),
            torch.zeros(1, 1, 1, 1, 1),
        )
    )
    """Offset position of the patient table"""

    acquisition_time_stamp: torch.Tensor = field(default_factory=lambda: torch.zeros(1, 1, 1, 1, 1))

    physiology_time_stamps: PhysiologyTimestamps = field(default_factory=PhysiologyTimestamps)

    ImageIdx: ImageIdx = field(default_factory=ImageIdx)

    @classmethod
    def from_kheader(cls, kheader: KHeader) -> Self:
        """Create IHeader object from KHeader object.

        Parameters
        ----------
        kheader
            MR raw data header (KHeader) containing required meta data.
        """
        return cls(fov=kheader.recon_fov, te=kheader.te, ti=kheader.ti, fa=kheader.fa, tr=kheader.tr)

    @classmethod
    def from_dicom_list(cls, dicom_datasets: Sequence[Dataset]) -> Self:
        """Read DICOM files and return IHeader object.

        Parameters
        ----------
        dicom_datasets
            list of dataset objects containing the DICOM file.
        """

        def convert_pydicom_type(item):  # noqa: ANN001
            """Convert item to type given by pydicom."""
            if isinstance(item, valuerep.DSfloat | valuerep.DSdecimal):
                return float(item)
            elif isinstance(item, valuerep.IS | valuerep.ISfloat):
                return int(item)
            elif isinstance(item, multival.MultiValue):
                return [convert_pydicom_type(it) for it in item]
            else:
                return item

        def get_items_from_dataset(dataset: Dataset, name: TagType) -> Sequence:
            """Get item with a given name or Tag from pydicom dataset."""
            # iterall is recursive, so it will find all items with the given name
            found_item = [convert_pydicom_type(item.value) for item in dataset.iterall() if item.tag == Tag(name)]
            if len(found_item) == 0:
                return (None,)
            return found_item

<<<<<<< HEAD
        def get_items_from_dicom_datasets(name: TagType) -> list:
            """Get list of items for all datasets in dicom_datasets."""
            return [get_item(ds, name) for ds in dicom_datasets]

        def get_float_items_from_dicom_datasets(name: TagType) -> list[float]:
            """Get float items from all dataset in dicom_datasets."""
            items = []
            for item in get_items_from_dicom_datasets(name):
                try:
                    items.append(float(item))
                except (TypeError, ValueError):
                    # None or invalid value
                    items.append(float('nan'))
            return items

        def as_5d_tensor(values: Sequence[float]) -> torch.Tensor:
            """Convert a list of values to a 5d tensor."""
            tensor = torch.as_tensor(values)
            tensor = repeat(tensor, 'values-> values 1 1 1 1')
            tensor = remove_repeat(tensor, 1e-12)
            return tensor

        def all_nan_to_none(tensor: torch.Tensor) -> torch.Tensor | None:
            """If all values are nan, return None."""
            if torch.isnan(tensor).all():
                return None
            return tensor

        fa = all_nan_to_none(deg_to_rad(as_5d_tensor(get_float_items_from_dicom_datasets('FlipAngle'))))
        ti = all_nan_to_none(ms_to_s(as_5d_tensor(get_float_items_from_dicom_datasets('InversionTime'))))
        tr = all_nan_to_none(ms_to_s(as_5d_tensor(get_float_items_from_dicom_datasets('RepetitionTime'))))

        te_list = get_float_items_from_dicom_datasets('EchoTime')
        if all(val is None for val in te_list):
            # if all 'EchoTime' entries are None, try 'EffectiveEchoTime',
            # which is used by some scanners
            te_list = get_float_items_from_dicom_datasets('EffectiveEchoTime')
        te = all_nan_to_none(ms_to_s(as_5d_tensor(te_list)))

        try:
            fov_x = mm_to_m(
                get_float_items_from_dicom_datasets('Rows')[0]
                * float(get_items_from_dicom_datasets('PixelSpacing')[0][0])
            )
        except (TypeError, ValueError):
            fov_x = float('nan')
        try:
            fov_y = mm_to_m(
                get_float_items_from_dicom_datasets('Columns')[0]
                * float(get_items_from_dicom_datasets('PixelSpacing')[0][1])
            )
        except (TypeError, ValueError):
            fov_y = float('nan')
        try:
            fov_z = mm_to_m(get_float_items_from_dicom_datasets('SliceThickness')[0])
        except (TypeError, ValueError):
            fov_z = float('nan')
        fov = SpatialDimension(fov_z, fov_y, fov_x)
=======
        def get_items(datasets: Sequence[Dataset], name: TagType):
            """Get list of items for all dataset objects in the list."""
            return list(chain.from_iterable([get_items_from_dataset(ds, name) for ds in datasets]))

        def make_unique_tensor(values: Sequence[float]) -> torch.Tensor | None:
            """If all the values are the same only return one."""
            if any(val is None for val in values):
                return None
            elif len(np.unique(values)) == 1:
                return torch.as_tensor([values[0]])
            else:
                return torch.as_tensor(values)

        # Ensure datasets are consistently single-frame or multi-frame 2D/3D
        number_of_frames = get_items(dicom_datasets, 'NumberOfFrames')
        if len(set(number_of_frames)) > 1:
            raise ValueError('Only DICOM files with the same number of frames can be stacked.')
        mr_acquisition_type = get_items(dicom_datasets, 'MRAcquisitionType')
        if len(set(mr_acquisition_type)) > 1:
            raise ValueError('Only DICOM files with the same MRAcquisitionType can be stacked.')

        # Check if the data is multi-frame 3D
        datasets_are_3d = False
        if number_of_frames[0] is not None and number_of_frames[0] > 1 and mr_acquisition_type[0] == '3D':
            datasets_are_3d = True

        # Calculate FOV
        image_rows = get_items(dicom_datasets, 'Rows')
        if len(set(image_rows)) > 1 or image_rows[0] is None:
            raise ValueError('Number of Rows needs to be defined and the same for all.')
        image_columns = get_items(dicom_datasets, 'Columns')
        if len(set(image_columns)) > 1 or image_columns[0] is None:
            raise ValueError('Number of Columns needs to be defined and the same for all.')
        pixel_spacing = get_items(dicom_datasets, 'PixelSpacing')
        if pixel_spacing[0] is None or np.unique(np.asarray(pixel_spacing), axis=0).shape[0] > 1:
            raise ValueError('Pixel spacing needs to be defined and the same for all.')
        slice_thickness = get_items(dicom_datasets, 'SliceThickness')
        if len(set(slice_thickness)) > 1 or slice_thickness[0] is None:
            raise ValueError('Slice thickness needs to be defined and the same for all.')

        fov = SpatialDimension(
            z=slice_thickness[0] * number_of_frames[0] if datasets_are_3d else slice_thickness[0],
            y=image_columns[0] * pixel_spacing[0][1],
            x=image_rows[0] * pixel_spacing[0][0],
        ).apply_(mm_to_m)

        # Parameters which are optional
        # For 3D datasets these parameters are the same for each 3D volume so we only keep one value per volume
        n_volumes = number_of_frames[0] if datasets_are_3d else 1
        fa_deg = make_unique_tensor(get_items(dicom_datasets, 'FlipAngle')[::n_volumes])
        ti_ms = make_unique_tensor(get_items(dicom_datasets, 'InversionTime')[::n_volumes])
        tr_ms = make_unique_tensor(get_items(dicom_datasets, 'RepetitionTime')[::n_volumes])

        # get echo time(s). Some scanners use 'EchoTime', some use 'EffectiveEchoTime'
        te_ms = get_items(dicom_datasets, 'EchoTime')
        if all(val is None for val in te_ms):  # check if all entries are None
            te_ms = get_items(dicom_datasets, 'EffectiveEchoTime')
        te_ms = make_unique_tensor(te_ms[::n_volumes])
>>>>>>> b924a41d

        # Get misc parameters
        misc = {}
        for name in MISC_TAGS:
<<<<<<< HEAD
            misc[name] = as_5d_tensor(get_float_items_from_dicom_datasets(MISC_TAGS[name]))
        return cls(fov=fov, te=te, ti=ti, fa=fa, tr=tr, _misc=misc)
=======
            misc[name] = make_unique_tensor(get_items(dicom_datasets, MISC_TAGS[name]))

        return cls(
            fov=fov,
            fa=None if fa_deg is None else deg_to_rad(fa_deg),
            ti=None if ti_ms is None else ms_to_s(ti_ms),
            tr=None if tr_ms is None else ms_to_s(tr_ms),
            te=None if te_ms is None else ms_to_s(te_ms),
            misc=misc,
        )
>>>>>>> b924a41d

    def __repr__(self):
        """Representation method for IHeader class."""
        te = summarize_tensorvalues(self.te)
        ti = summarize_tensorvalues(self.ti)
        fa = summarize_tensorvalues(self.fa)
        out = f'FOV [m]: {self.fov!s}\nTE [s]: {te}\nTI [s]: {ti}\nFlip angle [rad]: {fa}.'
        return out<|MERGE_RESOLUTION|>--- conflicted
+++ resolved
@@ -2,23 +2,17 @@
 
 import dataclasses
 from collections.abc import Sequence
-<<<<<<< HEAD
 from dataclasses import dataclass, field
-=======
-from dataclasses import dataclass
-from itertools import chain
->>>>>>> b924a41d
-
+
+import numpy as np
 import torch
-<<<<<<< HEAD
 from einops import repeat
-=======
 from pydicom import multival, valuerep
->>>>>>> b924a41d
 from pydicom.dataset import Dataset
 from pydicom.tag import Tag, TagType
 from typing_extensions import Self
 
+from mrpro.data.AcqInfo import PhysiologyTimestamps
 from mrpro.data.KHeader import KHeader
 from mrpro.data.MoveDataMixin import MoveDataMixin
 from mrpro.data.Rotation import Rotation
@@ -26,11 +20,6 @@
 from mrpro.utils.remove_repeat import remove_repeat
 from mrpro.utils.summarize_tensorvalues import summarize_tensorvalues
 from mrpro.utils.unit_conversion import deg_to_rad, mm_to_m, ms_to_s
-<<<<<<< HEAD
-
-from .AcqInfo import PhysiologyTimestamps
-=======
->>>>>>> b924a41d
 
 MISC_TAGS = {'TimeAfterStart': 0x00191016}
 
@@ -90,8 +79,8 @@
 class IHeader(MoveDataMixin):
     """MR image data header."""
 
-    fov: SpatialDimension[float]
-    """Field of view [m]."""
+    resolution: SpatialDimension[float]
+    """Pixel spacing [m/px]."""
 
     te: torch.Tensor | None = None
     """Echo time [s]."""
@@ -133,21 +122,23 @@
 
     physiology_time_stamps: PhysiologyTimestamps = field(default_factory=PhysiologyTimestamps)
 
-    ImageIdx: ImageIdx = field(default_factory=ImageIdx)
+    idx: ImageIdx = field(default_factory=ImageIdx)
 
     @classmethod
-    def from_kheader(cls, kheader: KHeader) -> Self:
+    def from_kheader(cls, kheader: KHeader, resolution: SpatialDimension) -> Self:
         """Create IHeader object from KHeader object.
 
         Parameters
         ----------
         kheader
             MR raw data header (KHeader) containing required meta data.
+        resolution
+            Pixel Spacing
         """
-        return cls(fov=kheader.recon_fov, te=kheader.te, ti=kheader.ti, fa=kheader.fa, tr=kheader.tr)
+        return cls(resolution=resolution, te=kheader.te, ti=kheader.ti, fa=kheader.fa, tr=kheader.tr)
 
     @classmethod
-    def from_dicom_list(cls, dicom_datasets: Sequence[Dataset]) -> Self:
+    def from_dicoms(cls, dicom_datasets: Sequence[Dataset]) -> Self:
         """Read DICOM files and return IHeader object.
 
         Parameters
@@ -156,88 +147,24 @@
             list of dataset objects containing the DICOM file.
         """
 
-        def convert_pydicom_type(item):  # noqa: ANN001
+        def convert_pydicom_type(item) -> float | int | list[float | int | list | None] | None:  # noqa: ANN001
             """Convert item to type given by pydicom."""
-            if isinstance(item, valuerep.DSfloat | valuerep.DSdecimal):
+            if isinstance(item, valuerep.DSfloat | valuerep.DSdecimal | valuerep.ISfloat):
                 return float(item)
-            elif isinstance(item, valuerep.IS | valuerep.ISfloat):
+            elif isinstance(item, valuerep.IS):
                 return int(item)
             elif isinstance(item, multival.MultiValue):
                 return [convert_pydicom_type(it) for it in item]
             else:
-                return item
-
-        def get_items_from_dataset(dataset: Dataset, name: TagType) -> Sequence:
-            """Get item with a given name or Tag from pydicom dataset."""
-            # iterall is recursive, so it will find all items with the given name
-            found_item = [convert_pydicom_type(item.value) for item in dataset.iterall() if item.tag == Tag(name)]
-            if len(found_item) == 0:
-                return (None,)
-            return found_item
-
-<<<<<<< HEAD
-        def get_items_from_dicom_datasets(name: TagType) -> list:
-            """Get list of items for all datasets in dicom_datasets."""
-            return [get_item(ds, name) for ds in dicom_datasets]
-
-        def get_float_items_from_dicom_datasets(name: TagType) -> list[float]:
-            """Get float items from all dataset in dicom_datasets."""
-            items = []
-            for item in get_items_from_dicom_datasets(name):
-                try:
-                    items.append(float(item))
-                except (TypeError, ValueError):
-                    # None or invalid value
-                    items.append(float('nan'))
-            return items
-
-        def as_5d_tensor(values: Sequence[float]) -> torch.Tensor:
-            """Convert a list of values to a 5d tensor."""
-            tensor = torch.as_tensor(values)
-            tensor = repeat(tensor, 'values-> values 1 1 1 1')
-            tensor = remove_repeat(tensor, 1e-12)
-            return tensor
-
-        def all_nan_to_none(tensor: torch.Tensor) -> torch.Tensor | None:
-            """If all values are nan, return None."""
-            if torch.isnan(tensor).all():
                 return None
-            return tensor
-
-        fa = all_nan_to_none(deg_to_rad(as_5d_tensor(get_float_items_from_dicom_datasets('FlipAngle'))))
-        ti = all_nan_to_none(ms_to_s(as_5d_tensor(get_float_items_from_dicom_datasets('InversionTime'))))
-        tr = all_nan_to_none(ms_to_s(as_5d_tensor(get_float_items_from_dicom_datasets('RepetitionTime'))))
-
-        te_list = get_float_items_from_dicom_datasets('EchoTime')
-        if all(val is None for val in te_list):
-            # if all 'EchoTime' entries are None, try 'EffectiveEchoTime',
-            # which is used by some scanners
-            te_list = get_float_items_from_dicom_datasets('EffectiveEchoTime')
-        te = all_nan_to_none(ms_to_s(as_5d_tensor(te_list)))
-
-        try:
-            fov_x = mm_to_m(
-                get_float_items_from_dicom_datasets('Rows')[0]
-                * float(get_items_from_dicom_datasets('PixelSpacing')[0][0])
-            )
-        except (TypeError, ValueError):
-            fov_x = float('nan')
-        try:
-            fov_y = mm_to_m(
-                get_float_items_from_dicom_datasets('Columns')[0]
-                * float(get_items_from_dicom_datasets('PixelSpacing')[0][1])
-            )
-        except (TypeError, ValueError):
-            fov_y = float('nan')
-        try:
-            fov_z = mm_to_m(get_float_items_from_dicom_datasets('SliceThickness')[0])
-        except (TypeError, ValueError):
-            fov_z = float('nan')
-        fov = SpatialDimension(fov_z, fov_y, fov_x)
-=======
-        def get_items(datasets: Sequence[Dataset], name: TagType):
-            """Get list of items for all dataset objects in the list."""
-            return list(chain.from_iterable([get_items_from_dataset(ds, name) for ds in datasets]))
+
+        def get_items(name: TagType) -> list:
+            """Get a flattened list of converted items from each dataset for a given name or Tag."""
+            return [
+                item
+                for ds in dicom_datasets
+                for item in ([convert_pydicom_type(it.value) for it in ds.iterall() if it.tag == Tag(name)] or [None])
+            ]
 
         def make_unique_tensor(values: Sequence[float]) -> torch.Tensor | None:
             """If all the values are the same only return one."""
@@ -248,76 +175,64 @@
             else:
                 return torch.as_tensor(values)
 
+        def as_5d_tensor(values: Sequence[float]) -> torch.Tensor:
+            """Convert a list of values to a 5d tensor."""
+            tensor = torch.as_tensor(values)
+            tensor = repeat(tensor, 'values-> values 1 1 1 1')
+            tensor = remove_repeat(tensor, 1e-12)
+            return tensor
+
         # Ensure datasets are consistently single-frame or multi-frame 2D/3D
-        number_of_frames = get_items(dicom_datasets, 'NumberOfFrames')
+        number_of_frames = get_items('NumberOfFrames')
         if len(set(number_of_frames)) > 1:
             raise ValueError('Only DICOM files with the same number of frames can be stacked.')
-        mr_acquisition_type = get_items(dicom_datasets, 'MRAcquisitionType')
+
+        mr_acquisition_type = get_items('MRAcquisitionType')
         if len(set(mr_acquisition_type)) > 1:
             raise ValueError('Only DICOM files with the same MRAcquisitionType can be stacked.')
 
-        # Check if the data is multi-frame 3D
-        datasets_are_3d = False
-        if number_of_frames[0] is not None and number_of_frames[0] > 1 and mr_acquisition_type[0] == '3D':
-            datasets_are_3d = True
-
-        # Calculate FOV
-        image_rows = get_items(dicom_datasets, 'Rows')
-        if len(set(image_rows)) > 1 or image_rows[0] is None:
-            raise ValueError('Number of Rows needs to be defined and the same for all.')
-        image_columns = get_items(dicom_datasets, 'Columns')
-        if len(set(image_columns)) > 1 or image_columns[0] is None:
-            raise ValueError('Number of Columns needs to be defined and the same for all.')
-        pixel_spacing = get_items(dicom_datasets, 'PixelSpacing')
-        if pixel_spacing[0] is None or np.unique(np.asarray(pixel_spacing), axis=0).shape[0] > 1:
+        datasets_are_3d = number_of_frames[0] is not None and number_of_frames[0] > 1 and mr_acquisition_type[0] == '3D'
+        n_volumes = number_of_frames[0] if datasets_are_3d else 1
+
+        pixel_spacing = get_items('PixelSpacing')
+        if pixel_spacing[0] is None or len(np.unique(torch.tensor(pixel_spacing), axis=0)) > 1:
             raise ValueError('Pixel spacing needs to be defined and the same for all.')
-        slice_thickness = get_items(dicom_datasets, 'SliceThickness')
+
+        slice_thickness = get_items('SliceThickness')
         if len(set(slice_thickness)) > 1 or slice_thickness[0] is None:
             raise ValueError('Slice thickness needs to be defined and the same for all.')
 
-        fov = SpatialDimension(
-            z=slice_thickness[0] * number_of_frames[0] if datasets_are_3d else slice_thickness[0],
-            y=image_columns[0] * pixel_spacing[0][1],
-            x=image_rows[0] * pixel_spacing[0][0],
+        resolution = SpatialDimension(
+            z=slice_thickness[0],
+            y=pixel_spacing[0][1],
+            x=pixel_spacing[0][0],
         ).apply_(mm_to_m)
 
-        # Parameters which are optional
-        # For 3D datasets these parameters are the same for each 3D volume so we only keep one value per volume
-        n_volumes = number_of_frames[0] if datasets_are_3d else 1
-        fa_deg = make_unique_tensor(get_items(dicom_datasets, 'FlipAngle')[::n_volumes])
-        ti_ms = make_unique_tensor(get_items(dicom_datasets, 'InversionTime')[::n_volumes])
-        tr_ms = make_unique_tensor(get_items(dicom_datasets, 'RepetitionTime')[::n_volumes])
+        fa_deg = get_items('FlipAngle')[::n_volumes]
+        ti_ms = get_items('InversionTime')[::n_volumes]
+        tr_ms = get_items('RepetitionTime')[::n_volumes]
 
         # get echo time(s). Some scanners use 'EchoTime', some use 'EffectiveEchoTime'
-        te_ms = get_items(dicom_datasets, 'EchoTime')
-        if all(val is None for val in te_ms):  # check if all entries are None
-            te_ms = get_items(dicom_datasets, 'EffectiveEchoTime')
-        te_ms = make_unique_tensor(te_ms[::n_volumes])
->>>>>>> b924a41d
-
-        # Get misc parameters
-        misc = {}
-        for name in MISC_TAGS:
-<<<<<<< HEAD
-            misc[name] = as_5d_tensor(get_float_items_from_dicom_datasets(MISC_TAGS[name]))
-        return cls(fov=fov, te=te, ti=ti, fa=fa, tr=tr, _misc=misc)
-=======
-            misc[name] = make_unique_tensor(get_items(dicom_datasets, MISC_TAGS[name]))
+        te_ms = get_items('EchoTime')
+        if all(val is None for val in te_ms):
+            te_ms = get_items('EffectiveEchoTime')
+        te_ms = te_ms[::n_volumes]
+
+        misc = {name: make_unique_tensor(get_items(tag)) for name, tag in MISC_TAGS.items()}
 
         return cls(
-            fov=fov,
+            resolution=resolution,
             fa=None if fa_deg is None else deg_to_rad(fa_deg),
             ti=None if ti_ms is None else ms_to_s(ti_ms),
             tr=None if tr_ms is None else ms_to_s(tr_ms),
             te=None if te_ms is None else ms_to_s(te_ms),
-            misc=misc,
+            _misc=misc,
         )
->>>>>>> b924a41d
 
     def __repr__(self):
         """Representation method for IHeader class."""
         te = summarize_tensorvalues(self.te)
         ti = summarize_tensorvalues(self.ti)
         fa = summarize_tensorvalues(self.fa)
-        out = f'FOV [m]: {self.fov!s}\nTE [s]: {te}\nTI [s]: {ti}\nFlip angle [rad]: {fa}.'
+        out = f'Resolution [m/pixel]: {self.resolution!s}\nTE [s]: {te}\nTI [s]: {ti}\nFlip angle [rad]: {fa}.'
         return out