"""Class for coil sensitivity maps (csm)."""

# Copyright 2023 Physikalisch-Technische Bundesanstalt
#
# Licensed under the Apache License, Version 2.0 (the "License");
# you may not use this file except in compliance with the License.
# You may obtain a copy of the License at:
#
#       http://www.apache.org/licenses/LICENSE-2.0
#
# Unless required by applicable law or agreed to in writing, software
# distributed under the License is distributed on an "AS IS" BASIS,
# WITHOUT WARRANTIES OR CONDITIONS OF ANY KIND, either express or implied.
# See the License for the specific language governing permissions and
# limitations under the License.

from __future__ import annotations

import torch

<<<<<<< HEAD
from mrpro.algorithms.csm._iterative_walsh import iterative_walsh
from mrpro.data._IData import IData
from mrpro.data._QData import QData
from mrpro.data._SpatialDimension import SpatialDimension
=======
from mrpro.data import IData
from mrpro.data import QData
from mrpro.data import SpatialDimension
from mrpro.utils.filters import uniform_filter_3d
>>>>>>> c7b1081c


class CsmData(QData):
    """Coil sensitivity map class."""

<<<<<<< HEAD
=======
    @staticmethod
    def _iterative_walsh_csm(
        coil_images: torch.Tensor,
        smoothing_width: SpatialDimension[int],
        power_iterations: int,
    ) -> torch.Tensor:
        """Calculate csm using an iterative version of the Walsh method.

        This function is inspired by https://github.com/ismrmrd/ismrmrd-python-tools.

        More information on the method can be found in
        https://doi.org/10.1002/(SICI)1522-2594(200005)43:5<682::AID-MRM10>3.0.CO;2-G

        Parameters
        ----------
        coil_images
            images for each coil element.
        smoothing_width
            width smoothing filter.
        power_iterations
            number of iterations used to determine dominant eigenvector
        """
        # Compute the pointwise covariance between coils
        coil_cov = torch.einsum('azyx,bzyx->abzyx', coil_images, coil_images.conj())

        # Smooth the covariance along y-x for 2D and z-y-x for 3D data
        coil_cov = uniform_filter_3d(coil_cov, filter_width=smoothing_width)

        # At each point in the image, find the dominant eigenvector
        # of the signal covariance matrix using the power method
        v = coil_cov.sum(dim=0)
        for _ in range(power_iterations):
            v /= v.norm(dim=0)
            v = torch.einsum('abzyx,bzyx->azyx', coil_cov, v)
        csm_data = v / v.norm(dim=0)

        # Make sure there are no inf or nan-values due to very small values in the covariance matrix
        # nan_to_num does not work for complexfloat, boolean indexing not with vmap.
        csm_data = torch.where(torch.isfinite(csm_data), csm_data, 0.0)
        return csm_data

>>>>>>> c7b1081c
    @classmethod
    def from_idata_walsh(
        cls,
        idata: IData,
        smoothing_width: int | SpatialDimension[int] = 5,
        power_iterations: int = 3,
        chunk_size_otherdim: int | None = None,
    ) -> CsmData:
        """Create csm object from image data using iterative Walsh method.

        Parameters
        ----------
        idata
            IData object containing the images for each coil element.
        smoothing_width
            width of smoothing filter.
        power_iterations
            number of iterations used to determine dominant eigenvector
        chunk_size_otherdim:
            How many elements of the other dimensions should be processed at once.
            Default is None, which means that all elements are processed at once.
        """
        # convert smoothing_width to SpatialDimension if int
        if isinstance(smoothing_width, int):
            smoothing_width = SpatialDimension(smoothing_width, smoothing_width, smoothing_width)

        csm_fun = torch.vmap(
            lambda img: iterative_walsh(img, smoothing_width, power_iterations),
            chunk_size=chunk_size_otherdim,
        )
        csm_data = csm_fun(idata.data)

        return cls(header=idata.header, data=csm_data)<|MERGE_RESOLUTION|>--- conflicted
+++ resolved
@@ -18,24 +18,16 @@
 
 import torch
 
-<<<<<<< HEAD
 from mrpro.algorithms.csm._iterative_walsh import iterative_walsh
 from mrpro.data._IData import IData
 from mrpro.data._QData import QData
 from mrpro.data._SpatialDimension import SpatialDimension
-=======
-from mrpro.data import IData
-from mrpro.data import QData
-from mrpro.data import SpatialDimension
 from mrpro.utils.filters import uniform_filter_3d
->>>>>>> c7b1081c
 
 
 class CsmData(QData):
     """Coil sensitivity map class."""
 
-<<<<<<< HEAD
-=======
     @staticmethod
     def _iterative_walsh_csm(
         coil_images: torch.Tensor,
@@ -77,7 +69,6 @@
         csm_data = torch.where(torch.isfinite(csm_data), csm_data, 0.0)
         return csm_data
 
->>>>>>> c7b1081c
     @classmethod
     def from_idata_walsh(
         cls,
