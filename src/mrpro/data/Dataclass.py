--- conflicted
+++ resolved
@@ -638,17 +638,15 @@
         new = shallowcopy(self)
         return new.apply_(apply_rearrange, memo=memo, recurse=False)
 
-
-<<<<<<< HEAD
-
-    def split(self, dim:int, size:int=1, step:int=1):
+    def split(self, dim: int, size: int = 1, step: int = 1):
         shape = self.shape
         slices = [slice(start, start + size) for start in range(0, shape[dim], step)]
         result = [self[slice] for slice in slices]
         return result
 
-    def sliding_window(self, dim, size, stride, dilation)
-=======
+    def sliding_window(self, dim, size, stride, dilation): ...
+
+
 class FakeDataclassBackend(einops._backends.AbstractBackend):
     """Einops backend for Dataclass: Will only raise an error if used."""
 
@@ -658,5 +656,4 @@
         """Check if the object is a Dataclass."""
         if isinstance(x, Dataclass):
             raise NotImplementedError('To use einops with Dataclass, please use the rearrange method of the Dataclass.')
-        return False
->>>>>>> df5c2ca2
+        return False