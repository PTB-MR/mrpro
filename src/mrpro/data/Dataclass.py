"""Base class for all dataclasses in the `mrpro` package."""

import dataclasses
from collections.abc import Callable, Iterator
from copy import copy as shallowcopy
from copy import deepcopy
from typing import ClassVar, Protocol, TypeAlias, cast, runtime_checkable

import torch
from typing_extensions import Any, Self, TypeVar, dataclass_transform, overload

from mrpro.utils.indexing import Indexer
from mrpro.utils.typing import DataclassInstance, TorchIndexerType


@runtime_checkable
class Indexable(Protocol):
    """Objects that can be indexed with an `Indexer`."""

    def _index(self, index: Indexer) -> Self: ...


class InconsistentDeviceError(ValueError):
    """Raised if the devices of different fields differ.

    There is no single device that all fields are on, thus
    the overall device of the object cannot be determined.
    """

    def __init__(self, *devices):
        """Initialize.

        Parameters
        ----------
        devices
            The devices of the fields that differ.
        """
        super().__init__(f'Inconsistent devices found, found at least {", ".join(str(d) for d in devices)}')


T = TypeVar('T')


@dataclass_transform()
class Dataclass:
    """A supercharged dataclass with additional functionality.

    This class extends the functionality of the standard `dataclasses.dataclass` by adding
    - a `apply` method to apply a function to all fields
    - a `~Dataclass.clone` method to create a deep copy of the object
    - `~Dataclass.to`, `~Dataclass.cpu`, `~Dataclass.cuda` merhods to move all tensor fields to a device

    It is intended to be used as a base class for all dataclasses in the `mrpro` package.
    """

    __dataclass_fields__: ClassVar[dict[str, dataclasses.Field[Any]]]

    def __init_subclass__(cls, no_new_attributes: bool = True, *args, **kwargs):
        """Create a new dataclass subclass."""
        dataclasses.dataclass(cls)
        super().__init_subclass__(**kwargs)
        child_post_init = vars(cls).get('__post_init__')

        if no_new_attributes:

<<<<<<< HEAD
            def new_setattr(self: object, name: str, value: Any) -> None:  # noqa: ANN401
=======
            def new_setattr(self: Dataclass, name: str, value: Any) -> None:  # noqa: ANN401
>>>>>>> ca2236ad
                """Set an attribute."""
                if not hasattr(self, name) and hasattr(self, '_Dataclass__initialized'):
                    raise AttributeError(f'Cannot set attribute {name} on {self.__class__.__name__}')
                object.__setattr__(self, name, value)

            cls.__setattr__ = new_setattr  # type: ignore[method-assign, assignment]

        if child_post_init and child_post_init is not Dataclass.__post_init__:

            def chained_post_init(self: Dataclass, *args, **kwargs) -> None:
                child_post_init(self, *args, **kwargs)
                Dataclass.__post_init__(self)

            cls.__post_init__ = chained_post_init  # type: ignore[method-assign]

    def __post_init__(self) -> None:
        """Can be overridden in subclasses to add custom initialization logic."""
        self.__initialized = True

    def apply_(
        self: Self,
        function: Callable[[Any], Any] | None = None,
        *,
        memo: dict[int, Any] | None = None,
        recurse: bool = True,
    ) -> Self:
        """Apply a function to all children in-place.

        Parameters
        ----------
        function
            The function to apply to all fields. `None` is interpreted as a no-op.
        memo
            A dictionary to keep track of objects that the function has already been applied to,
            to avoid multiple applications. This is useful if the object has a circular reference.
        recurse
            If `True`, the function will be applied to all children that are `Dataclass` instances.
        """
        applied: Any

        if memo is None:
            memo = {}

        if function is None:
            return self

        for name, data in self._items():
            if id(data) in memo:
                # this works even if self is frozen
                object.__setattr__(self, name, memo[id(data)])
                continue
            if recurse and isinstance(data, Dataclass):
                applied = data.apply_(function, memo=memo)
            else:
                applied = function(data)
            memo[id(data)] = applied
            object.__setattr__(self, name, applied)
        return self

    def apply(
        self: Self,
        function: Callable[[Any], Any] | None = None,
        *,
        recurse: bool = True,
    ) -> Self:
        """Apply a function to all children. Returns a new object.

        Parameters
        ----------
        function
            The function to apply to all fields. `None` is interpreted as a no-op.
        recurse
            If `True`, the function will be applied to all children that are `Dataclass` instances.
        """
        new = self.clone().apply_(function, recurse=recurse)
        return new

    # region Move to device/dtype
    @overload
    def to(
        self,
        device: str | torch.device | int | None = None,
        dtype: torch.dtype | None = None,
        non_blocking: bool = False,
        *,
        copy: bool = False,
        memory_format: torch.memory_format | None = None,
    ) -> Self: ...

    @overload
    def to(
        self,
        dtype: torch.dtype,
        non_blocking: bool = False,
        *,
        copy: bool = False,
        memory_format: torch.memory_format | None = None,
    ) -> Self: ...

    @overload
    def to(
        self,
        tensor: torch.Tensor,
        non_blocking: bool = False,
        *,
        copy: bool = False,
        memory_format: torch.memory_format | None = None,
    ) -> Self: ...

    def to(self, *args, **kwargs) -> Self:
        """Perform dtype and/or device conversion of data.

        A `torch.dtype` and `torch.device` are inferred from the arguments
        args and kwargs. Please have a look at the
        documentation of `torch.Tensor.to` for more details.

        A new instance of the dataclass will be returned.

        The conversion will be applied to all Tensor- or Module
        fields of the dataclass, and to all fields that implement
        the `Dataclass`.

        The dtype-type, i.e. float or complex will always be preserved,
        but the precision of floating point dtypes might be changed.

        Example:
        If called with ``dtype=torch.float32`` OR ``dtype=torch.complex64``:

        - A ``complex128`` tensor will be converted to ``complex64``
        - A ``float64`` tensor will be converted to ``float32``
        - A ``bool`` tensor will remain ``bool``
        - An ``int64`` tensor will remain ``int64``

        If other conversions are desired, please use the `~torch.Tensor.to` method of
        the fields directly.

        If the copy argument is set to `True` (default), a deep copy will be returned
        even if no conversion is necessary.
        If two fields are views of the same data before, in the result they will be independent
        copies if copy is set to `True` or a conversion is necessary.
        If set to `False`, some Tensors might be shared between the original and the new object.
        """
        # Parse the arguments of the three overloads and call _to with the parsed arguments
        parsedType: TypeAlias = tuple[
            str | torch.device | int | None, torch.dtype | None, bool, bool, torch.memory_format
        ]

        def parse3(
            other: torch.Tensor,
            non_blocking: bool = False,
            copy: bool = False,
        ) -> parsedType:
            return other.device, other.dtype, non_blocking, copy, torch.preserve_format

        def parse2(
            dtype: torch.dtype,
            non_blocking: bool = False,
            copy: bool = False,
            memory_format: torch.memory_format = torch.preserve_format,
        ) -> parsedType:
            return None, dtype, non_blocking, copy, memory_format

        def parse1(
            device: str | torch.device | int | None = None,
            dtype: None | torch.dtype = None,
            non_blocking: bool = False,
            copy: bool = False,
            memory_format: torch.memory_format = torch.preserve_format,
        ) -> parsedType:
            return device, dtype, non_blocking, copy, memory_format

        if (args and isinstance(args[0], torch.Tensor)) or 'tensor' in kwargs:
            # overload 3 ("tensor" specifies the dtype and device)
            device, dtype, non_blocking, copy, memory_format = parse3(*args, **kwargs)
        elif args and isinstance(args[0], torch.dtype):
            # overload 2 (no device specified, only dtype)
            device, dtype, non_blocking, copy, memory_format = parse2(*args, **kwargs)
        else:
            # overload 1 (device and dtype specified)
            device, dtype, non_blocking, copy, memory_format = parse1(*args, **kwargs)
        return self._to(device=device, dtype=dtype, non_blocking=non_blocking, memory_format=memory_format, copy=copy)

    def _items(self) -> Iterator[tuple[str, Any]]:
        """Return an iterator over fields, parameters, buffers, and modules of the object."""
        if isinstance(self, DataclassInstance):
            for field in dataclasses.fields(self):
                name = field.name
                data = getattr(self, name)
                yield name, data
        if isinstance(self, torch.nn.Module):
            yield from self._parameters.items()
            yield from self._buffers.items()
            yield from self._modules.items()

    def _to(
        self,
        device: torch.device | str | int | None = None,
        dtype: torch.dtype | None = None,
        non_blocking: bool = False,
        memory_format: torch.memory_format = torch.preserve_format,
        shared_memory: bool = False,
        copy: bool = False,
        memo: dict | None = None,
    ) -> Self:
        """Move data to device and convert dtype if necessary.

        This method is called by `.to()`, `.cuda()`, `.cpu()`,
        `.double()`, and so on. It should not be called directly.

        See `Dataclass.to()` for more details.

        Parameters
        ----------
        device
            The destination device.
        dtype
            The destination dtype.
        non_blocking
            If `True` and the source is in pinned memory, the copy will be asynchronous with respect to the host.
            Otherwise, the argument has no effect.
        memory_format
            The desired memory format of returned tensor.
        shared_memory
            If `True` and the target device is CPU, the tensors will reside in shared memory.
            Otherwise, the argument has no effect.
        copy
            If `True`, the returned tensor will always be a copy, even if the input was already on the correct device.
            This will also create new tensors for views.
        memo
            A dictionary to keep track of already converted objects to avoid multiple conversions.
        """
        new = shallowcopy(self) if copy or not isinstance(self, torch.nn.Module) else self

        if memo is None:
            memo = {}

        def _tensor_to(data: torch.Tensor) -> torch.Tensor:
            """Move tensor to device and convert dtype if necessary."""
            new_dtype: torch.dtype | None
            if dtype is not None and data.dtype.is_floating_point:
                new_dtype = dtype.to_real()
            elif dtype is not None and data.dtype.is_complex:
                new_dtype = dtype.to_complex()
            else:
                # bool or int: keep as is
                new_dtype = None
            data = data.to(
                device,
                new_dtype,
                non_blocking=non_blocking,
                memory_format=memory_format,
                copy=copy,
            )
            if shared_memory:
                data.share_memory_()
            return data

        def _module_to(data: torch.nn.Module) -> torch.nn.Module:
            if copy:
                data = deepcopy(data)
            return data._apply(_tensor_to, recurse=True)

        def _mixin_to(obj: Dataclass) -> Dataclass:
            return obj._to(
                device=device,
                dtype=dtype,
                non_blocking=non_blocking,
                memory_format=memory_format,
                shared_memory=shared_memory,
                copy=copy,
                memo=memo,
            )

        def _convert(data: T) -> T:
            converted: Any  # https://github.com/python/mypy/issues/10817
            if isinstance(data, torch.Tensor):
                converted = _tensor_to(data)
            elif isinstance(data, Dataclass):
                converted = _mixin_to(data)
            elif isinstance(data, torch.nn.Module):
                converted = _module_to(data)
            else:
                converted = data
            return cast(T, converted)

        # manual recursion allows us to do the copy only once
        new.apply_(_convert, memo=memo, recurse=False)
        return new

    def cuda(
        self,
        device: torch.device | str | int | None = None,
        *,
        non_blocking: bool = False,
        memory_format: torch.memory_format = torch.preserve_format,
        copy: bool = False,
    ) -> Self:
        """Put object in CUDA memory.

        Parameters
        ----------
        device
            The destination GPU device. Defaults to the current CUDA device.
        non_blocking
            If `True` and the source is in pinned memory, the copy will be asynchronous with respect to the host.
            Otherwise, the argument has no effect.
        memory_format
            The desired memory format of returned tensor.
        copy:
            If `True`, the returned tensor will always be a copy, even if the input was already on the correct device.
            This will also create new tensors for views.
        """
        if device is None:
            device = torch.device(torch.cuda.current_device())
        return self._to(device=device, dtype=None, memory_format=memory_format, non_blocking=non_blocking, copy=copy)

    def cpu(self, *, memory_format: torch.memory_format = torch.preserve_format, copy: bool = False) -> Self:
        """Put in CPU memory.

        Parameters
        ----------
        memory_format
            The desired memory format of returned tensor.
        copy
            If `True`, the returned tensor will always be a copy, even if the input was already on the correct device.
            This will also create new tensors for views.
        """
        return self._to(device='cpu', dtype=None, non_blocking=True, memory_format=memory_format, copy=copy)

    def double(self, *, memory_format: torch.memory_format = torch.preserve_format, copy: bool = False) -> Self:
        """Convert all float tensors to double precision.

        converts ``float`` to ``float64`` and ``complex`` to ``complex128``


        Parameters
        ----------
        memory_format
            The desired memory format of returned tensor.
        copy
            If `True`, the returned tensor will always be a copy, even if the input was already on the correct device.
            This will also create new tensors for views.
        """
        return self._to(dtype=torch.float64, memory_format=memory_format, copy=copy)

    def half(self, *, memory_format: torch.memory_format = torch.preserve_format, copy: bool = False) -> Self:
        """Convert all float tensors to half precision.

        converts ``float`` to ``float16`` and ``complex`` to ``complex32``


        Parameters
        ----------
        memory_format
            The desired memory format of returned tensor.
        copy
            If `True`, the returned tensor will always be a copy, even if the input was already on the correct device.
            This will also create new tensors for views.
        """
        return self._to(dtype=torch.float16, memory_format=memory_format, copy=copy)

    def single(self, *, memory_format: torch.memory_format = torch.preserve_format, copy: bool = False) -> Self:
        """Convert all float tensors to single precision.

        converts ``float`` to ``float32`` and ``complex`` to ``complex64``


        Parameters
        ----------
        memory_format
            The desired memory format of returned tensor.
        copy
            If `True`, the returned tensor will always be a copy, even if the input was already on the correct device.
            This will also create new tensors for views.
        """
        return self._to(dtype=torch.float32, memory_format=memory_format, copy=copy)

    # endregion Move to device/dtype

    # region Properties
    @property
    def device(self) -> torch.device | None:
        """Return the device of the tensors.

        Looks at each field of a dataclass implementing a device attribute,
        such as `torch.Tensor` or `Dataclass` instances. If the devices
        of the fields differ, an :py:exc:`~mrpro.data.InconsistentDeviceError` is raised, otherwise
        the device is returned. If no field implements a device attribute,
        None is returned.

        Raises
        ------
        :py:exc:`InconsistentDeviceError`
            If the devices of different fields differ.

        Returns
        -------
            The device of the fields or `None` if no field implements a `device` attribute.
        """
        device: None | torch.device = None
        for _, data in self._items():
            if not hasattr(data, 'device'):
                continue
            current_device = getattr(data, 'device', None)
            if current_device is None:
                continue
            if device is None:
                device = current_device
            elif device != current_device:
                raise InconsistentDeviceError(current_device, device)
        return device

    def clone(self: Self) -> Self:
        """Return a deep copy of the object."""
        return self._to(device=None, dtype=None, non_blocking=False, memory_format=torch.preserve_format, copy=True)

    @property
    def is_cuda(self) -> bool:
        """Return `True` if all tensors are on a single CUDA device.

        Checks all tensor attributes of the dataclass for their device,
        (recursively if an attribute is a `Dataclass`)


        Returns `False` if not all tensors are on the same CUDA devices, or if the device is inconsistent,
        returns `True` if the data class has no tensors as attributes.
        """
        try:
            device = self.device
        except InconsistentDeviceError:
            return False
        if device is None:
            return True
        return device.type == 'cuda'

    @property
    def is_cpu(self) -> bool:
        """Return True if all tensors are on the CPU.

        Checks all tensor attributes of the dataclass for their device,
        (recursively if an attribute is a `Dataclass`)

        Returns `False` if not all tensors are on cpu or if the device is inconsistent,
        returns `True` if the data class has no tensors as attributes.
        """
        try:
            device = self.device
        except InconsistentDeviceError:
            return False
        if device is None:
            return True
        return device.type == 'cpu'

    @property
    def shape(self) -> tuple[int, ...]:
        """Shape of the dataclass."""
        shapes = []
        for elem in dataclasses.fields(self):
            value = getattr(self, elem.name)
            if hasattr(value, 'shape'):
                shapes.append(value.shape)
        shape = torch.broadcast_shapes(*shapes)
        return shape

    # endregion Properties
    # region Indexing
    def __getitem__(self, index: TorchIndexerType | Indexer) -> Self:
        """Index the dataclass."""
        indexer = index if isinstance(index, Indexer) else Indexer(self.shape, index)
        memo: dict[int, Any] = {}

        def apply_index(data: T) -> T:
            if isinstance(data, torch.Tensor):
                return cast(T, indexer(data))
            if isinstance(data, Dataclass):
                indexed = shallowcopy(data)
                indexed.apply_(apply_index, memo=memo, recurse=False)
                return cast(T, indexed)
            if isinstance(data, Indexable):
                # Rotation
                return cast(T, data._index(indexer))
            return cast(T, data)

        new = shallowcopy(self)
        new.apply_(apply_index, memo={}, recurse=False)
        return new

    # endregion Indexing<|MERGE_RESOLUTION|>--- conflicted
+++ resolved
@@ -63,11 +63,7 @@
 
         if no_new_attributes:
 
-<<<<<<< HEAD
-            def new_setattr(self: object, name: str, value: Any) -> None:  # noqa: ANN401
-=======
             def new_setattr(self: Dataclass, name: str, value: Any) -> None:  # noqa: ANN401
->>>>>>> ca2236ad
                 """Set an attribute."""
                 if not hasattr(self, name) and hasattr(self, '_Dataclass__initialized'):
                     raise AttributeError(f'Cannot set attribute {name} on {self.__class__.__name__}')
