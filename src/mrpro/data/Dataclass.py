"""Base class for all dataclasses in the `mrpro` package."""

import dataclasses
from collections.abc import Callable

from typing_extensions import Any, Self, dataclass_transform

from mrpro.data.mixin.CheckDataMixin import CheckDataMixin
from mrpro.data.mixin.MoveDataMixin import MoveDataMixin


@dataclass_transform(frozen_default=False)
<<<<<<< HEAD
class Dataclass(MoveDataMixin, CheckDataMixin):
=======
class Dataclass(MoveDataMixin):
    """A supercharged dataclass with additional functionality.

    This class extends the functionality of the standard `dataclasses.dataclass` by adding
    - a `apply` method to apply a function to all fields
    - a `~MoveDataMixin.clone` method to create a deep copy of the object
    - `~MoveDataMixin.to`, `~MoveDataMixin.cpu`, `~MoveDataMixin.cuda` merhods to move all tensor fields to a device

    It is intended to be used as a base class for all dataclasses in the `mrpro` package.
    """

>>>>>>> be92ffe8
    def __init_subclass__(cls, *args, **kwargs):
        """Create a new dataclass subclass."""
        dataclasses.dataclass(cls)
        super().__init_subclass__(**kwargs)

    def apply(
        self: Self,
        function: Callable[[Any], Any] | None = None,
        *,
        recurse: bool = True,
    ) -> Self:
        """Apply a function to all children. Returns a new object.

        Parameters
        ----------
        function
            The function to apply to all fields. `None` is interpreted as a no-op.
        recurse
            If `True`, the function will be applied to all children that are `MoveDataMixin` instances.
        """
        new = self.clone().apply_(function, recurse=recurse)
        return new

    def apply_(
        self: Self,
        function: Callable[[Any], Any] | None = None,
        *,
        memo: dict[int, Any] | None = None,
        recurse: bool = True,
    ) -> Self:
        """Apply a function to all children in-place.

        Parameters
        ----------
        function
            The function to apply to all fields. `None` is interpreted as a no-op.
        memo
            A dictionary to keep track of objects that the function has already been applied to,
            to avoid multiple applications. This is useful if the object has a circular reference.
        recurse
            If `True`, the function will be applied to all children that are `MoveDataMixin` instances.
        """
        applied: Any

        if memo is None:
            memo = {}

        if function is None:
            return self

        for name, data in self._items():
            if id(data) in memo:
                # this works even if self is frozen
                object.__setattr__(self, name, memo[id(data)])
                continue
            if recurse and isinstance(data, MoveDataMixin):
                applied = data.apply_(function, memo=memo)
            else:
                applied = function(data)
            memo[id(data)] = applied
            object.__setattr__(self, name, applied)
        return self<|MERGE_RESOLUTION|>--- conflicted
+++ resolved
@@ -10,10 +10,7 @@
 
 
 @dataclass_transform(frozen_default=False)
-<<<<<<< HEAD
 class Dataclass(MoveDataMixin, CheckDataMixin):
-=======
-class Dataclass(MoveDataMixin):
     """A supercharged dataclass with additional functionality.
 
     This class extends the functionality of the standard `dataclasses.dataclass` by adding
@@ -24,7 +21,6 @@
     It is intended to be used as a base class for all dataclasses in the `mrpro` package.
     """
 
->>>>>>> be92ffe8
     def __init_subclass__(cls, *args, **kwargs):
         """Create a new dataclass subclass."""
         dataclasses.dataclass(cls)
