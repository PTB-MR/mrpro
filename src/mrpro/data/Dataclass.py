--- conflicted
+++ resolved
@@ -632,8 +632,8 @@
             else:
                 return data
 
-<<<<<<< HEAD
-        return self.apply_(implementation, memo=memo, recurse=False)
+        new = shallowcopy(self)
+        return new.apply_(apply_rearrange, memo=memo, recurse=False)
 
 
 
@@ -644,7 +644,3 @@
         return result
 
     def sliding_window(self, dim, size, stride, dilation)
-=======
-        new = shallowcopy(self)
-        return new.apply_(apply_rearrange, memo=memo, recurse=False)
->>>>>>> 995d92c4
