"""Base class for all dataclasses in the `mrpro` package."""

import dataclasses
from collections.abc import Callable, Iterator, Sequence
from copy import copy as shallowcopy
from copy import deepcopy
from typing import ClassVar, TypeAlias, cast

import torch
from typing_extensions import Any, Protocol, Self, TypeVar, dataclass_transform, overload, runtime_checkable

from mrpro.utils.indexing import Indexer
<<<<<<< HEAD
from mrpro.utils.reduce_repeat import reduce_repeat
from mrpro.utils.typing import DataclassInstance, TorchIndexerType
=======
from mrpro.utils.typing import TorchIndexerType
>>>>>>> f943db32

T = TypeVar('T')


@runtime_checkable
class HasIndex(Protocol):
    """Objects that can be indexed with an `Indexer`."""

    def _index(self, index: Indexer) -> Self: ...


@runtime_checkable
class HasReduceRepeats(Protocol):
    """Objects that have a _reduce_repeats method."""

    def _reduce_repeats_(self, tol: float = 1e-6, dim: Sequence[int] | None = None) -> None: ...


class InconsistentDeviceError(ValueError):
    """Raised if the devices of different fields differ.

    There is no single device that all fields are on, thus
    the overall device of the object cannot be determined.
    """

    def __init__(self, *devices):
        """Initialize.

        Parameters
        ----------
        devices
            The devices of the fields that differ.
        """
        super().__init__(f'Inconsistent devices found, found at least {", ".join(str(d) for d in devices)}')


@dataclass_transform()
class Dataclass:
    """A supercharged dataclass with additional functionality.

    This class extends the functionality of the standard `dataclasses.dataclass` by adding
    - a `apply` method to apply a function to all fields
    - a `~Dataclass.clone` method to create a deep copy of the object
    - `~Dataclass.to`, `~Dataclass.cpu`, `~Dataclass.cuda` merhods to move all tensor fields to a device

    It is intended to be used as a base class for all dataclasses in the `mrpro` package.
    """

    __dataclass_fields__: ClassVar[dict[str, dataclasses.Field[Any]]]

    def __init_subclass__(cls, no_new_attributes: bool = True, *args, **kwargs):
        """Create a new dataclass subclass."""
        dataclasses.dataclass(cls)
        super().__init_subclass__(**kwargs)
        child_post_init = vars(cls).get('__post_init__')

        if no_new_attributes:

            def new_setattr(self: Dataclass, name: str, value: Any) -> None:  # noqa: ANN401
                """Set an attribute."""
                if not hasattr(self, name) and hasattr(self, '_Dataclass__initialized'):
                    raise AttributeError(f'Cannot set attribute {name} on {self.__class__.__name__}')
                object.__setattr__(self, name, value)

            cls.__setattr__ = new_setattr  # type: ignore[method-assign, assignment]

        if child_post_init and child_post_init is not Dataclass.__post_init__:

            def chained_post_init(self: Dataclass, *args, **kwargs) -> None:
                child_post_init(self, *args, **kwargs)
                Dataclass.__post_init__(self)

            cls.__post_init__ = chained_post_init  # type: ignore[method-assign]

    def __post_init__(self) -> None:
        """Can be overridden in subclasses to add custom initialization logic."""
        self.__initialized = True
        self._reduce_repeats_()

    def _reduce_repeats_(self, tol: float = 1e-6, dim: Sequence[int] | None = None) -> None:
        """Reduce repeated dimensions in fields to singleton.

        Parameters
        ----------
        tol
            tolerance.
        dim
            dimensions to try to reduce to singletons. `None` means all.
        """

        def apply_reduce(data: T) -> T:
            if isinstance(data, torch.Tensor):
                return cast(T, reduce_repeat(data, tol, dim))
            if isinstance(data, HasReduceRepeats) and not isinstance(data, Dataclass):
                data._reduce_repeats_(tol, dim)
            return cast(T, data)

        self.apply_(apply_reduce)

    def items(self) -> Iterator[tuple[str, Any]]:
        """Get an iterator over names and values of fields."""
        for field in dataclasses.fields(self):
            name = field.name
            data = getattr(self, name)
            yield name, data

    def apply_(
        self: Self,
        function: Callable[[Any], Any] | None = None,
        *,
        memo: dict[int, Any] | None = None,
        recurse: bool = True,
    ) -> Self:
        """Apply a function to all children in-place.

        Parameters
        ----------
        function
            The function to apply to all fields. `None` is interpreted as a no-op.
        memo
            A dictionary to keep track of objects that the function has already been applied to,
            to avoid multiple applications. This is useful if the object has a circular reference.
        recurse
            If `True`, the function will be applied to all children that are `Dataclass` instances.
        """
        applied: Any

        if memo is None:
            memo = {}

        if function is None:
            return self

        for name, data in self.items():
            if id(data) in memo:
                # this works even if self is frozen
                object.__setattr__(self, name, memo[id(data)])
                continue
            if recurse and isinstance(data, Dataclass):
                applied = data.apply_(function, memo=memo)
            else:
                applied = function(data)
            memo[id(data)] = applied
            object.__setattr__(self, name, applied)
        return self

    def apply(
        self: Self,
        function: Callable[[Any], Any] | None = None,
        *,
        recurse: bool = True,
    ) -> Self:
        """Apply a function to all children. Returns a new object.

        Parameters
        ----------
        function
            The function to apply to all fields. `None` is interpreted as a no-op.
        recurse
            If `True`, the function will be applied to all children that are `Dataclass` instances.
        """
        new = self.clone().apply_(function, recurse=recurse)
        return new

    # region Move to device/dtype
    @overload
    def to(
        self,
        device: str | torch.device | int | None = None,
        dtype: torch.dtype | None = None,
        non_blocking: bool = False,
        *,
        copy: bool = False,
        memory_format: torch.memory_format | None = None,
    ) -> Self: ...

    @overload
    def to(
        self,
        dtype: torch.dtype,
        non_blocking: bool = False,
        *,
        copy: bool = False,
        memory_format: torch.memory_format | None = None,
    ) -> Self: ...

    @overload
    def to(
        self,
        tensor: torch.Tensor,
        non_blocking: bool = False,
        *,
        copy: bool = False,
        memory_format: torch.memory_format | None = None,
    ) -> Self: ...

    def to(self, *args, **kwargs) -> Self:
        """Perform dtype and/or device conversion of data.

        A `torch.dtype` and `torch.device` are inferred from the arguments
        args and kwargs. Please have a look at the
        documentation of `torch.Tensor.to` for more details.

        A new instance of the dataclass will be returned.

        The conversion will be applied to all Tensor- or Module
        fields of the dataclass, and to all fields that implement
        the `Dataclass`.

        The dtype-type, i.e. float or complex will always be preserved,
        but the precision of floating point dtypes might be changed.

        Example:
        If called with ``dtype=torch.float32`` OR ``dtype=torch.complex64``:

        - A ``complex128`` tensor will be converted to ``complex64``
        - A ``float64`` tensor will be converted to ``float32``
        - A ``bool`` tensor will remain ``bool``
        - An ``int64`` tensor will remain ``int64``

        If other conversions are desired, please use the `~torch.Tensor.to` method of
        the fields directly.

        If the copy argument is set to `True` (default), a deep copy will be returned
        even if no conversion is necessary.
        If two fields are views of the same data before, in the result they will be independent
        copies if copy is set to `True` or a conversion is necessary.
        If set to `False`, some Tensors might be shared between the original and the new object.
        """
        # Parse the arguments of the three overloads and call _to with the parsed arguments
        parsedType: TypeAlias = tuple[
            str | torch.device | int | None, torch.dtype | None, bool, bool, torch.memory_format
        ]

        def parse3(
            other: torch.Tensor,
            non_blocking: bool = False,
            copy: bool = False,
        ) -> parsedType:
            return other.device, other.dtype, non_blocking, copy, torch.preserve_format

        def parse2(
            dtype: torch.dtype,
            non_blocking: bool = False,
            copy: bool = False,
            memory_format: torch.memory_format = torch.preserve_format,
        ) -> parsedType:
            return None, dtype, non_blocking, copy, memory_format

        def parse1(
            device: str | torch.device | int | None = None,
            dtype: None | torch.dtype = None,
            non_blocking: bool = False,
            copy: bool = False,
            memory_format: torch.memory_format = torch.preserve_format,
        ) -> parsedType:
            return device, dtype, non_blocking, copy, memory_format

        if (args and isinstance(args[0], torch.Tensor)) or 'tensor' in kwargs:
            # overload 3 ("tensor" specifies the dtype and device)
            device, dtype, non_blocking, copy, memory_format = parse3(*args, **kwargs)
        elif args and isinstance(args[0], torch.dtype):
            # overload 2 (no device specified, only dtype)
            device, dtype, non_blocking, copy, memory_format = parse2(*args, **kwargs)
        else:
            # overload 1 (device and dtype specified)
            device, dtype, non_blocking, copy, memory_format = parse1(*args, **kwargs)
        return self._to(device=device, dtype=dtype, non_blocking=non_blocking, memory_format=memory_format, copy=copy)

    def _to(
        self,
        device: torch.device | str | int | None = None,
        dtype: torch.dtype | None = None,
        non_blocking: bool = False,
        memory_format: torch.memory_format = torch.preserve_format,
        shared_memory: bool = False,
        copy: bool = False,
        memo: dict | None = None,
    ) -> Self:
        """Move data to device and convert dtype if necessary.

        This method is called by `.to()`, `.cuda()`, `.cpu()`,
        `.double()`, and so on. It should not be called directly.

        See `Dataclass.to()` for more details.

        Parameters
        ----------
        device
            The destination device.
        dtype
            The destination dtype.
        non_blocking
            If `True` and the source is in pinned memory, the copy will be asynchronous with respect to the host.
            Otherwise, the argument has no effect.
        memory_format
            The desired memory format of returned tensor.
        shared_memory
            If `True` and the target device is CPU, the tensors will reside in shared memory.
            Otherwise, the argument has no effect.
        copy
            If `True`, the returned tensor will always be a copy, even if the input was already on the correct device.
            This will also create new tensors for views.
        memo
            A dictionary to keep track of already converted objects to avoid multiple conversions.
        """
        new = shallowcopy(self) if copy or not isinstance(self, torch.nn.Module) else self

        if memo is None:
            memo = {}

        def _tensor_to(data: torch.Tensor) -> torch.Tensor:
            """Move tensor to device and convert dtype if necessary."""
            new_dtype: torch.dtype | None
            if dtype is not None and data.dtype.is_floating_point:
                new_dtype = dtype.to_real()
            elif dtype is not None and data.dtype.is_complex:
                new_dtype = dtype.to_complex()
            else:
                # bool or int: keep as is
                new_dtype = None
            data = data.to(
                device,
                new_dtype,
                non_blocking=non_blocking,
                memory_format=memory_format,
                copy=copy,
            )
            if shared_memory:
                data.share_memory_()
            return data

        def _module_to(data: torch.nn.Module) -> torch.nn.Module:
            if copy:
                data = deepcopy(data)
            return data._apply(_tensor_to, recurse=True)

        def _mixin_to(obj: Dataclass) -> Dataclass:
            return obj._to(
                device=device,
                dtype=dtype,
                non_blocking=non_blocking,
                memory_format=memory_format,
                shared_memory=shared_memory,
                copy=copy,
                memo=memo,
            )

        def _convert(data: T) -> T:
            converted: Any  # https://github.com/python/mypy/issues/10817
            if isinstance(data, torch.Tensor):
                converted = _tensor_to(data)
            elif isinstance(data, Dataclass):
                converted = _mixin_to(data)
            elif isinstance(data, torch.nn.Module):
                converted = _module_to(data)
            else:
                converted = data
            return cast(T, converted)

        # manual recursion allows us to do the copy only once
        new.apply_(_convert, memo=memo, recurse=False)
        return new

    def cuda(
        self,
        device: torch.device | str | int | None = None,
        *,
        non_blocking: bool = False,
        memory_format: torch.memory_format = torch.preserve_format,
        copy: bool = False,
    ) -> Self:
        """Put object in CUDA memory.

        Parameters
        ----------
        device
            The destination GPU device. Defaults to the current CUDA device.
        non_blocking
            If `True` and the source is in pinned memory, the copy will be asynchronous with respect to the host.
            Otherwise, the argument has no effect.
        memory_format
            The desired memory format of returned tensor.
        copy:
            If `True`, the returned tensor will always be a copy, even if the input was already on the correct device.
            This will also create new tensors for views.
        """
        if device is None:
            device = torch.device(torch.cuda.current_device())
        return self._to(device=device, dtype=None, memory_format=memory_format, non_blocking=non_blocking, copy=copy)

    def cpu(self, *, memory_format: torch.memory_format = torch.preserve_format, copy: bool = False) -> Self:
        """Put in CPU memory.

        Parameters
        ----------
        memory_format
            The desired memory format of returned tensor.
        copy
            If `True`, the returned tensor will always be a copy, even if the input was already on the correct device.
            This will also create new tensors for views.
        """
        return self._to(device='cpu', dtype=None, non_blocking=True, memory_format=memory_format, copy=copy)

    def double(self, *, memory_format: torch.memory_format = torch.preserve_format, copy: bool = False) -> Self:
        """Convert all float tensors to double precision.

        converts ``float`` to ``float64`` and ``complex`` to ``complex128``


        Parameters
        ----------
        memory_format
            The desired memory format of returned tensor.
        copy
            If `True`, the returned tensor will always be a copy, even if the input was already on the correct device.
            This will also create new tensors for views.
        """
        return self._to(dtype=torch.float64, memory_format=memory_format, copy=copy)

    def half(self, *, memory_format: torch.memory_format = torch.preserve_format, copy: bool = False) -> Self:
        """Convert all float tensors to half precision.

        converts ``float`` to ``float16`` and ``complex`` to ``complex32``


        Parameters
        ----------
        memory_format
            The desired memory format of returned tensor.
        copy
            If `True`, the returned tensor will always be a copy, even if the input was already on the correct device.
            This will also create new tensors for views.
        """
        return self._to(dtype=torch.float16, memory_format=memory_format, copy=copy)

    def single(self, *, memory_format: torch.memory_format = torch.preserve_format, copy: bool = False) -> Self:
        """Convert all float tensors to single precision.

        converts ``float`` to ``float32`` and ``complex`` to ``complex64``


        Parameters
        ----------
        memory_format
            The desired memory format of returned tensor.
        copy
            If `True`, the returned tensor will always be a copy, even if the input was already on the correct device.
            This will also create new tensors for views.
        """
        return self._to(dtype=torch.float32, memory_format=memory_format, copy=copy)

    # endregion Move to device/dtype

    # region Properties
    @property
    def device(self) -> torch.device | None:
        """Return the device of the tensors.

        Looks at each field of a dataclass implementing a device attribute,
        such as `torch.Tensor` or `Dataclass` instances. If the devices
        of the fields differ, an :py:exc:`~mrpro.data.InconsistentDeviceError` is raised, otherwise
        the device is returned. If no field implements a device attribute,
        None is returned.

        Raises
        ------
        :py:exc:`InconsistentDeviceError`
            If the devices of different fields differ.

        Returns
        -------
            The device of the fields or `None` if no field implements a `device` attribute.
        """
        device: None | torch.device = None
        for _, data in self.items():
            if not hasattr(data, 'device'):
                continue
            current_device = getattr(data, 'device', None)
            if current_device is None:
                continue
            if device is None:
                device = current_device
            elif device != current_device:
                raise InconsistentDeviceError(current_device, device)
        return device

    def clone(self: Self) -> Self:
        """Return a deep copy of the object."""
        return self._to(device=None, dtype=None, non_blocking=False, memory_format=torch.preserve_format, copy=True)

    @property
    def is_cuda(self) -> bool:
        """Return `True` if all tensors are on a single CUDA device.

        Checks all tensor attributes of the dataclass for their device,
        (recursively if an attribute is a `Dataclass`)


        Returns `False` if not all tensors are on the same CUDA devices, or if the device is inconsistent,
        returns `True` if the data class has no tensors as attributes.
        """
        try:
            device = self.device
        except InconsistentDeviceError:
            return False
        if device is None:
            return True
        return device.type == 'cuda'

    @property
    def is_cpu(self) -> bool:
        """Return True if all tensors are on the CPU.

        Checks all tensor attributes of the dataclass for their device,
        (recursively if an attribute is a `Dataclass`)

        Returns `False` if not all tensors are on cpu or if the device is inconsistent,
        returns `True` if the data class has no tensors as attributes.
        """
        try:
            device = self.device
        except InconsistentDeviceError:
            return False
        if device is None:
            return True
        return device.type == 'cpu'

    @property
    def shape(self) -> torch.Size:
        """Return the broadcasted shape of all tensor/data fields.

        Each field of this dataclass will be broadcastable to this shape.

        Returns
        -------
            The broadcasted shape of all fields.
        """
        shapes = []
        for _, data in self.items():
            if not hasattr(data, 'shape'):
                continue
            shapes.append(data.shape)
        return torch.broadcast_shapes(*shapes)

    @property
    def dtype(self) -> torch.dtype | None:
        """Return the dtype of the tensors.

        Looks at each field of a dataclass implementing a dtype attribute,
        such as `torch.Tensor` or `Dataclass` instances.
        Returns the promoted dtype of all fields. If no field implements a dtype attribute,
        `None` is returned.
        """
        dtype: torch.dtype | None = None
        for _, data in self.items():
            if hasattr(data, 'dtype'):
                if dtype is None:
                    dtype = data.dtype
                else:
                    dtype = torch.promote_types(dtype, data.dtype)
        return dtype

    # endregion Properties

    def __repr__(self):
        """Representation method for Dataclass."""
        try:
            device = str(self.device)
        except RuntimeError:
            device = 'mixed'
        name = type(self).__name__
        return f'{name} with (broadcasted) shape: {list(self.shape)!s} and dtype {self.dtype}\nDevice: {device}.'

    # endregion Properties
    # region Indexing
    def __getitem__(self, index: TorchIndexerType | Indexer) -> Self:
        """Index the dataclass."""
        indexer = index if isinstance(index, Indexer) else Indexer(self.shape, index)
        memo: dict[int, Any] = {}

        def apply_index(data: T) -> T:
            if isinstance(data, torch.Tensor):
                return cast(T, indexer(data))
            if isinstance(data, Dataclass):
                indexed = shallowcopy(data)
                indexed.apply_(apply_index, memo=memo, recurse=False)
                return cast(T, indexed)
            if isinstance(data, HasIndex):
                # Rotation
                return cast(T, data._index(indexer))
            return cast(T, data)

        new = shallowcopy(self)
        new.apply_(apply_index, memo={}, recurse=False)
        return new

    # endregion Indexing<|MERGE_RESOLUTION|>--- conflicted
+++ resolved
@@ -9,22 +9,9 @@
 import torch
 from typing_extensions import Any, Protocol, Self, TypeVar, dataclass_transform, overload, runtime_checkable
 
-from mrpro.utils.indexing import Indexer
-<<<<<<< HEAD
+from mrpro.utils.indexing import HasIndex, Indexer
 from mrpro.utils.reduce_repeat import reduce_repeat
-from mrpro.utils.typing import DataclassInstance, TorchIndexerType
-=======
 from mrpro.utils.typing import TorchIndexerType
->>>>>>> f943db32
-
-T = TypeVar('T')
-
-
-@runtime_checkable
-class HasIndex(Protocol):
-    """Objects that can be indexed with an `Indexer`."""
-
-    def _index(self, index: Indexer) -> Self: ...
 
 
 @runtime_checkable
@@ -50,6 +37,9 @@
             The devices of the fields that differ.
         """
         super().__init__(f'Inconsistent devices found, found at least {", ".join(str(d) for d in devices)}')
+
+
+T = TypeVar('T')
 
 
 @dataclass_transform()
