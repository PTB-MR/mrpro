"""A pytorch implementation of scipy.spatial.transform.Rotation.

A container for proper and improper Rotations, that can be created from quaternions, euler angles, rotation vectors,
rotation matrices, etc, can be applied to torch.Tensors and SpatialDimensions, multiplied, and can be converted
to quaternions, euler angles, etc.

see also https://github.com/scipy/scipy/blob/main/scipy/spatial/transform/_rotation.pyx
"""

# based on Scipy implementation, which has the following copyright:
# Copyright (c) 2001-2002 Enthought, Inc. 2003-2024, SciPy Developers

# All rights reserved.

# Redistribution and use in source and binary forms, with or without
# modification, are permitted provided that the following conditions
# are met:

# 1. Redistributions of source code must retain the above copyright
#    notice, this list of conditions and the following disclaimer.

# 2. Redistributions in binary form must reproduce the above
#    copyright notice, this list of conditions and the following
#    disclaimer in the documentation and/or other materials provided
#    with the distribution.

# 3. Neither the name of the copyright holder nor the names of its
#    contributors may be used to endorse or promote products derived
#    from this software without specific prior written permission.

# THIS SOFTWARE IS PROVIDED BY THE COPYRIGHT HOLDERS AND CONTRIBUTORS
# "AS IS" AND ANY EXPRESS OR IMPLIED WARRANTIES, INCLUDING, BUT NOT
# LIMITED TO, THE IMPLIED WARRANTIES OF MERCHANTABILITY AND FITNESS FOR
# A PARTICULAR PURPOSE ARE DISCLAIMED. IN NO EVENT SHALL THE COPYRIGHT
# OWNER OR CONTRIBUTORS BE LIABLE FOR ANY DIRECT, INDIRECT, INCIDENTAL,
# SPECIAL, EXEMPLARY, OR CONSEQUENTIAL DAMAGES (INCLUDING, BUT NOT
# LIMITED TO, PROCUREMENT OF SUBSTITUTE GOODS OR SERVICES; LOSS OF USE,
# DATA, OR PROFITS; OR BUSINESS INTERRUPTION) HOWEVER CAUSED AND ON ANY
# THEORY OF LIABILITY, WHETHER IN CONTRACT, STRICT LIABILITY, OR TORT
# (INCLUDING NEGLIGENCE OR OTHERWISE) ARISING IN ANY WAY OUT OF THE USE
# OF THIS SOFTWARE, EVEN IF ADVISED OF THE POSSIBILITY OF SUCH DAMAGE.

from __future__ import annotations

import math
import re
import warnings
<<<<<<< HEAD
from collections.abc import Callable, Sequence
from typing import Literal, Self, cast, overload
=======
from collections.abc import Sequence
from typing import Literal
>>>>>>> c54ce36e

import numpy as np
import torch
import torch.nn.functional as F  # noqa: N812
from einops import rearrange
from scipy._lib._util import check_random_state
<<<<<<< HEAD
=======
from scipy.spatial.transform import Rotation as Rotation_scipy
from typing_extensions import Self, overload
>>>>>>> c54ce36e

from mrpro.data.SpatialDimension import SpatialDimension
from mrpro.utils.typing import IndexerType, NestedSequence
from mrpro.utils.vmf import sample_vmf

AXIS_ORDER = 'zyx'  # This can be modified
QUAT_AXIS_ORDER = AXIS_ORDER + 'w'  # Do not modify
assert QUAT_AXIS_ORDER[:3] == AXIS_ORDER, 'Quaternion axis order has to match axis order'  # noqa: S101


def _compose_quaternions_single(p: torch.Tensor, q: torch.Tensor) -> torch.Tensor:
    """Calculate p * q."""
    cross = torch.linalg.cross(p[:3], q[:3])
    product = torch.stack(
        (
            p[3] * q[0] + q[3] * p[0] + cross[0],
            p[3] * q[1] + q[3] * p[1] + cross[1],
            p[3] * q[2] + q[3] * p[2] + cross[2],
            p[3] * q[3] - p[0] * q[0] - p[1] * q[1] - p[2] * q[2],
        ),
        0,
    )
    return product


def _compose_quaternions(p: torch.Tensor, q: torch.Tensor) -> torch.Tensor:
    """Calculate p * q, with p and q batched quaternions."""
    p, q = torch.broadcast_tensors(p, q)
    product = torch.vmap(_compose_quaternions_single)(p.reshape(-1, 4), q.reshape(-1, 4)).reshape(p.shape)
    return product


def _canonical_quaternion(quaternion: torch.Tensor) -> torch.Tensor:
    """Convert to canonical form, i.e. positive w."""
    x, y, z, w = (quaternion[..., QUAT_AXIS_ORDER.index(axis)] for axis in 'xyzw')
    needs_inversion = (w < 0) | ((w == 0) & ((x < 0) | ((x == 0) & ((y < 0) | ((y == 0) & (z < 0))))))
    canonical_quaternion = torch.where(needs_inversion.unsqueeze(-1), -quaternion, quaternion)
    return canonical_quaternion


def _matrix_to_quaternion(matrix: torch.Tensor) -> torch.Tensor:
    """Convert matrix to quaternion."""
    if matrix.shape[-2:] != (3, 3):
        raise ValueError(f'Invalid rotation matrix shape {matrix.shape}.')

    batch_shape = matrix.shape[:-2]
    # matrix elements
    m00, m01, m02, m10, m11, m12, m20, m21, m22 = torch.unbind(matrix.flatten(start_dim=-2), -1)
    # q,r,s are some permutation of x,y,z
    qrsw = torch.nn.functional.relu(
        torch.stack(
            [
                1.0 + m00 - m11 - m22,
                1.0 - m00 + m11 - m22,
                1.0 - m00 - m11 + m22,
                1.0 + m00 + m11 + m22,
            ],
            dim=-1,
        )
    )
    q, r, s, w = qrsw.unbind(-1)
    # all these are the same except in edge cases.
    # we will choose the one that is most numerically stable.
    # we calculate all choices as this is faster
    candidates = torch.stack(
        (
            *(q, m10 + m01, m02 + m20, m21 - m12),
            *(m10 + m01, r, m12 + m21, m02 - m20),
            *(m20 + m02, m21 + m12, s, m10 - m01),
            *(m21 - m12, m02 - m20, m10 - m01, w),
        ),
        dim=-1,
    ).reshape(*batch_shape, 4, 4)
    # now we make the choice.
    # the choice will not influence the gradients.
    choice = qrsw.argmax(dim=-1)
    quaternion = candidates.take_along_dim(choice[..., None, None], -2).squeeze(-2) / (
        qrsw.take_along_dim(choice[..., None], -1).sqrt() * 2
    )
    return quaternion


def _make_elementary_quat(axis: str, angle: torch.Tensor):
    """Make a quaternion for the rotation around one of the axes."""
    quat = torch.zeros(*angle.shape, 4, device=angle.device, dtype=angle.dtype)
    axis_index = QUAT_AXIS_ORDER.index(axis)
    w_index = QUAT_AXIS_ORDER.index('w')
    quat[..., w_index] = torch.cos(angle / 2)
    quat[..., axis_index] = torch.sin(angle / 2)
    return quat


def _quaternion_to_matrix(quaternion: torch.Tensor) -> torch.Tensor:
    """Convert quaternion to rotation matrix."""
    # use same order for quaternions as for matrix. this saves two index lookups.
    # we use q, r, s for a permutation of x, y, z
    # as this function will be used for the application of the rotatoin matrix, it should be fast.
    q, r, s, w = quaternion.unbind(-1)
    qq = q.square()
    rr = r.square()
    ss = s.square()
    ww = w.square()
    qr = q * r
    sw = s * w
    qs = q * s
    rw = r * w
    rs = r * s
    qw = q * w

    matrix = torch.stack(
        (
            *(qq - rr - ss + ww, 2 * (qr - sw), 2 * (qs + rw)),
            *(2 * (qr + sw), -qq + rr - ss + ww, 2 * (rs - qw)),
            *(2 * (qs - rw), 2 * (rs + qw), -qq - rr + ss + ww),
        ),
        dim=-1,
    ).reshape(*quaternion.shape[:-1], 3, 3)
    return matrix


def _quaternion_to_axis_angle(quaternion: torch.Tensor, degrees: bool = False) -> tuple[torch.Tensor, torch.Tensor]:
    """Convert quaternion to rotation axis and angle.

    Parameters
    ----------
    quaternion
        The batched quaternions, shape (..., 4)
    degrees
        If True, the angle is returned in degrees, otherwise in radians.

    Returns
    -------
    axis
        The rotation axis, shape (..., 3)
    angle
        The rotation angle, shape (...)
    """
    quaternion = _canonical_quaternion(quaternion)
    angle = 2 * torch.atan2(torch.linalg.vector_norm(quaternion[..., :3], dim=-1), quaternion[..., 3])
    axis = quaternion[..., :3] / torch.linalg.vector_norm(quaternion[..., :3], dim=-1, keepdim=True)
    if degrees:
        angle = torch.rad2deg(angle)
    return axis, angle


def _quaternion_to_euler(quaternion: torch.Tensor, seq: str, extrinsic: bool):
    """Convert quaternion to euler angles.

    Parameters
    ----------
    quaternion
        The batched quaternions
    seq
        The axes sequence, lower case. For example 'xyz'
    extrinsic
        If the rotations are extrinsic (True) or intrinsic (False)
    """
    # The algorithm assumes extrinsic frame transformations. The algorithm
    # in the paper is formulated for rotation quaternions, which are stored
    # directly by Rotation.
    # Adapt the algorithm for our case by reversing both axis sequence and
    # angles for intrinsic rotations when needed

    if not extrinsic:
        seq = seq[::-1]
    q, r, s = (QUAT_AXIS_ORDER.index(axis) for axis in seq)  # one of x,y,z
    w = QUAT_AXIS_ORDER.index('w')

    # proper angles, with first and last axis the same
    if symmetric := q == s:
        s = 3 - q - r  # get third axis

    # Check if permutation is even (+1) or odd (-1)
    sign = (q - r) * (r - s) * (s - q) // 2

    if symmetric:
        a = quaternion[..., w]
        b = quaternion[..., q]
        c = quaternion[..., r]
        d = quaternion[..., s] * sign
    else:
        a = quaternion[..., w] - quaternion[..., r]
        b = quaternion[..., q] + quaternion[..., s] * sign
        c = quaternion[..., r] + quaternion[..., w]
        d = quaternion[..., s] * sign - quaternion[..., q]

    # Compute angles
    angles_1 = 2 * torch.atan2(torch.hypot(c, d), torch.hypot(a, b))
    half_sum = torch.atan2(b, a)
    half_diff = torch.atan2(d, c)

    angles_0 = half_sum - half_diff
    angles_2 = half_sum + half_diff

    if not symmetric:
        angles_2 *= sign
        angles_1 -= torch.pi / 2
    if not extrinsic:
        # flip first and last rotation
        angles_2, angles_0 = angles_0, angles_2

    # Check if angles_1 is equal to is 0 (case=1) or pi (case=2), causing a singularity,
    # i.e. a gimble lock. case=0 is the normal.
    case = 1 * (torch.abs(angles_1) <= 1e-7) + 2 * (torch.abs(angles_1 - torch.pi) <= 1e-7)
    # if Gimbal lock, sett last angle to 0 and use 2 * half_sum / 2 * half_diff for first angle.
    angles_2 = (case == 0) * angles_2
    angles_0 = (
        (case == 0) * angles_0 + (case == 1) * 2 * half_sum + (case == 2) * 2 * half_diff * (-1 if extrinsic else 1)
    )

    angles = torch.stack((angles_0, angles_1, angles_2), -1)
    angles += (angles < -torch.pi) * 2 * torch.pi
    angles -= (angles > torch.pi) * 2 * torch.pi
    return angles


def _align_vectors(
    a: torch.Tensor,
    b: torch.Tensor,
    weights: torch.Tensor,
    return_sensitivity: bool = False,
    allow_improper: bool = False,
):
    """Estimate a rotation to optimally align two sets of vectors."""
    n_vecs = a.shape[0]
    if a.shape != b.shape:
        raise ValueError(f'Expected inputs to have same shapes, got {a.shape} and {b.shape}')
    if a.shape[-1] != 3:
        raise ValueError(f'Expected inputs to have shape (..., 3), got {a.shape} and {b.shape}')
    if weights.shape != (n_vecs,) or (weights < 0).any():
        raise ValueError(f'Invalid weights: expected shape ({n_vecs},) with non-negative values')
    if (a.norm(dim=-1) < 1e-6).any() or (b.norm(dim=-1) < 1e-6).any():
        raise ValueError('Cannot align zero length primary vectors')
    dtype = torch.result_type(a, b)
    # we require double precision for the calculations to match scipy results
    weights = weights.double()
    a = a.double()
    b = b.double()

    inf_mask = torch.isinf(weights)
    if inf_mask.sum() > 1:
        raise ValueError('Only one infinite weight is allowed')

    if inf_mask.any() or n_vecs == 1:
        # special case for one vector pair or one infinite weight

        if return_sensitivity:
            raise ValueError('Cannot return sensitivity matrix with an infinite weight or one vector pair')

        a_primary, b_primary = (a[0], b[0]) if n_vecs == 1 else (a[inf_mask][0], b[inf_mask][0])
        a_primary, b_primary = F.normalize(a_primary, dim=0), F.normalize(b_primary, dim=0)
        cross = torch.linalg.cross(b_primary, a_primary, dim=0)
        angle = torch.atan2(torch.norm(cross), torch.dot(a_primary, b_primary))
        rot_primary = _axisangle_to_matrix(cross, angle)

        if n_vecs == 1:
            return rot_primary.to(dtype), torch.tensor(0.0, device=a.device, dtype=dtype)

        a_secondary, b_secondary = a[~inf_mask], b[~inf_mask]
        sec_w = weights[~inf_mask]
        rot_sec_b = (rot_primary @ b_secondary.T).T
        sin_term = torch.einsum('ij,j->i', torch.linalg.cross(rot_sec_b, a_secondary, dim=1), a_primary)
        cos_term = torch.einsum('ij,ij->i', rot_sec_b, a_secondary) - torch.einsum(
            'ij,j->i', rot_sec_b, a_primary
        ) * torch.einsum('ij,j->i', a_secondary, a_primary)

        phi = torch.atan2((sec_w * sin_term).sum(), (sec_w * cos_term).sum())
        rot_secondary = _axisangle_to_matrix(a_primary, phi)
        rot_optimal = rot_secondary @ rot_primary
        rssd_w = weights.clone()
        rssd_w[inf_mask] = 0
        est_a = (rot_optimal @ b.T).T
        rssd = torch.sqrt(torch.sum(rssd_w * torch.sum((a - est_a) ** 2, dim=1)))
        return rot_optimal.to(dtype), rssd.to(dtype)

    corr_mat = torch.einsum('i j, i k, i -> j k', a, b, weights)
    u, s, vt = cast(tuple[torch.Tensor, torch.Tensor, torch.Tensor], torch.linalg.svd(corr_mat))
    if s[1] + s[2] < 1e-16 * s[0]:
        warnings.warn('Optimal rotation is not uniquely or poorly defined for the given sets of vectors.', stacklevel=2)

    if (u @ vt).det() < 0 and not allow_improper:
        u[:, -1] *= -1

    rot_optimal = (u @ vt).to(dtype)
    rssd = ((weights * (b**2 + a**2).sum(dim=1)).sum() - 2 * s.sum()).clamp_min(0.0).sqrt().to(dtype)

    if return_sensitivity:
        zeta = (s[0] + s[1]) * (s[1] + s[2]) * (s[2] + s[0])
        kappa = s[0] * s[1] + s[1] * s[2] + s[2] * s[0]
        sensitivity = (
            weights.mean() / zeta * (kappa * torch.eye(3, device=a.device, dtype=torch.float64) + corr_mat @ corr_mat.T)
        ).to(dtype)
        return rot_optimal, rssd, sensitivity

    return rot_optimal, rssd


def _axisangle_to_matrix(axis: torch.Tensor, angle: torch.Tensor) -> torch.Tensor:
    """Compute a rotation matrix using Rodrigues' rotation formula."""
    axis = F.normalize(axis, dim=-1, eps=1e-6)
    cos, sin = torch.cos(angle), torch.sin(angle)
    t = 1 - cos
    q, r, s = axis.unbind(-1)
    matrix = rearrange(
        torch.stack(
            [
                t * q * q + cos,
                t * q * r - s * sin,
                t * q * s + r * sin,
                t * q * r + s * sin,
                t * r * r + cos,
                t * r * s - q * sin,
                t * q * s - r * sin,
                t * r * s + q * sin,
                t * s * s + cos,
            ],
            dim=-1,
        ),
        '... (row col) -> ... row col',
        row=3,
    )
    return matrix


class Rotation(torch.nn.Module):
    """A container for Rotations.

    A pytorch implementation of scipy.spatial.transform.Rotation.
    For more information see the scipy documentation:
    https://docs.scipy.org/doc/scipy/reference/generated/scipy.spatial.transform.Rotation.html

    Differences compared to scipy.spatial.transform.Rotation:

    - torch.nn.Module based, the quaternions are a Parameter
    - not all features are implemented. Notably, mrp, davenport, and reduce are missing.
    - arbitrary number of batching dimensions
    - support for improper rotations (rotoinversion), i.e., rotations with an coordinate inversion
        or a reflection about a plane perpendicular to the rotation axis.
    """

    def __init__(
        self,
        quaternions: torch.Tensor | NestedSequence[float],
        normalize: bool = True,
        copy: bool = True,
        inversion: torch.Tensor | NestedSequence[bool] | bool = False,
        reflection: torch.Tensor | NestedSequence[bool] | bool = False,
    ) -> None:
        """Initialize a new Rotation.

        Instead of calling this method, also consider the different ``from_*`` class methods to construct a Rotation.

        Parameters
        ----------
        quaternions
            Rotatation quaternions. If these requires_grad, the resulting Rotation will require gradients
        normalize
            If the quaternions should be normalized. Only disable if you are sure the quaternions are already
            normalized.
            Will keep a possible negative w to represent improper rotations.
        copy
            Always ensure that a copy of the quaternions is created. If both normalize and copy are False,
            the quaternions Parameter of this instance will be a view if the quaternions passed in.
        inversion
            If the rotation should contain an inversion of the coordinate system, i.e. a reflection of all three axes,
            resulting in a rotoinversion (improper rotation).
            If a boolean tensor is given, it should broadcast with the quaternions.
        reflection
            If the rotation should contain a reflection about a plane perpendicular to the rotation axis.
            This will result in a rotoflexion (improper rotation).
            If a boolean tensor is given, it should broadcast with the quaternions.
        """
        super().__init__()

        quaternions_ = torch.as_tensor(quaternions)
        if torch.is_complex(quaternions_):
            raise ValueError('quaternions should be real numbers')
        if not torch.is_floating_point(quaternions_):
            # integer or boolean dtypes
            quaternions_ = quaternions_.float()
        if quaternions_.shape[-1] != 4:
            raise ValueError('Expected `quaternions` to have shape (..., 4), ' f'got {quaternions_.shape}.')

        reflection_ = torch.as_tensor(reflection)
        inversion_ = torch.as_tensor(inversion)
        if reflection_.any():
            axis, angle = _quaternion_to_axis_angle(quaternions_)
            angle = (angle + torch.pi * reflection_.float()).unsqueeze(-1)
            is_improper = inversion_ ^ reflection_
            quaternions_ = torch.cat((torch.sin(angle / 2) * axis, torch.cos(angle / 2)), -1)
        elif inversion_.any():
            is_improper = inversion_
        else:
            is_improper = torch.zeros_like(quaternions_[..., 0], dtype=torch.bool)

        batchsize = torch.broadcast_shapes(quaternions_.shape[:-1], is_improper.shape)
        is_improper = is_improper.expand(batchsize)

        # If a single quaternion is given, convert it to a 2D 1 x 4 matrix but
        # set self._single to True so that we can return appropriate objects
        # in the `to_...` methods
        if quaternions_.shape == (4,):
            quaternions_ = quaternions_[None, :]
            is_improper = is_improper[None]
            self._single = True
        else:
            self._single = False

        if normalize:
            norms = torch.linalg.vector_norm(quaternions_, dim=-1, keepdim=True)
            if torch.any(torch.isclose(norms.float(), torch.tensor(0.0))):
                raise ValueError('Found zero norm quaternion in `quaternions`.')
            quaternions_ = quaternions_ / norms
        elif copy:
            # no need to clone if we are normalizing
            quaternions_ = quaternions_.clone()
        if copy:
            is_improper = is_improper.clone()

        if is_improper.requires_grad:
            warnings.warn('Rotation is not differentiable in the improper parameter.', stacklevel=2)

        self._quaternions = torch.nn.Parameter(quaternions_, quaternions_.requires_grad)
        self._is_improper = torch.nn.Parameter(is_improper, False)

    @property
    def single(self) -> bool:
        """Returns true if this a single rotation."""
        return self._single

    @property
    def is_improper(self) -> torch.Tensor:
        """Returns a true boolean tensor if the rotation is improper."""
        return self._is_improper

    @is_improper.setter
    def is_improper(self, improper: torch.Tensor | NestedSequence[bool] | bool) -> None:
        """Set the improper parameter."""
        self._is_improper[:] = torch.as_tensor(improper, dtype=torch.bool, device=self._is_improper.device)

    @property
    def det(self) -> torch.Tensor:
        """Returns the determinant of the rotation matrix.

        Will be 1. for proper rotations and -1. for improper rotations.
        """
        return self._is_improper.float() * -2 + 1

    @classmethod
    def from_quat(
        cls,
        quaternions: torch.Tensor | NestedSequence[float],
        inversion: torch.Tensor | NestedSequence[bool] | bool = False,
        reflection: torch.Tensor | NestedSequence[bool] | bool = False,
    ) -> Self:
        """Initialize from quaternions.

        3D rotations can be represented using unit-norm quaternions [QUAa]_.
        As an extension to the standard, this class also supports improper rotations,
        i.e. rotations with reflection with respect to the plane perpendicular to the rotation axis
        or inversion of the coordinate system.

        Note: If inversion != reflection, the rotation will be improper and save as a rotation followed by an inversion.
        containing an inversion of the coordinate system.

        Parameters
        ----------
        quaternions
            shape (..., 4)
            Each row is a (possibly non-unit norm) quaternion representing an
            active rotation, in scalar-last (x, y, z, w) format. Each
            quaternion will be normalized to unit norm.
        inversion
            if the rotation should contain an inversion of the coordinate system, i.e. a reflection
            of all three axes. If a boolean tensor is given, it should broadcast with the quaternions.
        reflection
            if the rotation should contain a reflection about a plane perpendicular to the rotation axis.


        Returns
        -------
        rotation
            Object containing the rotations represented by input quaternions.

        References
        ----------
        .. [QUAa] Quaternions and spatial rotation https://en.wikipedia.org/wiki/Quaternions_and_spatial_rotation
        """
        return cls(quaternions, normalize=True, copy=True, inversion=inversion, reflection=reflection)

    @classmethod
    def from_matrix(cls, matrix: torch.Tensor | NestedSequence[float], allow_improper: bool = True) -> Self:
        """Initialize from rotation matrix.

        Rotations in 3 dimensions can be represented with 3 x 3 proper
        orthogonal matrices [ROTa]_. If the input is not proper orthogonal,
        an approximation is created using the method described in [MAR2008]_.
        If the input matrix has a negative determinant, the rotation is considered
        as improper, i.e. containing a reflection. The resulting rotation
        will include this reflection [ROTb]_.

        Parameters
        ----------
        matrix
            A single matrix or a stack of matrices, shape (..., 3, 3)
        allow_improper
            If true, the rotation is considered as improper if the determinant of the matrix is negative.
            If false, an ValueError is raised if the determinant is negative.

        Returns
        -------
        rotation
            Object containing the rotations represented by the rotation
            matrices.

        References
        ----------
        .. [ROTa] Rotation matrix https://en.wikipedia.org/wiki/Rotation_matrix#In_three_dimensions
        .. [ROTb] Rotation matrix https://en.wikipedia.org/wiki/Improper_rotation
        .. [MAR2008] Landis Markley F (2008) Unit Quaternion from Rotation Matrix, Journal of guidance, control, and
           dynamics 31(2),440-442.
        """
        matrix_ = torch.as_tensor(matrix)
        if matrix_.shape[-2:] != (3, 3):
            raise ValueError(f'Expected `matrix` to have shape (..., 3, 3), got {matrix_.shape}')
        if torch.is_complex(matrix_):
            raise ValueError('matrix should be real, not complex.')
        if not torch.is_floating_point(matrix_):
            # integer or boolean dtypes
            matrix_ = matrix_.float()

        det = torch.linalg.det(matrix_)
        improper = det < 0
        if improper.any():
            if not allow_improper:
                raise ValueError(
                    'Found negative determinant in `matrix`. '
                    'This would result in an improper rotation, but allow_improper is False.'
                )
            matrix_ = matrix_ * det.unsqueeze(-1).unsqueeze(-1).sign()

        quaternions = _matrix_to_quaternion(matrix_)

        return cls(quaternions, normalize=True, copy=False, inversion=improper, reflection=False)

    @classmethod
    def from_directions(
        cls, *basis: *tuple[SpatialDimension, SpatialDimension, SpatialDimension], allow_improper: bool = True
    ):
        """Initialize from basis vectors as SpatialDimensions.

        Parameters
        ----------
        *basis
            3 Basis vectors of the new coordinate system, i.e. the columns of the rotation matrix
        allow_improper
            If true, the rotation is considered as improper if the determinant of the matrix is negative
            and the sign will be preserved. If false, a ValueError is raised if the determinant is negative.


        Returns
        -------
        rotation
            Object containing the rotations represented by the basis vectors.
        """
        b1, b2, b3 = (torch.stack([torch.as_tensor(getattr(v_, axis)) for axis in AXIS_ORDER], -1) for v_ in basis)
        matrix = torch.stack((b1, b2, b3), -1)
        det = torch.linalg.det(matrix)
        if not allow_improper and (det < 0).any():
            raise ValueError('The given basis vectors do not form a proper rotation matrix.')
        if ((1 - det.abs()) > 0.1).any():
            raise ValueError('The given basis vectors do not form a rotation matrix.')

        return cls.from_matrix(matrix, allow_improper=allow_improper)

    def as_directions(
        self,
    ) -> tuple[SpatialDimension[torch.Tensor], SpatialDimension[torch.Tensor], SpatialDimension[torch.Tensor]]:
        """Represent as the basis vectors of the new coordinate system as SpatialDimensions.

        Returns the three basis vectors of the new coordinate system after rotation,
        i.e. the columns of the rotation matrix, as SpatialDimensions.

        Returns
        -------
        basis
            The basis vectors of the new coordinate system.
        """
        matrix = self.as_matrix()
        ret = (
            SpatialDimension(**dict(zip(AXIS_ORDER, matrix[..., 0].unbind(-1), strict=True))),
            SpatialDimension(**dict(zip(AXIS_ORDER, matrix[..., 1].unbind(-1), strict=True))),
            SpatialDimension(**dict(zip(AXIS_ORDER, matrix[..., 2].unbind(-1), strict=True))),
        )
        return ret

    @classmethod
    def from_rotvec(
        cls,
        rotvec: torch.Tensor | NestedSequence[float],
        degrees: bool = False,
        reflection: torch.Tensor | NestedSequence[bool] | bool = False,
        inversion: torch.Tensor | NestedSequence[bool] | bool = False,
    ) -> Self:
        """Initialize from rotation vector.

        A rotation vector is a 3 dimensional vector which is co-directional to the
        axis of rotation and whose norm gives the angle of rotation.

        Parameters
        ----------
        rotvec
            shape (..., 3), the rotation vectors.
        degrees
            If True, then the given angles are assumed to be in degrees,
            otherwise radians.
        reflection
            If True, the resulting transformation will contain a reflection
            about a plane perpendicular to the rotation axis, resulting in a rotoflection
            (improper rotation).
        inversion
            If True, the resulting transformation will contain an inversion of the coordinate system,
            resulting in a rotoinversion (improper rotation).

        Returns
        -------
        rotation
            Object containing the rotations represented by the rotation vectors.

        """
        rotvec_ = torch.as_tensor(rotvec)
        reflection_ = torch.as_tensor(reflection)
        inversion_ = torch.as_tensor(inversion)
        if rotvec_.is_complex():
            raise ValueError('rotvec should be real numbers')
        if not rotvec_.is_floating_point():
            # integer or boolean dtypes
            rotvec_ = rotvec_.float()
        if degrees:
            rotvec_ = torch.deg2rad(rotvec_)

        if rotvec_.shape[-1] != 3:
            raise ValueError(f'Expected `rot_vec` to have shape (..., 3), got {rotvec_.shape}')

        angles = torch.linalg.vector_norm(rotvec_, dim=-1, keepdim=True)
        scales = torch.special.sinc(angles / (2 * torch.pi)) / 2
        quaternions = torch.cat((scales * rotvec_, torch.cos(angles / 2)), -1)
        if reflection_.any():
            # we can do it here and avoid the extra of converting to quaternions,
            # back to axis-angle and then to quaternions.
            inversion_ = reflection_ ^ inversion_
            scales = torch.cos(0.5 * angles) / angles
            reflected_quaternions = torch.cat((scales * rotvec_, -torch.sin(angles / 2)), -1)
            quaternions = torch.where(reflection_, reflected_quaternions, quaternions)

        return cls(quaternions, normalize=False, copy=False, inversion=inversion_, reflection=False)

    @classmethod
    def from_euler(
        cls,
        seq: str,
        angles: torch.Tensor | NestedSequence[float] | float,
        degrees: bool = False,
        inversion: torch.Tensor | NestedSequence[bool] | bool = False,
        reflection: torch.Tensor | NestedSequence[bool] | bool = False,
    ) -> Self:
        """Initialize from Euler angles.

        Rotations in 3-D can be represented by a sequence of 3
        rotations around a sequence of axes. In theory, any three axes spanning
        the 3-D Euclidean space are enough. In practice, the axes of rotation are
        chosen to be the basis vectors.

        The three rotations can either be in a global frame of reference
        (extrinsic) or in a body centered frame of reference (intrinsic), which
        is attached to, and moves with, the object under rotation [EULa]_.

        Parameters
        ----------
        seq
            Specifies sequence of axes for rotations. Up to 3 characters
            belonging to the set {'X', 'Y', 'Z'} for intrinsic rotations, or
            {'x', 'y', 'z'} for extrinsic rotations. Extrinsic and intrinsic
            rotations cannot be mixed in one function call.
        angles
            (..., [1 or 2 or 3]), matching the number of axes in seq.
            Euler angles specified in radians (`degrees` is False) or degrees
            (`degrees` is True).
        degrees
            If True, then the given angles are assumed to be in degrees.
            Otherwise they are assumed to be in radians
        inversion
            If True, the resulting transformation will contain an inversion of the coordinate system,
            resulting in a rotoinversion (improper rotation).
        reflection
            If True, the resulting transformation will contain a reflection
            about a plane perpendicular to the rotation axis, resulting in an
            improper rotation.

        Returns
        -------
        rotation
            Object containing the rotation represented by the sequence of
            rotations around given axes with given angles.

        References
        ----------
        .. [EULa] Euler angles https://en.wikipedia.org/wiki/Euler_angles#Definition_by_intrinsic_rotations
        """
        n_axes = len(seq)
        if n_axes < 1 or n_axes > 3:
            raise ValueError('Expected axis specification to be a non-empty ' f'string of upto 3 characters, got {seq}')

        intrinsic = re.match(r'^[XYZ]{1,3}$', seq) is not None
        extrinsic = re.match(r'^[xyz]{1,3}$', seq) is not None
        if not (intrinsic or extrinsic):
            raise ValueError("Expected axes from `seq` to be from ['x', 'y', " f"'z'] or ['X', 'Y', 'Z'], got {seq}")

        if any(seq[i] == seq[i + 1] for i in range(n_axes - 1)):
            raise ValueError('Expected consecutive axes to be different, ' f'got {seq}')
        seq = seq.lower()

        angles = torch.as_tensor(angles)
        if degrees:
            angles = torch.deg2rad(angles)
        if n_axes == 1 and angles.ndim == 0:
            angles = angles.reshape((1, 1))
            is_single = True
        elif angles.ndim == 1:
            angles = angles[None, :]
            is_single = True
        else:
            is_single = False
        if angles.ndim < 2 or angles.shape[-1] != n_axes:
            raise ValueError('Expected angles to have shape (..., ' f'n_axes), got {angles.shape}.')

        quaternions = _make_elementary_quat(seq[0], angles[..., 0])
        for axis, angle in zip(seq[1:], angles[..., 1:].unbind(-1), strict=False):
            if intrinsic:
                quaternions = _compose_quaternions(quaternions, _make_elementary_quat(axis, angle))
            else:
                quaternions = _compose_quaternions(_make_elementary_quat(axis, angle), quaternions)

        if is_single:
            return cls(quaternions[0], normalize=False, copy=False, inversion=inversion, reflection=reflection)
        else:
            return cls(quaternions, normalize=False, copy=False, inversion=inversion, reflection=reflection)

    @classmethod
    def from_davenport(cls, axes: torch.Tensor, order: str, angles: torch.Tensor, degrees: bool = False):
        """Not implemented."""
        raise NotImplementedError

    @classmethod
    def from_mrp(cls, mrp: torch.Tensor) -> Self:
        """Not implemented."""
        raise NotImplementedError

    @overload
    def as_quat(
        self, canonical: bool = ..., *, improper: Literal['warn'] | Literal['ignore'] = 'warn'
    ) -> torch.Tensor: ...
    @overload
    def as_quat(
        self, canonical: bool = ..., *, improper: Literal['reflection'] | Literal['inversion']
    ) -> tuple[torch.Tensor, torch.Tensor]: ...

    def as_quat(
        self,
        canonical: bool = False,
        *,
        improper: Literal['reflection'] | Literal['inversion'] | Literal['ignore'] | Literal['warn'] = 'warn',
    ) -> torch.Tensor | tuple[torch.Tensor, torch.Tensor]:
        """Represent as quaternions.

        Active rotations in 3 dimensions can be represented using unit norm
        quaternions [QUAb]_. The mapping from quaternions to rotations is
        two-to-one, i.e. quaternions ``q`` and ``-q``, where ``-q`` simply
        reverses the sign of each component, represent the same spatial
        rotation. The returned value is in scalar-last (x, y, z, w) format.

        Parameters
        ----------
        canonical
            Whether to map the redundant double cover of rotation space to a
            unique "canonical" single cover. If True, then the quaternion is
            chosen from {q, -q} such that the w term is positive. If the w term
            is 0, then the quaternion is chosen such that the first nonzero
            term of the x, y, and z terms is positive.
        improper
            How to handle improper rotations. If 'warn', a warning is raised if
            the rotation is improper. If 'ignore', the reflection information is
            discarded. If 'reflection' or 'inversion', additional information is
            returned in the form of a boolean tensor indicating if the rotation
            is improper.
            If 'reflection', the boolean tensor indicates if the rotation contains
            a reflection about a plane perpendicular to the rotation axis.
            Note that this required additional computation.
            If 'inversion', the boolean tensor indicates if the rotation contains
            an inversion of the coordinate system.
            The quaternion is adjusted to represent the rotation to be performed
            before the reflection or inversion.

        Returns
        -------
        quaternions
            shape (..., 4,), depends on shape of inputs used for initialization.
        (optional) reflection (if improper is 'reflection') or inversion (if improper is 'inversion')
            boolean tensor of shape (...,), indicating if the rotation is improper
            and if a reflection or inversion should be performed after the rotation.

        References
        ----------
        .. [QUAb] Quaternions https://en.wikipedia.org/wiki/Quaternions_and_spatial_rotation
        """
        quaternions: torch.Tensor = self._quaternions
        is_improper: torch.Tensor = self._is_improper

        if improper == 'warn':
            if is_improper.any():
                warnings.warn(
                    'Rotation contains improper rotations. Set `improper="reflection"` or `improper="inversion"` '
                    'to get reflection or inversion information.',
                    stacklevel=2,
                )
        elif improper == 'ignore' or improper == 'inversion':
            ...
        elif improper == 'reflection':
            axis, angle = _quaternion_to_axis_angle(quaternions)
            angle = (angle + torch.pi * is_improper.float()).unsqueeze(-1)
            quaternions = torch.cat((torch.sin(angle / 2) * axis, torch.cos(angle / 2)), -1)
        else:
            raise ValueError(f'Invalid improper value: {improper}')

        if self.single:
            quaternions = quaternions[0]
            is_improper = is_improper[0]

        if canonical:
            quaternions = _canonical_quaternion(quaternions)
        else:
            quaternions = quaternions.clone()

        if improper == 'reflection' or improper == 'inversion':
            return quaternions, is_improper
        else:
            return quaternions

    def as_matrix(self) -> torch.Tensor:
        """Represent as rotation matrix.

        3D rotations can be represented using rotation matrices, which
        are 3 x 3 real orthogonal matrices with determinant equal to +1 [ROTb]_
        for proper rotations and -1 for improper rotations.

        Returns
        -------
        matrix
            shape (..., 3, 3), depends on shape of inputs used for initialization.

        References
        ----------
        .. [ROTb] Rotation matrix https://en.wikipedia.org/wiki/Rotation_matrix#In_three_dimensions
        """
        quaternions = self._quaternions
        matrix = _quaternion_to_matrix(quaternions)
        if self._is_improper.any():
            matrix = matrix * self.det.unsqueeze(-1).unsqueeze(-1)

        if self._single:
            return matrix[0]
        else:
            return matrix

    @overload
    def as_rotvec(
        self, degrees: bool = ..., *, improper: Literal['ignore'] | Literal['warn'] = 'warn'
    ) -> torch.Tensor: ...
    @overload
    def as_rotvec(
        self, degrees: bool = ..., *, improper: Literal['reflection'] | Literal['inversion']
    ) -> tuple[torch.Tensor, torch.Tensor]: ...

    def as_rotvec(
        self,
        degrees: bool = False,
        improper: Literal['reflection'] | Literal['inversion'] | Literal['ignore'] | Literal['warn'] = 'warn',
    ) -> torch.Tensor | tuple[torch.Tensor, torch.Tensor]:
        """Represent as rotation vectors.

        A rotation vector is a 3 dimensional vector which is co-directional to
        the axis of rotation and whose norm gives the angle of rotation [ROTc]_.

        Parameters
        ----------
        degrees
            Returned magnitudes are in degrees if this flag is True, else they are in radians
        improper
            How to handle improper rotations. If 'warn', a warning is raised if
            the rotation is improper. If 'ignore', the reflection information is
            discarded. If 'reflection' or 'inversion', additional information is
            returned in the form of a boolean tensor indicating if the rotation
            is improper.
            If 'reflection', the boolean tensor indicates if the rotation contains
            a reflection about a plane perpendicular to the rotation axis.
            If 'inversion', the boolean tensor indicates if the rotation contains
            an inversion of the coordinate system.
            The quaternion is adjusted to represent the rotation to be performed
            before the reflection or inversion.

        Returns
        -------
        rotvec
            Shape (..., 3), depends on shape of inputs used for initialization.
        (optional) reflection (if improper is 'reflection') or inversion (if improper is 'inversion')
            boolean tensor of shape (...,), indicating if the rotation is improper
            and if a reflection or inversion should be performed after the rotation.


        References
        ----------
        .. [ROTc] Rotation vector https://en.wikipedia.org/wiki/Axis%E2%80%93angle_representation#Rotation_vector
        """
        if improper == 'reflection' or improper == 'inversion':
            quaternions, is_improper = self.as_quat(canonical=True, improper=improper)
        else:
            quaternions, is_improper = self.as_quat(canonical=True, improper=improper), None
        angles = 2 * torch.atan2(torch.linalg.vector_norm(quaternions[..., :3], dim=-1), quaternions[..., 3])
        scales = 2 / (torch.special.sinc(angles / (2 * torch.pi)))
        rotvec = scales[..., None] * quaternions[..., :3]
        if degrees:
            rotvec = torch.rad2deg(rotvec)
        if is_improper is not None:
            return rotvec, is_improper
        else:
            return rotvec

    @overload
    def as_euler(
        self,
        seq: str,
        degrees: bool = ...,
        *,
        improper: Literal['ignore'] | Literal['warn'] = 'warn',
    ) -> torch.Tensor: ...
    @overload
    def as_euler(
        self,
        seq: str,
        degrees: bool = ...,
        *,
        improper: Literal['reflection'] | Literal['inversion'],
    ) -> tuple[torch.Tensor, torch.Tensor]: ...
    def as_euler(
        self,
        seq: str,
        degrees: bool = False,
        *,
        improper: Literal['reflection'] | Literal['inversion'] | Literal['ignore'] | Literal['warn'] = 'warn',
    ) -> torch.Tensor | tuple[torch.Tensor, torch.Tensor]:
        """Represent as Euler angles.

        Any orientation can be expressed as a composition of 3 elementary
        rotations. Once the axis sequence has been chosen, Euler angles define
        the angle of rotation around each respective axis [EULb]_.

        The algorithm from [BER2022]_ has been used to calculate Euler angles for the
        rotation about a given sequence of axes.

        Euler angles suffer from the problem of gimbal lock [GIM]_, where the
        representation loses a degree of freedom and it is not possible to
        determine the first and third angles uniquely. In this case,
        a warning is raised, and the third angle is set to zero. Note however
        that the returned angles still represent the correct rotation.

        Parameters
        ----------
        seq
            3 characters belonging to the set {'X', 'Y', 'Z'} for intrinsic
            rotations, or {'x', 'y', 'z'} for extrinsic rotations [EULb]_.
            Adjacent axes cannot be the same.
            Extrinsic and intrinsic rotations cannot be mixed in one function
            call.
        degrees
            Returned angles are in degrees if this flag is True, else they are
            in radians
        improper
            How to handle improper rotations. If 'warn', a warning is raised if
            the rotation is improper. If 'ignore', the reflection information is
            discarded. If 'reflection' or 'inversion', additional information is
            returned in the form of a boolean tensor indicating if the rotation
            is improper.
            If 'reflection', the boolean tensor indicates if the rotation contains
            a reflection about a plane perpendicular to the rotation axis.
            If 'inversion', the boolean tensor indicates if the rotation contains
            an inversion of the coordinate system.
            The quaternion is adjusted to represent the rotation to be performed
            before the reflection or inversion.

        Returns
        -------
        angles
            shape (3,) or (..., 3), depending on shape of inputs used to initialize object.
            The returned angles are in the range:

            - First angle belongs to [-180, 180] degrees (both inclusive)
            - Third angle belongs to [-180, 180] degrees (both inclusive)
            - Second angle belongs to:

             + [-90, 90] degrees if all axes are different (like xyz)
             + [0, 180] degrees if first and third axes are the same (like zxz)

        References
        ----------
        .. [EULb] Euler Angles https://en.wikipedia.org/wiki/Euler_angles#Definition_by_intrinsic_rotations
        .. [BER2022] Bernardes E, Viollet S (2022) Quaternion to Euler angles conversion: A direct, general and
           computationally efficient method. PLoS ONE 17(11) https://doi.org/10.1371/journal.pone.0276302
        .. [GIM] Gimbal lock https://en.wikipedia.org/wiki/Gimbal_lock#In_applied_mathematics
        """
        if len(seq) != 3:
            raise ValueError(f'Expected 3 axes, got {seq}.')

        intrinsic = re.match(r'^[XYZ]{1,3}$', seq) is not None
        extrinsic = re.match(r'^[xyz]{1,3}$', seq) is not None
        if not (intrinsic or extrinsic):
            raise ValueError('Expected axes from `seq` to be from ' "['x', 'y', 'z'] or ['X', 'Y', 'Z'], " f'got {seq}')

        if any(seq[i] == seq[i + 1] for i in range(2)):
            raise ValueError('Expected consecutive axes to be different, ' f'got {seq}')

        seq = seq.lower()
        if improper == 'reflection' or improper == 'inversion':
            quat, is_improper = self.as_quat(improper=improper)
        else:
            quat, is_improper = self.as_quat(improper=improper), None

        if quat.ndim == 1:
            quat = quat[None, :]

        angles = _quaternion_to_euler(quat, seq, extrinsic)
        if degrees:
            angles = torch.rad2deg(angles)

        angles_ = angles[0] if self._single else angles

        if is_improper is not None:
            return angles_, is_improper
        else:
            return angles_

    def as_davenport(self, axes: torch.Tensor, order: str, degrees: bool = False) -> torch.Tensor:
        """Not implemented."""
        raise NotImplementedError

    def as_mrp(self) -> torch.Tensor:
        """Not implemented."""
        raise NotImplementedError

    @classmethod
    def concatenate(cls, rotations: Sequence[Rotation]) -> Self:
        """Concatenate a sequence of `Rotation` objects into a single object.

        Parameters
        ----------
        rotations
            The rotations to concatenate.

        Returns
        -------
        concatenated
            The concatenated rotations.
        """
        if not all(isinstance(x, Rotation) for x in rotations):
            raise TypeError('input must contain Rotation objects only')

        quats = torch.cat([torch.atleast_2d(x.as_quat()) for x in rotations])
        inversions = torch.cat([torch.atleast_1d(x._is_improper) for x in rotations])
        return cls(quats, normalize=False, copy=False, inversion=inversions, reflection=False)

    @overload
    def apply(self, fn: NestedSequence[float] | torch.Tensor, inverse: bool) -> torch.Tensor: ...

    @overload
    def apply(
        self, fn: SpatialDimension[torch.Tensor] | SpatialDimension[float], inverse: bool
    ) -> SpatialDimension[torch.Tensor]: ...

    @overload
    def apply(self, fn: Callable[[torch.nn.Module], None]) -> Self: ...

    def apply(
        self,
        fn: NestedSequence[float]
        | torch.Tensor
        | SpatialDimension[torch.Tensor]
        | SpatialDimension[float]
        | Callable[[torch.nn.Module], None],
        inverse: bool = False,
    ) -> torch.Tensor | SpatialDimension[torch.Tensor] | Self:
        """Either apply a function to the Rotation module or apply the rotation to a vector.

        This is a hybrid method that matches the signature of both `torch.nn.Module.apply` and
        `scipy.spatial.transform.Rotation.apply`.
        If a callable is passed, it is assumed to be a function that will be applied to the Rotation module.
        For applying the rotation to a vector, consider using `Rotation(vector)` instead of `Rotation.apply(vector)`.
        """
        if callable(fn):
            # torch.nn.Module.apply
            return super().apply(fn)
        else:
            # scipy.spatial.transform.Rotation.apply
            warnings.warn('Consider using Rotation(vector) instead of Rotation.apply(vector).', stacklevel=2)
            return self(fn, inverse)

    @overload
    def __call__(self, vectors: NestedSequence[float] | torch.Tensor, inverse: bool = False) -> torch.Tensor: ...

    @overload
    def __call__(
        self, vectors: SpatialDimension[torch.Tensor] | SpatialDimension[float], inverse: bool = False
    ) -> SpatialDimension[torch.Tensor]: ...

    def __call__(
        self,
        vectors: NestedSequence[float] | torch.Tensor | SpatialDimension[torch.Tensor] | SpatialDimension[float],
        inverse: bool = False,
    ) -> torch.Tensor | SpatialDimension[torch.Tensor]:
        """Apply this rotation to a set of vectors."""
        # Only for type hinting
        return super().__call__(vectors, inverse)

    def forward(
        self,
        vectors: NestedSequence[float] | torch.Tensor | SpatialDimension[torch.Tensor] | SpatialDimension[float],
        inverse: bool = False,
    ) -> torch.Tensor | SpatialDimension[torch.Tensor]:
        """Apply this rotation to a set of vectors.

        If the original frame rotates to the final frame by this rotation, then
        its application to a vector can be seen in two ways:

        - As a projection of vector components expressed in the final frame to the original frame.
        - As the physical rotation of a vector being glued to the original frame as it rotates. In this case the vector
          components are expressed in the original frame before and after the rotation.

        In terms of rotation matrices, this application is the same as
        ``self.as_matrix() @ vectors``.

        Parameters
        ----------
        vectors
            Shape(..., 3). Each `vectors[i]` represents a vector in 3D space.
            A single vector can either be specified with shape `(3, )` or `(1, 3)`.
            The number of rotations and number of vectors given must follow standard
            pytorch broadcasting rules.
        inverse
            If True then the inverse of the rotation(s) is applied to the input
            vectors.

        Returns
        -------
        rotated_vectors
            Result of applying rotation on input vectors.
            Shape depends on the following cases:

                - If object contains a single rotation (as opposed to a stack
                  with a single rotation) and a single vector is specified with
                  shape ``(3,)``, then `rotated_vectors` has shape ``(3,)``.
                - In all other cases, `rotated_vectors` has shape ``(..., 3)``,
                  where ``...`` is determined by broadcasting.
        """
        matrix = self.as_matrix()
        if inverse:
            matrix = matrix.mT
        if self._single:
            matrix = matrix.unsqueeze(0)

        if input_is_spatialdimension := isinstance(vectors, SpatialDimension):
            # sort the axis by AXIS_ORDER
            vectors_tensor = torch.stack([torch.as_tensor(getattr(vectors, axis)) for axis in AXIS_ORDER], -1)
        else:
            vectors_tensor = torch.as_tensor(vectors)
        if vectors_tensor.shape[-1] != 3:
            raise ValueError(f'Expected input of shape (..., 3), got {vectors_tensor.shape}.')
        if vectors_tensor.is_complex():
            raise ValueError('Complex vectors are not supported. The coordinates to rotate should be real numbers.')
        if vectors_tensor.dtype != matrix.dtype:
            dtype = torch.promote_types(matrix.dtype, vectors_tensor.dtype)
            matrix = matrix.to(dtype=dtype)
            vectors_tensor = vectors_tensor.to(dtype=dtype)

        try:
            result = (matrix @ vectors_tensor.unsqueeze(-1)).squeeze(-1)
        except RuntimeError:
            raise ValueError(
                f'The batch-shape of the rotation, {list(matrix.shape[:-2])}, '
                f'is not compatible with the input batch shape {list(vectors_tensor.shape[:-1])}'
            ) from None

        if self._single and vectors_tensor.shape == (3,):
            # a single rotation and a single vector
            result = result[0]

        if input_is_spatialdimension:
            return SpatialDimension(
                x=result[..., AXIS_ORDER.index('x')],
                y=result[..., AXIS_ORDER.index('y')],
                z=result[..., AXIS_ORDER.index('z')],
            )
        else:
            return result

    @classmethod
    def random(
        cls,
        num: int | Sequence[int] | None = None,
        random_state: int | np.random.RandomState | np.random.Generator | None = None,
        improper: bool | Literal['random'] = False,
    ):
        """Generate uniformly distributed rotations.

        Parameters
        ----------
        num
            Number of random rotations to generate. If None (default), then a
            single rotation is generated.
        random_state
            If `random_state` is None, the `numpy.random.RandomState`
            singleton is used.
            If `random_state` is an int, a new ``RandomState`` instance is used,
            seeded with `random_state`.
            If `random_state` is already a ``Generator`` or ``RandomState`` instance
            then that instance is used.
        improper
            if True, only improper rotations are generated. If False, only proper rotations are generated.
            if "random", then a random mix of proper and improper rotations are generated.

        Returns
        -------
        random_rotation
            Contains a single rotation if `num` is None. Otherwise contains a
            stack of `num` rotations.
        """
        generator: np.random.RandomState = check_random_state(random_state)

        if num is None:
            random_sample = torch.as_tensor(generator.normal(size=4), dtype=torch.float32)
        elif isinstance(num, int):
            random_sample = torch.as_tensor(generator.normal(size=(num, 4)), dtype=torch.float32)
        else:
            random_sample = torch.as_tensor(generator.normal(size=(*num, 4)), dtype=torch.float32)
        if improper == 'random':
            inversion: torch.Tensor | bool = torch.as_tensor(
                generator.choice([True, False], size=random_sample.shape[:-1]), dtype=torch.bool
            )
        elif isinstance(improper, bool):
            inversion = improper
        else:
            raise ValueError('improper should be a boolean or "random"')
        return cls(random_sample, inversion=inversion, reflection=False, normalize=True, copy=False)

    @classmethod
    def random_vmf(
        cls,
        num: int | None = None,
        mean_axis: torch.Tensor | None = None,
        kappa: float = 0.0,
        sigma: float = math.inf,
    ):
        """
        Randomly sample rotations from a von Mises-Fisher distribution.

        Generate rotations from a von Mises-Fisher distribution with a given mean axis and concentration parameter
        and a 2pi-wrapped Gaussian distribution for the rotation angle.

        Parameters
        ----------
        mean_axis
            shape (..., 3,), the mean axis of the von Mises-Fisher distribution.
        kappa
            The concentration parameter of the von Mises-Fisher distribution.
            small kappa results in a uniform distribution, large kappa results in a peak around the mean axis.
            similar to the inverse of the variance of a Gaussian distribution.
        sigma
            Standard deviation (radians) of the 2pi-wrapped Gaussian distribution used to sample the rotation angle.
            Use `math.inf` if a uniform distribution is desired.
        num
            number of samples to generate. If None, a single rotation is generated.

        Returns
        -------
        random_rotation
            a stack of `(num, ...)` rotations.

        """
        n = 1 if num is None else num
        mu = torch.tensor((1.0, 0.0, 0.0)) if mean_axis is None else torch.as_tensor(mean_axis)
        rot_axes = sample_vmf(mu=mu, kappa=kappa, n_samples=n)
        if sigma == math.inf:
            rot_angle = torch.rand(n, *mu.shape[:-1], dtype=mu.dtype, device=mu.device) * 2 * math.pi
        else:
            rot_angle = (torch.randn(n, *mu.shape[:-1], dtype=mu.dtype, device=mu.device) * sigma) % (2 * math.pi)
        return cls.from_rotvec(rot_axes * rot_angle.unsqueeze(-1))

    def __mul__(self, other: Rotation) -> Self:
        """For compatibility with sp.spatial.transform.Rotation."""
        warnings.warn(
            'Using Rotation*Rotation is deprecated, consider Rotation@Rotation', DeprecationWarning, stacklevel=2
        )
        return self @ other

    def __matmul__(self, other: Rotation) -> Self:
        """Compose this rotation with the other.

        If `p` and `q` are two rotations, then the composition of 'q followed
        by p' is equivalent to `p * q`. In terms of rotation matrices,
        the composition can be expressed as
        ``p.as_matrix() @ q.as_matrix()``.

        Parameters
        ----------
        other
            Object containing the rotations to be composed with this one. Note
            that rotation compositions are not commutative, so ``p * q`` is
            generally different from ``q * p``.

        Returns
        -------
        composition
            This function supports composition of multiple rotations at a time.
            The following cases are possible:

            - Either ``p`` or ``q`` contains a single rotation. In this case
              `composition` contains the result of composing each rotation in
              the other object with the single rotation.
            - Both ``p`` and ``q`` contain ``N`` rotations. In this case each
              rotation ``p[i]`` is composed with the corresponding rotation
              ``q[i]`` and `output` contains ``N`` rotations.
        """
        if not isinstance(other, Rotation):
            return NotImplemented  # type: ignore[unreachable]

        p = self._quaternions
        q = other._quaternions
        p, q = torch.broadcast_tensors(p, q)
        result_quaternions = _compose_quaternions(p, q)
        result_improper = self._is_improper ^ other._is_improper

        if self._single and other._single:
            result_quaternions = result_quaternions[0]
            result_improper = result_improper[0]
        return self.__class__(result_quaternions, normalize=True, copy=False, inversion=result_improper)

    def __pow__(self, n: float, modulus: None = None):
        """Compose this rotation with itself `n` times.

        Composition of a rotation ``p`` with itself can be extended to
        non-integer ``n`` by considering the power ``n`` to be a scale factor
        applied to the angle of rotation about the rotation's fixed axis. The
        expression ``q = p ** n`` can also be expressed as
        ``q = Rotation.from_rotvec(n * p.as_rotvec())``.

        If ``n`` is negative, then the rotation is inverted before the power
        is applied. In other words, ``p ** -abs(n) == p.inv() ** abs(n)``.

        Parameters
        ----------
        n
            The number of times to compose the rotation with itself.
        modulus
            This overridden argument is not applicable to Rotations and must be
            ``None``.

        Returns
        -------
        power : `Rotation` instance
            If the input Rotation ``p`` contains ``N`` multiple rotations, then
            the output will contain ``N`` rotations where the ``i`` th rotation
            is equal to ``p[i] ** n``

        Notes
        -----
        For example, a power of 2 will double the angle of rotation, and a
        power of 0.5 will halve the angle. There are three notable cases: if
        ``n == 1`` then the original rotation is returned, if ``n == 0``
        then the identity rotation is returned, and if ``n == -1`` then
        ``p.inv()`` is returned.

        For improper rotations, the power of a rotation with a reflection is
        equivalent to the power of the rotation without the reflection, followed
        by an reflection if the power is integer and odd. If the power is
        non-integer, the reflection is never applied.
        This means that, for example a 0.5 power of a rotation with a reflection
        applied twice will result in a rotation without a reflection.

        Note that fractional powers ``n`` which effectively take a root of
        rotation, do so using the shortest path smallest representation of that
        angle (the principal root). This means that powers of ``n`` and ``1/n``
        are not necessarily inverses of each other. For example, a 0.5 power of
        a +240 degree rotation will be calculated as the 0.5 power of a -120
        degree rotation, with the result being a rotation of -60 rather than
        +120 degrees.
        """
        if modulus is not None:
            raise NotImplementedError('modulus not supported')

        # Exact short-cuts
        if n == 0:
            return Rotation.identity(None if self._single else self._quaternions.shape[:-1])
        elif n == -1:
            return self.inv()
        elif n == 1:
            if self._single:
                return self.__class__(self._quaternions[0], inversion=self._is_improper[0], copy=True)
            else:
                return self.__class__(self._quaternions, inversion=self._is_improper[0], copy=True)
        elif math.isclose(round(n), n) and round(n) % 2:
            improper: torch.Tensor | bool = self._is_improper
        else:
            improper = False

        return Rotation.from_rotvec(n * self.as_rotvec(), reflection=improper)

    def inv(self) -> Self:
        """Invert this rotation.

        Composition of a rotation with its inverse results in an identity
        transformation.

        Returns
        -------
        inverse
            Object containing inverse of the rotations in the current instance.
        """
        quaternions = self._quaternions * torch.tensor([-1, -1, -1, 1])
        improper = self._is_improper.clone()

        if self._single:
            quaternions = quaternions[0]
            improper = self._is_improper[0]

        return self.__class__(quaternions, inversion=improper, copy=False)

    def reflect(self) -> Self:
        """Reflect this rotation.

        Converts a proper rotation to an improper one, or vice versa
        by reflecting the rotation about a plane perpendicular to the rotation axis.

        Returns
        -------
        reflected
            Object containing the reflected rotations.
        """
        if self._single:
            quaternions = self._quaternions[0]
            is_improper = self._is_improper[0]
        else:
            quaternions = self._quaternions
            is_improper = self._is_improper

        return self.__class__(quaternions, copy=False, inversion=is_improper, reflection=True)

    def invert_axes(self) -> Self:
        """Invert the axes of the coordinate system.

        Converts a proper rotation to an improper one, or vice versa
        by inversion of the coordinate system.

        Note:
        This is not the same as the inverse of the rotation.
        See `inv` for that.

        Returns
        -------
        inverted_axes
            Object containing the rotation with inverted axes.
        """
        quaternions = self._quaternions.clone()
        improper = ~self._is_improper
        if self._single:
            quaternions = quaternions[0]
            improper = improper[0]
        return self.__class__(quaternions, copy=False, inversion=improper)

    def magnitude(self) -> torch.Tensor:
        """Get the magnitude(s) of the rotation(s).

        Returns
        -------
        magnitude
            Angles in radians. The magnitude will always be in the range [0, pi].
        """
        angles = 2 * torch.atan2(
            torch.linalg.vector_norm(self._quaternions[..., :3], dim=-1), torch.abs(self._quaternions[..., 3])
        )
        if self._single:
            angles = angles[0]
        return angles

    def approx_equal(self, other: Rotation, atol: float = 1e-6, degrees: bool = False) -> torch.Tensor:
        """Determine if another rotation is approximately equal to this one.

        Equality is measured by calculating the smallest angle between the
        rotations, and checking to see if it is smaller than `atol`.

        Parameters
        ----------
        other
            Object containing the rotations to measure against this one.
        atol
            The absolute angular tolerance, below which the rotations are
            considered equal.
        degrees
            If True and `atol` is given, then `atol` is measured in degrees. If
            False (default), then atol is measured in radians.

        Returns
        -------
        approx_equal :
            Whether the rotations are approximately equal, bool if object
            contains a single rotation and Tensor if object contains multiple
            rotations.
        """
        if degrees:
            atol = np.deg2rad(atol)
        angles = (other @ self.inv()).magnitude()
        return (angles < atol) & (self._is_improper == other._is_improper)

    def __getitem__(self, indexer: IndexerType) -> Self:
        """Extract rotation(s) at given index(es) from object.

        Create a new `Rotation` instance containing a subset of rotations
        stored in this object.

        Parameters
        ----------
        indexer:
            Specifies which rotation(s) to extract.

        Returns
        -------
        rotation

        Raises
        ------
        TypeError if the instance was created as a single rotation.
        """
        if self._single:
            raise TypeError('Single rotation is not subscriptable.')
        if isinstance(indexer, tuple):
            indexer_quat = (*indexer, slice(None))
        else:
            indexer_quat = (indexer, slice(None))
        return self.__class__(self._quaternions[indexer_quat], normalize=False, inversion=self._is_improper[indexer])

    @property
    def quaternion_x(self) -> torch.Tensor:
        """Get x component of the quaternion."""
        axis = QUAT_AXIS_ORDER.index('x')
        if self._single:
            return self._quaternions[0, axis]
        return self._quaternions[..., axis]

    @quaternion_x.setter
    def quaternion_x(self, quat_x: torch.Tensor | float):
        """Set x component of the quaternion."""
        axis = QUAT_AXIS_ORDER.index('x')
        self._quaternions[..., axis] = quat_x

    @property
    def quaternion_y(self) -> torch.Tensor:
        """Get y component of the quaternion."""
        axis = QUAT_AXIS_ORDER.index('y')
        if self._single:
            return self._quaternions[0, axis]
        return self._quaternions[..., axis]

    @quaternion_y.setter
    def quaternion_y(self, quat_y: torch.Tensor | float):
        """Set y component of the quaternion."""
        axis = QUAT_AXIS_ORDER.index('y')
        self._quaternions[..., axis] = quat_y

    @property
    def quaternion_z(self) -> torch.Tensor:
        """Get z component of the quaternion."""
        axis = QUAT_AXIS_ORDER.index('z')
        if self._single:
            return self._quaternions[0, axis]
        return self._quaternions[..., axis]

    @quaternion_z.setter
    def quaternion_z(self, quat_z: torch.Tensor | float):
        """Set z component of the quaternion."""
        axis = QUAT_AXIS_ORDER.index('z')
        self._quaternions[..., axis] = quat_z

    @property
    def quaternion_w(self) -> torch.Tensor:
        """Get w component of the quaternion."""
        axis = QUAT_AXIS_ORDER.index('w')
        if self._single:
            return self._quaternions[0, axis]
        return self._quaternions[..., axis]

    @quaternion_w.setter
    def quaternion_w(self, quat_w: torch.Tensor | float):
        """Set w component of the quaternion."""
        axis = QUAT_AXIS_ORDER.index('w')
        self._quaternions[..., axis] = quat_w

    def __setitem__(self, indexer: IndexerType, value: Rotation):
        """Set rotation(s) at given index(es) from object.

        Parameters
        ----------
        indexer
            Specifies which rotation(s) to replace.
        value
            The rotations to set.

        Raises
        ------
        TypeError if the instance was created as a single rotation.
        """
        if self._single:
            raise TypeError('Single rotation is not subscriptable.')

        if not isinstance(value, Rotation):
            raise TypeError('value must be a Rotation object')

        if isinstance(indexer, tuple):
            indexer_quat = (*indexer, slice(None))
        else:
            indexer_quat = (indexer, slice(None))
        quat, inversion = value.as_quat(improper='inversion')
        self._quaternions[indexer_quat] = quat
        self._is_improper[indexer] = inversion

    @classmethod
    def identity(cls, shape: int | None | tuple[int, ...] = None) -> Self:
        """Get identity rotation(s).

        Composition with the identity rotation has no effect.

        Parameters
        ----------
        shape
            Number of identity rotations to generate. If None (default), then a
            single rotation is generated.

        Returns
        -------
        identity : Rotation object
            The identity rotation.
        """
        match shape:
            case None:
                q = torch.zeros(4)
            case int():
                q = torch.zeros(shape, 4)
            case tuple():
                q = torch.zeros(*shape, 4)
        q[..., -1] = 1
        return cls(q, normalize=False)

    @overload
    @classmethod
    def align_vectors(
        cls,
        a: torch.Tensor | Sequence[torch.Tensor] | Sequence[float] | Sequence[Sequence[float]],
        b: torch.Tensor | Sequence[torch.Tensor] | Sequence[float] | Sequence[Sequence[float]],
        weights: torch.Tensor | Sequence[float] | Sequence[Sequence[float]] | None = None,
        *,
        return_sensitivity: Literal[False] = False,
        allow_improper: bool = ...,
    ) -> tuple[Rotation, float]: ...

    @overload
    @classmethod
    def align_vectors(
        cls,
        a: torch.Tensor | Sequence[torch.Tensor] | Sequence[float] | Sequence[Sequence[float]],
        b: torch.Tensor | Sequence[torch.Tensor] | Sequence[float] | Sequence[Sequence[float]],
        weights: torch.Tensor | Sequence[float] | Sequence[Sequence[float]] | None = None,
        *,
        return_sensitivity: Literal[True],
        allow_improper: bool = ...,
    ) -> tuple[Rotation, float, torch.Tensor]: ...

    @classmethod
    def align_vectors(
        cls,
        a: torch.Tensor | Sequence[torch.Tensor] | Sequence[float] | Sequence[Sequence[float]],
        b: torch.Tensor | Sequence[torch.Tensor] | Sequence[float] | Sequence[Sequence[float]],
        weights: torch.Tensor | Sequence[float] | Sequence[Sequence[float]] | None = None,
        *,
        return_sensitivity: bool = False,
        allow_improper: bool = False,
    ) -> tuple[Rotation, float] | tuple[Rotation, float, torch.Tensor]:
        R"""Estimate a rotation to optimally align two sets of vectors.

        Find a rotation between frames A and B which best aligns a set of
        vectors `a` and `b` observed in these frames. The following loss
        function is minimized to solve for the rotation matrix :math:`R`:

        .. math::

            L(R) = \\frac{1}{2} \\sum_{i = 1}^{n} w_i \\lVert \\mathbf{a}_i -
            R \\mathbf{b}_i \\rVert^2 ,

        where :math:`w_i`'s are the `weights` corresponding to each vector.

        The rotation is estimated with Kabsch algorithm [1]_, and solves what
        is known as the "pointing problem", or "Wahba's problem" [2]_.

        There are two special cases. The first is if a single vector is given
        for `a` and `b`, in which the shortest distance rotation that aligns
        `b` to `a` is returned. The second is when one of the weights is infinity.
        In this case, the shortest distance rotation between the primary infinite weight
        vectors is calculated as above. Then, the rotation about the aligned primary
        vectors is calculated such that the secondary vectors are optimally
        aligned per the above loss function. The result is the composition
        of these two rotations. The result via this process is the same as the
        Kabsch algorithm as the corresponding weight approaches infinity in
        the limit. For a single secondary vector this is known as the
        "align-constrain" algorithm [3]_.

        For both special cases (single vectors or an infinite weight), the
        sensitivity matrix does not have physical meaning and an error will be
        raised if it is requested. For an infinite weight, the primary vectors
        act as a constraint with perfect alignment, so their contribution to
        `rssd` will be forced to 0 even if they are of different lengths.

        Parameters
        ----------
        a
            Vector components observed in initial frame A. Each row of `a`
            denotes a vector.
        b
            Vector components observed in another frame B. Each row of `b`
            denotes a vector.
        weights
            Weights describing the relative importance of the vector
            observations. If None (default), then all values in `weights` are
            assumed to be 1. One and only one weight may be infinity, and
            weights must be positive.
        return_sensitivity
            Whether to return the sensitivity matrix.
        allow_improper
            If True, allow improper rotations to be returned. If False (default),
            then the rotation is restricted to be proper.

        Returns
        -------
        rotation
            Best estimate of the rotation that transforms `b` to `a`.
        rssd
            Square root of the weighted sum of the squared distances between the given sets of
            vectors
            after alignment.
        sensitivity_matrix
            Sensitivity matrix of the estimated rotation estimate as explained
            in Notes.

        References
        ----------
        .. [1] https://en.wikipedia.org/wiki/Kabsch_algorithm
        .. [2] https://en.wikipedia.org/wiki/Wahba%27s_problem
        .. [3] Magner, Robert,
                "Extending target tracking capabilities through trajectory and
                momentum setpoint optimization." Small Satellite Conference,
                2018.
        """
        a_tensor = torch.stack([torch.as_tensor(el) for el in a]) if isinstance(a, Sequence) else torch.as_tensor(a)
        b_tensor = torch.stack([torch.as_tensor(el) for el in b]) if isinstance(b, Sequence) else torch.as_tensor(b)
        dtype = torch.promote_types(a_tensor.dtype, b_tensor.dtype)
        if not dtype.is_floating_point:
            # boolean or integer inputs will result in float32
            dtype = torch.float32
        a_tensor = torch.atleast_2d(a_tensor).to(dtype=dtype)
        b_tensor = torch.atleast_2d(b_tensor).to(dtype=dtype)
        if weights is None:
            weights_tensor = a_tensor.new_ones(a_tensor.shape[:-1], dtype=dtype)
        else:
            weights_tensor = torch.atleast_1d(torch.as_tensor(weights, dtype=dtype))

        if a_tensor.ndim > 2 or b_tensor.ndim > 2 or weights_tensor.ndim > 1:
            raise NotImplementedError('Batched inputs are not supported.')

        if return_sensitivity:
            rot_matrix, rssd, sensitivity = _align_vectors(a_tensor, b_tensor, weights_tensor, True, allow_improper)
            return cls.from_matrix(rot_matrix), rssd, sensitivity
        else:
            rot_matrix, rssd = _align_vectors(a_tensor, b_tensor, weights_tensor, False, allow_improper)
            return cls.from_matrix(rot_matrix), rssd

    @property
    def shape(self) -> torch.Size:
        """Return the batch shape of the Rotation."""
        if self._single:
            return torch.Size()
        return self._quaternions.shape[:-1]

    def __bool__(self):
        """Comply with Python convention for objects to be True.

        Required because `Rotation.__len__()` is defined and not always
        truthy.
        """
        return True

    def __len__(self) -> int:
        """Return the leading dimensions size of the batched Rotation."""
        if self._single:
            raise TypeError('Single rotation has no len().')
        return self.shape[0]

    def __repr__(self):
        """Return String Representation of the Rotation."""
        if self._single and not self._is_improper:
            return f'Rotation({self._quaternions.tolist()})'
        elif self._single and self._is_improper:
            return f'improper Rotation({self._quaternions.tolist()})'
        elif self._is_improper.all():
            return f'{tuple(self.shape)}-batched improper Rotation()'
        elif self._is_improper.any():
            return f'{tuple(self.shape)}-batched (mixed proper/improper) Rotation()'
        else:
            return f'{tuple(self.shape)}-batched Rotation()'

    def mean(
        self,
        weights: torch.Tensor | NestedSequence[float] | None = None,
        dim: None | int | Sequence[int] = None,
        keepdim: bool = False,
    ) -> Self:
        r"""Get the mean of the rotations.

        The mean used is the chordal L2 mean (also called the projected or
        induced arithmetic mean) [HAR2013]_. If ``A`` is a set of rotation matrices,
        then the mean ``M`` is the rotation matrix that minimizes the
        following loss function:
        :math:`L(M) = \sum_{i = 1}^{n} w_i \lVert \mathbf{A}_i - \mathbf{M} \rVert^2`,

        where :math:`w_i`'s are the `weights` corresponding to each matrix.

        Optionally, if A is a set of Rotation matrices with multiple batch dimensions,
        the dimensions to reduce over can be specified.

        If the rotations contains improper, the mean will be computed without
        considering the improper and the result will contain a reflection if
        the weighted majority of the rotations over which the mean is taken
        have improper.

        Parameters
        ----------
        weights
            Weights describing the relative importance of the rotations. If
            None (default), then all values in `weights` are assumed to be
            equal.
        dim
            Batch Dimensions to reduce over. None will always return a single Rotation.
        keepdim
            Keep reduction dimensions as length-1 dimensions.


        Returns
        -------
        mean : `Rotation` instance
            Object containing the mean of the rotations in the current
            instance.

        References
        ----------
        .. [HAR2013] Hartley R, Li H (2013) Rotation Averaging. International Journal of Computer Vision (103)
           https://link.springer.com/article/10.1007/s11263-012-0601-0

        """
        if weights is None:
            weights = torch.ones(*self.shape)
        else:
            weights = torch.as_tensor(weights)
            weights = weights.expand(self.shape)

            if torch.any(weights < 0):
                raise ValueError('`weights` must be non-negative.')

        if isinstance(dim, Sequence):
            dim = tuple(dim)

        modal_improper = (weights * self._is_improper).sum(dim=dim, keepdim=keepdim) > 0.5 * weights.sum(
            dim=dim, keepdim=keepdim
        )

        quaternions = torch.as_tensor(self._quaternions)
        if dim is None:
            quaternions = quaternions.reshape(-1, 4)
            weights = weights.reshape(-1)
            dim = list(range(len(self.shape)))
        else:
            dim = (
                [d % (quaternions.ndim - 1) for d in dim]
                if isinstance(dim, Sequence)
                else [dim % (quaternions.ndim - 1)]
            )
            batch_dims = [i for i in range(quaternions.ndim - 1) if i not in dim]
            permute_dims = (*batch_dims, *dim)
            quaternions = quaternions.permute(*permute_dims, -1).flatten(start_dim=len(batch_dims), end_dim=-2)
            weights = weights.permute(permute_dims).flatten(start_dim=len(batch_dims))
        k = (weights.unsqueeze(-2) * quaternions.mT) @ quaternions
        _, v = torch.linalg.eigh(k)
        mean_quaternions = v[..., -1]
        if keepdim:
            # unsqueeze the dimensions we removed in the reshape and product
            for d in sorted(dim):
                mean_quaternions = mean_quaternions.unsqueeze(d)

        return self.__class__(mean_quaternions, inversion=modal_improper, normalize=False)

    def reshape(self, *shape: int | Sequence[int]) -> Self:
        """Reshape the Rotation object in the batch dimensions.

        Parameters
        ----------
        shape
            The new shape of the Rotation object.

        Returns
        -------
        reshaped
            The reshaped Rotation object.
        """
        newshape = []
        for s in shape:
            if isinstance(s, int):
                newshape.append(s)
            else:
                newshape.extend(s)
        return self.__class__(
            self._quaternions.reshape(*newshape, 4), inversion=self._is_improper.reshape(newshape), copy=True
        )<|MERGE_RESOLUTION|>--- conflicted
+++ resolved
@@ -45,24 +45,15 @@
 import math
 import re
 import warnings
-<<<<<<< HEAD
 from collections.abc import Callable, Sequence
-from typing import Literal, Self, cast, overload
-=======
-from collections.abc import Sequence
-from typing import Literal
->>>>>>> c54ce36e
+
 
 import numpy as np
 import torch
 import torch.nn.functional as F  # noqa: N812
 from einops import rearrange
 from scipy._lib._util import check_random_state
-<<<<<<< HEAD
-=======
-from scipy.spatial.transform import Rotation as Rotation_scipy
-from typing_extensions import Self, overload
->>>>>>> c54ce36e
+from typing_extensions import Self, overload,  Literal, Self, cast, overload
 
 from mrpro.data.SpatialDimension import SpatialDimension
 from mrpro.utils.typing import IndexerType, NestedSequence
