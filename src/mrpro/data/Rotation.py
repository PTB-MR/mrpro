"""A pytorch implementation of scipy.spatial.transform.Rotation.

A container for proper and improper Rotations, that can be created from quaternions, euler angles, rotation vectors,
rotation matrices, etc, can be applied to torch.Tensors and SpatialDimensions, multiplied, and can be converted
to quaternions, euler angles, etc.

see also https://github.com/scipy/scipy/blob/main/scipy/spatial/transform/_rotation.pyx
"""

# based on Scipy implementation, which has the following copyright:
# Copyright (c) 2001-2002 Enthought, Inc. 2003-2024, SciPy Developers

# All rights reserved.

# Redistribution and use in source and binary forms, with or without
# modification, are permitted provided that the following conditions
# are met:

# 1. Redistributions of source code must retain the above copyright
#    notice, this list of conditions and the following disclaimer.

# 2. Redistributions in binary form must reproduce the above
#    copyright notice, this list of conditions and the following
#    disclaimer in the documentation and/or other materials provided
#    with the distribution.

# 3. Neither the name of the copyright holder nor the names of its
#    contributors may be used to endorse or promote products derived
#    from this software without specific prior written permission.

# THIS SOFTWARE IS PROVIDED BY THE COPYRIGHT HOLDERS AND CONTRIBUTORS
# "AS IS" AND ANY EXPRESS OR IMPLIED WARRANTIES, INCLUDING, BUT NOT
# LIMITED TO, THE IMPLIED WARRANTIES OF MERCHANTABILITY AND FITNESS FOR
# A PARTICULAR PURPOSE ARE DISCLAIMED. IN NO EVENT SHALL THE COPYRIGHT
# OWNER OR CONTRIBUTORS BE LIABLE FOR ANY DIRECT, INDIRECT, INCIDENTAL,
# SPECIAL, EXEMPLARY, OR CONSEQUENTIAL DAMAGES (INCLUDING, BUT NOT
# LIMITED TO, PROCUREMENT OF SUBSTITUTE GOODS OR SERVICES; LOSS OF USE,
# DATA, OR PROFITS; OR BUSINESS INTERRUPTION) HOWEVER CAUSED AND ON ANY
# THEORY OF LIABILITY, WHETHER IN CONTRACT, STRICT LIABILITY, OR TORT
# (INCLUDING NEGLIGENCE OR OTHERWISE) ARISING IN ANY WAY OUT OF THE USE
# OF THIS SOFTWARE, EVEN IF ADVISED OF THE POSSIBILITY OF SUCH DAMAGE.

from __future__ import annotations

import math
import re
import warnings
from collections.abc import Callable, Iterable, Iterator, Sequence
from typing import Literal, cast

import numpy as np
import torch
import torch.nn.functional as F  # noqa: N812
from einops import rearrange
from einops._backends import AbstractBackend
from scipy._lib._util import check_random_state
from typing_extensions import Self, Unpack, overload

from mrpro.data.SpatialDimension import SpatialDimension
from mrpro.utils import reduce_repeat
from mrpro.utils.indexing import Indexer
from mrpro.utils.reshape import broadcasted_rearrange
from mrpro.utils.typing import NestedSequence, TorchIndexerType
from mrpro.utils.vmf import sample_vmf

AXIS_ORDER = 'zyx'  # This can be modified
QUAT_AXIS_ORDER = AXIS_ORDER + 'w'  # Do not modify
assert QUAT_AXIS_ORDER[:3] == AXIS_ORDER, 'Quaternion axis order has to match axis order'  # noqa: S101


def _compose_quaternions_single(p: torch.Tensor, q: torch.Tensor) -> torch.Tensor:
    """Calculate p * q."""
    cross = torch.linalg.cross(p[:3], q[:3])
    product = torch.stack(
        (
            p[3] * q[0] + q[3] * p[0] + cross[0],
            p[3] * q[1] + q[3] * p[1] + cross[1],
            p[3] * q[2] + q[3] * p[2] + cross[2],
            p[3] * q[3] - p[0] * q[0] - p[1] * q[1] - p[2] * q[2],
        ),
        0,
    )
    return product


def _compose_quaternions(p: torch.Tensor, q: torch.Tensor) -> torch.Tensor:
    """Calculate p * q, with p and q batched quaternions."""
    p, q = torch.broadcast_tensors(p, q)
    product = torch.vmap(_compose_quaternions_single)(p.reshape(-1, 4), q.reshape(-1, 4)).reshape(p.shape)
    return product


def _canonical_quaternion(quaternion: torch.Tensor) -> torch.Tensor:
    """Convert to canonical form, i.e. positive w."""
    x, y, z, w = (quaternion[..., QUAT_AXIS_ORDER.index(axis)] for axis in 'xyzw')
    needs_inversion = (w < 0) | ((w == 0) & ((x < 0) | ((x == 0) & ((y < 0) | ((y == 0) & (z < 0))))))
    canonical_quaternion = torch.where(needs_inversion.unsqueeze(-1), -quaternion, quaternion)
    return canonical_quaternion


def _matrix_to_quaternion(matrix: torch.Tensor) -> torch.Tensor:
    """Convert matrix to quaternion."""
    if matrix.shape[-2:] != (3, 3):
        raise ValueError(f'Invalid rotation matrix shape {matrix.shape}.')

    batch_shape = matrix.shape[:-2]
    # matrix elements
    m00, m01, m02, m10, m11, m12, m20, m21, m22 = torch.unbind(matrix.flatten(start_dim=-2), -1)
    # q,r,s are some permutation of x,y,z
    qrsw = torch.nn.functional.relu(
        torch.stack(
            [
                1.0 + m00 - m11 - m22,
                1.0 - m00 + m11 - m22,
                1.0 - m00 - m11 + m22,
                1.0 + m00 + m11 + m22,
            ],
            dim=-1,
        )
    )
    q, r, s, w = qrsw.unbind(-1)
    # all these are the same except in edge cases.
    # we will choose the one that is most numerically stable.
    # we calculate all choices as this is faster
    candidates = torch.stack(
        (
            *(q, m10 + m01, m02 + m20, m21 - m12),
            *(m10 + m01, r, m12 + m21, m02 - m20),
            *(m20 + m02, m21 + m12, s, m10 - m01),
            *(m21 - m12, m02 - m20, m10 - m01, w),
        ),
        dim=-1,
    ).reshape(*batch_shape, 4, 4)
    # now we make the choice.
    # the choice will not influence the gradients.
    choice = qrsw.argmax(dim=-1)
    quaternion = candidates.take_along_dim(choice[..., None, None], -2).squeeze(-2) / (
        qrsw.take_along_dim(choice[..., None], -1).sqrt() * 2
    )
    return quaternion


def _make_elementary_quat(axis: str, angle: torch.Tensor):
    """Make a quaternion for the rotation around one of the axes."""
    quat = torch.zeros(*angle.shape, 4, device=angle.device, dtype=angle.dtype)
    axis_index = QUAT_AXIS_ORDER.index(axis)
    w_index = QUAT_AXIS_ORDER.index('w')
    quat[..., w_index] = torch.cos(angle / 2)
    quat[..., axis_index] = torch.sin(angle / 2)
    return quat


def _quaternion_to_matrix(quaternion: torch.Tensor) -> torch.Tensor:
    """Convert quaternion to rotation matrix."""
    # use same order for quaternions as for matrix. this saves two index lookups.
    # we use q, r, s for a permutation of x, y, z
    # as this function will be used for the application of the rotatoin matrix, it should be fast.
    q, r, s, w = quaternion.unbind(-1)
    qq = q.square()
    rr = r.square()
    ss = s.square()
    ww = w.square()
    qr = q * r
    sw = s * w
    qs = q * s
    rw = r * w
    rs = r * s
    qw = q * w

    matrix = torch.stack(
        (
            *(qq - rr - ss + ww, 2 * (qr - sw), 2 * (qs + rw)),
            *(2 * (qr + sw), -qq + rr - ss + ww, 2 * (rs - qw)),
            *(2 * (qs - rw), 2 * (rs + qw), -qq - rr + ss + ww),
        ),
        dim=-1,
    ).reshape(*quaternion.shape[:-1], 3, 3)
    return matrix


def _quaternion_to_axis_angle(quaternion: torch.Tensor, degrees: bool = False) -> tuple[torch.Tensor, torch.Tensor]:
    """Convert quaternion to rotation axis and angle.

    Parameters
    ----------
    quaternion
        The batched quaternions, shape (..., 4)
    degrees
        If True, the angle is returned in degrees, otherwise in radians.

    Returns
    -------
    axis
        The rotation axis, shape (..., 3)
    angle
        The rotation angle, shape (...)
    """
    quaternion = _canonical_quaternion(quaternion)
    angle = 2 * torch.atan2(torch.linalg.vector_norm(quaternion[..., :3], dim=-1), quaternion[..., 3])
    axis = quaternion[..., :3] / torch.linalg.vector_norm(quaternion[..., :3], dim=-1, keepdim=True)
    if degrees:
        angle = torch.rad2deg(angle)
    return axis, angle


def _quaternion_to_euler(quaternion: torch.Tensor, seq: str, extrinsic: bool):
    """Convert quaternion to euler angles.

    Parameters
    ----------
    quaternion
        The batched quaternions
    seq
        The axes sequence, lower case. For example 'xyz'
    extrinsic
        If the rotations are extrinsic (True) or intrinsic (False)
    """
    # The algorithm assumes extrinsic frame transformations. The algorithm
    # in the paper is formulated for rotation quaternions, which are stored
    # directly by Rotation.
    # Adapt the algorithm for our case by reversing both axis sequence and
    # angles for intrinsic rotations when needed

    if not extrinsic:
        seq = seq[::-1]
    q, r, s = (QUAT_AXIS_ORDER.index(axis) for axis in seq)  # one of x,y,z
    w = QUAT_AXIS_ORDER.index('w')

    # proper angles, with first and last axis the same
    if symmetric := q == s:
        s = 3 - q - r  # get third axis

    # Check if permutation is even (+1) or odd (-1)
    sign = (q - r) * (r - s) * (s - q) // 2

    if symmetric:
        a = quaternion[..., w]
        b = quaternion[..., q]
        c = quaternion[..., r]
        d = quaternion[..., s] * sign
    else:
        a = quaternion[..., w] - quaternion[..., r]
        b = quaternion[..., q] + quaternion[..., s] * sign
        c = quaternion[..., r] + quaternion[..., w]
        d = quaternion[..., s] * sign - quaternion[..., q]

    # Compute angles
    angles_1 = 2 * torch.atan2(torch.hypot(c, d), torch.hypot(a, b))
    half_sum = torch.atan2(b, a)
    half_diff = torch.atan2(d, c)

    angles_0 = half_sum - half_diff
    angles_2 = half_sum + half_diff

    if not symmetric:
        angles_2 *= sign
        angles_1 -= torch.pi / 2
    if not extrinsic:
        # flip first and last rotation
        angles_2, angles_0 = angles_0, angles_2

    # Check if angles_1 is equal to is 0 (case=1) or pi (case=2), causing a singularity,
    # i.e. a gimble lock. case=0 is the normal.
    case = 1 * (torch.abs(angles_1) <= 1e-7) + 2 * (torch.abs(angles_1 - torch.pi) <= 1e-7)
    # if Gimbal lock, sett last angle to 0 and use 2 * half_sum / 2 * half_diff for first angle.
    angles_2 = (case == 0) * angles_2
    angles_0 = (
        (case == 0) * angles_0 + (case == 1) * 2 * half_sum + (case == 2) * 2 * half_diff * (-1 if extrinsic else 1)
    )

    angles = torch.stack((angles_0, angles_1, angles_2), -1)
    angles += (angles < -torch.pi) * 2 * torch.pi
    angles -= (angles > torch.pi) * 2 * torch.pi
    return angles


def _align_vectors(
    a: torch.Tensor,
    b: torch.Tensor,
    weights: torch.Tensor,
    return_sensitivity: bool = False,
    allow_improper: bool = False,
):
    """Estimate a rotation to optimally align two sets of vectors."""
    n_vecs = a.shape[0]
    if a.shape != b.shape:
        raise ValueError(f'Expected inputs to have same shapes, got {a.shape} and {b.shape}')
    if a.shape[-1] != 3:
        raise ValueError(f'Expected inputs to have shape (..., 3), got {a.shape} and {b.shape}')
    if weights.shape != (n_vecs,) or (weights < 0).any():
        raise ValueError(f'Invalid weights: expected shape ({n_vecs},) with non-negative values')
    if (a.norm(dim=-1) < 1e-6).any() or (b.norm(dim=-1) < 1e-6).any():
        raise ValueError('Cannot align zero length primary vectors')
    dtype = torch.result_type(a, b)
    # we require double precision for the calculations to match scipy results
    weights = weights.double()
    a = a.double()
    b = b.double()

    inf_mask = torch.isinf(weights)
    if inf_mask.sum() > 1:
        raise ValueError('Only one infinite weight is allowed')

    if inf_mask.any() or n_vecs == 1:
        # special case for one vector pair or one infinite weight

        if return_sensitivity:
            raise ValueError('Cannot return sensitivity matrix with an infinite weight or one vector pair')

        a_primary, b_primary = (a[0], b[0]) if n_vecs == 1 else (a[inf_mask][0], b[inf_mask][0])
        a_primary, b_primary = F.normalize(a_primary, dim=0), F.normalize(b_primary, dim=0)
        cross = torch.linalg.cross(b_primary, a_primary, dim=0)
        angle = torch.atan2(torch.norm(cross), torch.dot(a_primary, b_primary))
        rot_primary = _axisangle_to_matrix(cross, angle)

        if n_vecs == 1:
            return rot_primary.to(dtype), torch.tensor(0.0, device=a.device, dtype=dtype)

        a_secondary, b_secondary = a[~inf_mask], b[~inf_mask]
        sec_w = weights[~inf_mask]
        rot_sec_b = (rot_primary @ b_secondary.T).T
        sin_term = torch.einsum('ij,j->i', torch.linalg.cross(rot_sec_b, a_secondary, dim=1), a_primary)
        cos_term = torch.einsum('ij,ij->i', rot_sec_b, a_secondary) - torch.einsum(
            'ij,j->i', rot_sec_b, a_primary
        ) * torch.einsum('ij,j->i', a_secondary, a_primary)

        phi = torch.atan2((sec_w * sin_term).sum(), (sec_w * cos_term).sum())
        rot_secondary = _axisangle_to_matrix(a_primary, phi)
        rot_optimal = rot_secondary @ rot_primary
        rssd_w = weights.clone()
        rssd_w[inf_mask] = 0
        est_a = (rot_optimal @ b.T).T
        rssd = torch.sqrt(torch.sum(rssd_w * torch.sum((a - est_a) ** 2, dim=1)))
        return rot_optimal.to(dtype), rssd.to(dtype)

    corr_mat = torch.einsum('i j, i k, i -> j k', a, b, weights)
    u, s, vt = cast(tuple[torch.Tensor, torch.Tensor, torch.Tensor], torch.linalg.svd(corr_mat))
    if s[1] + s[2] < 1e-16 * s[0]:
        warnings.warn('Optimal rotation is not uniquely or poorly defined for the given sets of vectors.', stacklevel=2)

    if (u @ vt).det() < 0 and not allow_improper:
        u[:, -1] *= -1

    rot_optimal = (u @ vt).to(dtype)
    rssd = ((weights * (b**2 + a**2).sum(dim=1)).sum() - 2 * s.sum()).clamp_min(0.0).sqrt().to(dtype)

    if return_sensitivity:
        zeta = (s[0] + s[1]) * (s[1] + s[2]) * (s[2] + s[0])
        kappa = s[0] * s[1] + s[1] * s[2] + s[2] * s[0]
        sensitivity = (
            weights.mean() / zeta * (kappa * torch.eye(3, device=a.device, dtype=torch.float64) + corr_mat @ corr_mat.T)
        ).to(dtype)
        return rot_optimal, rssd, sensitivity

    return rot_optimal, rssd


def _axisangle_to_matrix(axis: torch.Tensor, angle: torch.Tensor) -> torch.Tensor:
    """Compute a rotation matrix using Rodrigues' rotation formula."""
    axis = F.normalize(axis, dim=-1, eps=1e-6)
    cos, sin = torch.cos(angle), torch.sin(angle)
    t = 1 - cos
    q, r, s = axis.unbind(-1)
    matrix = rearrange(
        torch.stack(
            [
                t * q * q + cos,
                t * q * r - s * sin,
                t * q * s + r * sin,
                t * q * r + s * sin,
                t * r * r + cos,
                t * r * s - q * sin,
                t * q * s - r * sin,
                t * r * s + q * sin,
                t * s * s + cos,
            ],
            dim=-1,
        ),
        '... (row col) -> ... row col',
        row=3,
    )
    return matrix


class Rotation(torch.nn.Module, Iterable['Rotation']):
    """A container for Rotations.

    A pytorch implementation of scipy.spatial.transform.Rotation.
    For more information see the scipy documentation:
    https://docs.scipy.org/doc/scipy/reference/generated/scipy.spatial.transform.Rotation.html

    Differences compared to scipy.spatial.transform.Rotation:

    - torch.nn.Module based, the quaternions are a Parameter
    - not all features are implemented. Notably, mrp, davenport, and reduce are missing.
    - arbitrary number of batching dimensions
    - support for improper rotations (rotoinversion), i.e., rotations with an coordinate inversion
      or a reflection about a plane perpendicular to the rotation axis.
    """

    def __init__(
        self,
        quaternions: torch.Tensor | NestedSequence[float],
        normalize: bool = True,
        copy: bool = True,
        inversion: torch.Tensor | NestedSequence[bool] | bool = False,
        reflection: torch.Tensor | NestedSequence[bool] | bool = False,
    ) -> None:
        """Initialize a new Rotation.

        Instead of calling this method, also consider the different `from_*` class methods to construct a Rotation.

        Parameters
        ----------
        quaternions
            Rotatation quaternions. If these requires_grad, the resulting Rotation will require gradients
        normalize
            If the quaternions should be normalized. Only disable if you are sure the quaternions are already
            normalized.
            Will keep a possible negative w to represent improper rotations.
        copy
            Always ensure that a copy of the quaternions is created. If both normalize and copy are False,
            the quaternions Parameter of this instance will be a view if the quaternions passed in.
        inversion
            If the rotation should contain an inversion of the coordinate system, i.e. a reflection of all three axes,
            resulting in a rotoinversion (improper rotation).
            If a boolean tensor is given, it should broadcast with the quaternions.
        reflection
            If the rotation should contain a reflection about a plane perpendicular to the rotation axis.
            This will result in a rotoflexion (improper rotation).
            If a boolean tensor is given, it should broadcast with the quaternions.
        """
        super().__init__()

        quaternions_ = torch.as_tensor(quaternions)
        if torch.is_complex(quaternions_):
            raise ValueError('quaternions should be real numbers')
        if not torch.is_floating_point(quaternions_):
            # integer or boolean dtypes
            quaternions_ = quaternions_.float()
        if quaternions_.shape[-1] != 4:
            raise ValueError(f'Expected `quaternions` to have shape (..., 4), got {quaternions_.shape}.')

        reflection_ = torch.as_tensor(reflection, device=quaternions_.device)
        inversion_ = torch.as_tensor(inversion, device=quaternions_.device)
        if reflection_.any():
            axis, angle = _quaternion_to_axis_angle(quaternions_)
            angle = (angle + torch.pi * reflection_.float()).unsqueeze(-1)
            is_improper = inversion_ ^ reflection_
            quaternions_ = torch.cat((torch.sin(angle / 2) * axis, torch.cos(angle / 2)), -1)
        elif inversion_.any():
            is_improper = inversion_
        else:
            is_improper = torch.zeros_like(quaternions_[..., 0], dtype=torch.bool)

        batchsize = torch.broadcast_shapes(quaternions_.shape[:-1], is_improper.shape)
        is_improper = is_improper.expand(batchsize)

        # If a single quaternion is given, convert it to a 2D 1 x 4 matrix but
        # set self._single to True so that we can return appropriate objects
        # in the `to_...` methods
        if quaternions_.shape == (4,):
            quaternions_ = quaternions_[None, :]
            is_improper = is_improper[None]
            self._single = True
        else:
            self._single = False

        if normalize:
            norms = torch.linalg.vector_norm(quaternions_, dim=-1, keepdim=True)
            if torch.any(torch.isclose(norms.float(), torch.tensor(0.0))):
                raise ValueError('Found zero norm quaternion in `quaternions`.')
            quaternions_ = quaternions_ / norms
        elif copy:
            # no need to clone if we are normalizing
            quaternions_ = quaternions_.clone()
        if copy:
            is_improper = is_improper.clone()

        if is_improper.requires_grad:
            warnings.warn('Rotation is not differentiable in the improper parameter.', stacklevel=2)

        self._quaternions = torch.nn.Parameter(quaternions_, quaternions_.requires_grad)
        self._is_improper = torch.nn.Parameter(is_improper, False)

    @property
    def single(self) -> bool:
        """Returns true if this a single rotation."""
        return self._single

    @property
    def is_improper(self) -> torch.Tensor:
        """Returns a true boolean tensor if the rotation is improper."""
        return self._is_improper

    @is_improper.setter
    def is_improper(self, improper: torch.Tensor | NestedSequence[bool] | bool) -> None:
        """Set the improper parameter."""
        self._is_improper[:] = torch.as_tensor(improper, dtype=torch.bool, device=self._is_improper.device)

    @property
    def det(self) -> torch.Tensor:
        """Returns the determinant of the rotation matrix.

        Will be 1. for proper rotations and -1. for improper rotations.
        """
        return self._is_improper.float() * -2 + 1

    @classmethod
    def from_quat(
        cls,
        quaternions: torch.Tensor | NestedSequence[float],
        inversion: torch.Tensor | NestedSequence[bool] | bool = False,
        reflection: torch.Tensor | NestedSequence[bool] | bool = False,
    ) -> Self:
        """Initialize from quaternions.

        3D rotations can be represented using unit-norm quaternions [QUAa]_.
        As an extension to the standard, this class also supports improper rotations,
        i.e. rotations with reflection with respect to the plane perpendicular to the rotation axis
        or inversion of the coordinate system.

        .. note::
            If ``inversion != reflection``, the rotation will be improper and saved
            as a rotation followed by an inversion inversion of the coordinate system.

        Parameters
        ----------
        quaternions
            shape `(..., 4)`
            Each row is a (possibly non-unit norm) quaternion representing an
            active rotation, in scalar-last `(x, y, z, w)` format. Each
            quaternion will be normalized to unit norm.
        inversion
            if the rotation should contain an inversion of the coordinate system, i.e. a reflection
            of all three axes. If a boolean tensor is given, it should broadcast with the quaternions.
        reflection
            if the rotation should contain a reflection about a plane perpendicular to the rotation axis.


        Returns
        -------
        rotation
            Object containing the rotations represented by input quaternions.

        References
        ----------
        .. [QUAa] Quaternions and spatial rotation https://en.wikipedia.org/wiki/Quaternions_and_spatial_rotation
        """
        return cls(quaternions, normalize=True, copy=True, inversion=inversion, reflection=reflection)

    @classmethod
    def from_matrix(cls, matrix: torch.Tensor | NestedSequence[float], allow_improper: bool = True) -> Self:
        """Initialize from rotation matrix.

        Rotations in 3 dimensions can be represented with 3 x 3 proper
        orthogonal matrices [ROTa]_. If the input is not proper orthogonal,
        an approximation is created using the method described in [MAR2008]_.
        If the input matrix has a negative determinant, the rotation is considered
        as improper, i.e. containing a reflection. The resulting rotation
        will include this reflection [ROTb]_.

        Parameters
        ----------
        matrix
            A single matrix or a stack of matrices, shape `(..., 3, 3)`
        allow_improper
            If true, the rotation is considered as improper if the determinant of the matrix is negative.
            If false, an ValueError is raised if the determinant is negative.

        Returns
        -------
        rotation
            Object containing the rotations represented by the rotation
            matrices.

        References
        ----------
        .. [ROTa] Rotation matrix https://en.wikipedia.org/wiki/Rotation_matrix#In_three_dimensions
        .. [ROTb] Improper Rotation https://en.wikipedia.org/wiki/Improper_rotation
        .. [MAR2008] Landis Markley F (2008) Unit Quaternion from Rotation Matrix, Journal of guidance, control, and
           dynamics 31(2),440-442.
        """
        matrix_ = torch.as_tensor(matrix)
        if matrix_.shape[-2:] != (3, 3):
            raise ValueError(f'Expected `matrix` to have shape (..., 3, 3), got {matrix_.shape}')
        if torch.is_complex(matrix_):
            raise ValueError('matrix should be real, not complex.')
        if not torch.is_floating_point(matrix_):
            # integer or boolean dtypes
            matrix_ = matrix_.float()

        det = torch.linalg.det(matrix_)
        improper = det < 0
        if improper.any():
            if not allow_improper:
                raise ValueError(
                    'Found negative determinant in `matrix`. '
                    'This would result in an improper rotation, but allow_improper is False.'
                )
            matrix_ = matrix_ * det.unsqueeze(-1).unsqueeze(-1).sign()

        quaternions = _matrix_to_quaternion(matrix_)

        return cls(quaternions, normalize=True, copy=False, inversion=improper, reflection=False)

    @classmethod
    def from_directions(
        cls, *basis: Unpack[tuple[SpatialDimension, SpatialDimension, SpatialDimension]], allow_improper: bool = True
    ):
        """Initialize from basis vectors as SpatialDimensions.

        Parameters
        ----------
        *basis
            3 Basis vectors of the new coordinate system, i.e. the columns of the rotation matrix
        allow_improper
            If true, the rotation is considered as improper if the determinant of the matrix is negative
            and the sign will be preserved. If false, a `ValueError` is raised if the determinant is negative.


        Returns
        -------
        rotation
            Object containing the rotations represented by the basis vectors.
        """
        b1, b2, b3 = (torch.stack([torch.as_tensor(getattr(v_, axis)) for axis in AXIS_ORDER], -1) for v_ in basis)
        matrix = torch.stack((b1, b2, b3), -1)
        det = torch.linalg.det(matrix)
        if not allow_improper and (det < 0).any():
            raise ValueError('The given basis vectors do not form a proper rotation matrix.')
        if ((1 - det.abs()) > 0.1).any():
            raise ValueError('The given basis vectors do not form a rotation matrix.')

        return cls.from_matrix(matrix, allow_improper=allow_improper)

    def as_directions(
        self,
    ) -> tuple[SpatialDimension[torch.Tensor], SpatialDimension[torch.Tensor], SpatialDimension[torch.Tensor]]:
        """Represent as the basis vectors of the new coordinate system as SpatialDimensions.

        Returns the three basis vectors of the new coordinate system after rotation,
        i.e. the columns of the rotation matrix, as `~mrpro.data.SpatialDimensions`.

        Returns
        -------
        basis
            The basis vectors of the new coordinate system.
        """
        matrix = self.as_matrix()
        ret = (
            SpatialDimension(**dict(zip(AXIS_ORDER, matrix[..., 0].unbind(-1), strict=True))),
            SpatialDimension(**dict(zip(AXIS_ORDER, matrix[..., 1].unbind(-1), strict=True))),
            SpatialDimension(**dict(zip(AXIS_ORDER, matrix[..., 2].unbind(-1), strict=True))),
        )
        return ret

    @classmethod
    def from_rotvec(
        cls,
        rotvec: torch.Tensor | NestedSequence[float],
        degrees: bool = False,
        reflection: torch.Tensor | NestedSequence[bool] | bool = False,
        inversion: torch.Tensor | NestedSequence[bool] | bool = False,
    ) -> Self:
        """Initialize from rotation vector.

        A rotation vector is a 3 dimensional vector which is co-directional to the
        axis of rotation and whose norm gives the angle of rotation.

        Parameters
        ----------
        rotvec
            shape `(..., 3)`, the rotation vectors.
        degrees
            If True, then the given angles are assumed to be in degrees,
            otherwise radians.
        reflection
            If True, the resulting transformation will contain a reflection
            about a plane perpendicular to the rotation axis, resulting in a rotoflection
            (improper rotation).
        inversion
            If True, the resulting transformation will contain an inversion of the coordinate system,
            resulting in a rotoinversion (improper rotation).

        Returns
        -------
        rotation
            Object containing the rotations represented by the rotation vectors.

        """
        rotvec_ = torch.as_tensor(rotvec)
        reflection_ = torch.as_tensor(reflection)
        inversion_ = torch.as_tensor(inversion)
        if rotvec_.is_complex():
            raise ValueError('rotvec should be real numbers')
        if not rotvec_.is_floating_point():
            # integer or boolean dtypes
            rotvec_ = rotvec_.float()
        if degrees:
            rotvec_ = torch.deg2rad(rotvec_)

        if rotvec_.shape[-1] != 3:
            raise ValueError(f'Expected `rot_vec` to have shape (..., 3), got {rotvec_.shape}')

        angles = torch.linalg.vector_norm(rotvec_, dim=-1, keepdim=True)
        scales = torch.special.sinc(angles / (2 * torch.pi)) / 2
        quaternions = torch.cat((scales * rotvec_, torch.cos(angles / 2)), -1)
        if reflection_.any():
            # we can do it here and avoid the extra of converting to quaternions,
            # back to axis-angle and then to quaternions.
            inversion_ = reflection_ ^ inversion_
            scales = torch.cos(0.5 * angles) / angles
            reflected_quaternions = torch.cat((scales * rotvec_, -torch.sin(angles / 2)), -1)
            quaternions = torch.where(reflection_, reflected_quaternions, quaternions)

        return cls(quaternions, normalize=False, copy=False, inversion=inversion_, reflection=False)

    @classmethod
    def from_euler(
        cls,
        seq: str,
        angles: torch.Tensor | NestedSequence[float] | float,
        degrees: bool = False,
        inversion: torch.Tensor | NestedSequence[bool] | bool = False,
        reflection: torch.Tensor | NestedSequence[bool] | bool = False,
    ) -> Self:
        """Initialize from Euler angles.

        Rotations in 3-D can be represented by a sequence of 3
        rotations around a sequence of axes. In theory, any three axes spanning
        the 3-D Euclidean space are enough. In practice, the axes of rotation are
        chosen to be the basis vectors.

        The three rotations can either be in a global frame of reference
        (extrinsic) or in a body centered frame of reference (intrinsic), which
        is attached to, and moves with, the object under rotation [EULa]_.

        Parameters
        ----------
        seq
            Specifies sequence of axes for rotations. Up to 3 characters
            belonging to the set {'X', 'Y', 'Z'} for intrinsic rotations, or
            {'x', 'y', 'z'} for extrinsic rotations. Extrinsic and intrinsic
            rotations cannot be mixed in one function call.
        angles
            (..., [1 or 2 or 3]), matching the number of axes in seq.
            Euler angles specified in radians (`degrees` is False) or degrees
            (`degrees` is True).
        degrees
            If True, then the given angles are assumed to be in degrees.
            Otherwise they are assumed to be in radians
        inversion
            If True, the resulting transformation will contain an inversion of the coordinate system,
            resulting in a rotoinversion (improper rotation).
        reflection
            If True, the resulting transformation will contain a reflection
            about a plane perpendicular to the rotation axis, resulting in an
            improper rotation.

        Returns
        -------
        rotation
            Object containing the rotation represented by the sequence of
            rotations around given axes with given angles.

        References
        ----------
        .. [EULa] Euler angles https://en.wikipedia.org/wiki/Euler_angles#Definition_by_intrinsic_rotations
        """
        n_axes = len(seq)
        if n_axes < 1 or n_axes > 3:
            raise ValueError(f'Expected axis specification to be a non-empty string of upto 3 characters, got {seq}')

        intrinsic = re.match(r'^[XYZ]{1,3}$', seq) is not None
        extrinsic = re.match(r'^[xyz]{1,3}$', seq) is not None
        if not (intrinsic or extrinsic):
            raise ValueError(f"Expected axes from `seq` to be from ['x', 'y', 'z'] or ['X', 'Y', 'Z'], got {seq}")

        if any(seq[i] == seq[i + 1] for i in range(n_axes - 1)):
            raise ValueError(f'Expected consecutive axes to be different, got {seq}')
        seq = seq.lower()

        angles = torch.as_tensor(angles)
        if degrees:
            angles = torch.deg2rad(angles)
        if n_axes == 1 and angles.ndim == 0:
            angles = angles.reshape((1, 1))
            is_single = True
        elif angles.ndim == 1:
            angles = angles[None, :]
            is_single = True
        else:
            is_single = False
        if angles.ndim < 2 or angles.shape[-1] != n_axes:
            raise ValueError(f'Expected angles to have shape (..., n_axes), got {angles.shape}.')

        quaternions = _make_elementary_quat(seq[0], angles[..., 0])
        for axis, angle in zip(seq[1:], angles[..., 1:].unbind(-1), strict=False):
            if intrinsic:
                quaternions = _compose_quaternions(quaternions, _make_elementary_quat(axis, angle))
            else:
                quaternions = _compose_quaternions(_make_elementary_quat(axis, angle), quaternions)

        if is_single:
            return cls(quaternions[0], normalize=False, copy=False, inversion=inversion, reflection=reflection)
        else:
            return cls(quaternions, normalize=False, copy=False, inversion=inversion, reflection=reflection)

    @classmethod
    def from_davenport(cls, axes: torch.Tensor, order: str, angles: torch.Tensor, degrees: bool = False):
        """Not implemented."""
        raise NotImplementedError

    @classmethod
    def from_mrp(cls, mrp: torch.Tensor) -> Self:
        """Not implemented."""
        raise NotImplementedError

    @overload
    def as_quat(
        self, canonical: bool = ..., *, improper: Literal['warn'] | Literal['ignore'] = 'warn'
    ) -> torch.Tensor: ...
    @overload
    def as_quat(
        self, canonical: bool = ..., *, improper: Literal['reflection'] | Literal['inversion']
    ) -> tuple[torch.Tensor, torch.Tensor]: ...

    def as_quat(
        self,
        canonical: bool = False,
        *,
        improper: Literal['reflection'] | Literal['inversion'] | Literal['ignore'] | Literal['warn'] = 'warn',
    ) -> torch.Tensor | tuple[torch.Tensor, torch.Tensor]:
        """Represent as quaternions.

        Active rotations in 3 dimensions can be represented using unit norm
        quaternions [QUAb]_. The mapping from quaternions to rotations is
        two-to-one, i.e. quaternions `q` and `-q`, where `-q` simply
        reverses the sign of each component, represent the same spatial
        rotation. The returned value is in scalar-last (x, y, z, w) format.

        Parameters
        ----------
        canonical
            Whether to map the redundant double cover of rotation space to a
            unique "canonical" single cover. If True, then the quaternion is
            chosen from {q, -q} such that the w term is positive. If the w term
            is 0, then the quaternion is chosen such that the first nonzero
            term of the x, y, and z terms is positive.
        improper
            How to handle improper rotations. If 'warn', a warning is raised if
            the rotation is improper. If 'ignore', the reflection information is
            discarded. If 'reflection' or 'inversion', additional information is
            returned in the form of a boolean tensor indicating if the rotation
            is improper.
            If 'reflection', the boolean tensor indicates if the rotation contains
            a reflection about a plane perpendicular to the rotation axis.
            Note that this required additional computation.
            If 'inversion', the boolean tensor indicates if the rotation contains
            an inversion of the coordinate system.
            The quaternion is adjusted to represent the rotation to be performed
            before the reflection or inversion.

        Returns
        -------
        quaternions
            shape `(..., 4,)`, depends on shape of inputs used for initialization.
        (optional) reflection (if improper is 'reflection') or inversion (if improper is 'inversion')
            boolean tensor of shape `(...,)`, indicating if the rotation is improper
            and if a reflection or inversion should be performed after the rotation.

        References
        ----------
        .. [QUAb] Quaternions https://en.wikipedia.org/wiki/Quaternions_and_spatial_rotation
        """
        quaternions: torch.Tensor = self._quaternions
        is_improper: torch.Tensor = self._is_improper

        if improper == 'warn':
            if is_improper.any():
                warnings.warn(
                    'Rotation contains improper rotations. Set `improper="reflection"` or `improper="inversion"` '
                    'to get reflection or inversion information.',
                    stacklevel=2,
                )
        elif improper == 'ignore' or improper == 'inversion':
            ...
        elif improper == 'reflection':
            axis, angle = _quaternion_to_axis_angle(quaternions)
            angle = (angle + torch.pi * is_improper.float()).unsqueeze(-1)
            quaternions = torch.cat((torch.sin(angle / 2) * axis, torch.cos(angle / 2)), -1)
        else:
            raise ValueError(f'Invalid improper value: {improper}')

        if self.single:
            quaternions = quaternions[0]
            is_improper = is_improper[0]

        if canonical:
            quaternions = _canonical_quaternion(quaternions)
        else:
            quaternions = quaternions.clone()

        if improper == 'reflection' or improper == 'inversion':
            return quaternions, is_improper
        else:
            return quaternions

    def as_matrix(self) -> torch.Tensor:
        """Represent as rotation matrix.

        3D rotations can be represented using rotation matrices, which
        are 3 x 3 real orthogonal matrices with determinant equal to +1 [ROT]_
        for proper rotations and -1 for improper rotations.

        Returns
        -------
        matrix
            shape `(..., 3, 3)`, depends on shape of inputs used for initialization.

        References
        ----------
        .. [ROT] Rotation matrix https://en.wikipedia.org/wiki/Rotation_matrix#In_three_dimensions
        """
        quaternions = self._quaternions
        matrix = _quaternion_to_matrix(quaternions)
        if self._is_improper.any():
            matrix = matrix * self.det.unsqueeze(-1).unsqueeze(-1)

        if self._single:
            return matrix[0]
        else:
            return matrix

    @overload
    def as_rotvec(
        self, degrees: bool = ..., *, improper: Literal['ignore'] | Literal['warn'] = 'warn'
    ) -> torch.Tensor: ...
    @overload
    def as_rotvec(
        self, degrees: bool = ..., *, improper: Literal['reflection'] | Literal['inversion']
    ) -> tuple[torch.Tensor, torch.Tensor]: ...

    def as_rotvec(
        self,
        degrees: bool = False,
        improper: Literal['reflection'] | Literal['inversion'] | Literal['ignore'] | Literal['warn'] = 'warn',
    ) -> torch.Tensor | tuple[torch.Tensor, torch.Tensor]:
        """Represent as rotation vectors.

        A rotation vector is a 3 dimensional vector which is co-directional to
        the axis of rotation and whose norm gives the angle of rotation [ROTc]_.

        Parameters
        ----------
        degrees
            Returned magnitudes are in degrees if this flag is True, else they are in radians
        improper
            How to handle improper rotations. If 'warn', a warning is raised if
            the rotation is improper. If 'ignore', the reflection information is
            discarded. If 'reflection' or 'inversion', additional information is
            returned in the form of a boolean tensor indicating if the rotation
            is improper.
            If 'reflection', the boolean tensor indicates if the rotation contains
            a reflection about a plane perpendicular to the rotation axis.
            If 'inversion', the boolean tensor indicates if the rotation contains
            an inversion of the coordinate system.
            The quaternion is adjusted to represent the rotation to be performed
            before the reflection or inversion.

        Returns
        -------
        rotvec
            Shape `(..., 3)`, depends on shape of inputs used for initialization.
        (optional) reflection (if improper is 'reflection') or inversion (if improper is 'inversion')
            boolean tensor of shape `(...,)`, indicating if the rotation is improper
            and if a reflection or inversion should be performed after the rotation.


        References
        ----------
        .. [ROTc] Rotation vector https://en.wikipedia.org/wiki/Axis%E2%80%93angle_representation#Rotation_vector
        """
        if improper == 'reflection' or improper == 'inversion':
            quaternions, is_improper = self.as_quat(canonical=True, improper=improper)
        else:
            quaternions, is_improper = self.as_quat(canonical=True, improper=improper), None
        angles = 2 * torch.atan2(torch.linalg.vector_norm(quaternions[..., :3], dim=-1), quaternions[..., 3])
        scales = 2 / (torch.special.sinc(angles / (2 * torch.pi)))
        rotvec = scales[..., None] * quaternions[..., :3]
        if degrees:
            rotvec = torch.rad2deg(rotvec)
        if is_improper is not None:
            return rotvec, is_improper
        else:
            return rotvec

    @overload
    def as_euler(
        self,
        seq: str,
        degrees: bool = ...,
        *,
        improper: Literal['ignore'] | Literal['warn'] = 'warn',
    ) -> torch.Tensor: ...
    @overload
    def as_euler(
        self,
        seq: str,
        degrees: bool = ...,
        *,
        improper: Literal['reflection'] | Literal['inversion'],
    ) -> tuple[torch.Tensor, torch.Tensor]: ...
    def as_euler(
        self,
        seq: str,
        degrees: bool = False,
        *,
        improper: Literal['reflection'] | Literal['inversion'] | Literal['ignore'] | Literal['warn'] = 'warn',
    ) -> torch.Tensor | tuple[torch.Tensor, torch.Tensor]:
        """Represent as Euler angles.

        Any orientation can be expressed as a composition of 3 elementary
        rotations. Once the axis sequence has been chosen, Euler angles define
        the angle of rotation around each respective axis [EULb]_.

        The algorithm from [BER2022]_ has been used to calculate Euler angles for the
        rotation about a given sequence of axes.

        Euler angles suffer from the problem of gimbal lock [GIM]_, where the
        representation loses a degree of freedom and it is not possible to
        determine the first and third angles uniquely. In this case,
        a warning is raised, and the third angle is set to zero. Note however
        that the returned angles still represent the correct rotation.

        Parameters
        ----------
        seq
            3 characters belonging to the set {'X', 'Y', 'Z'} for intrinsic
            rotations, or {'x', 'y', 'z'} for extrinsic rotations [EULb]_.
            Adjacent axes cannot be the same.
            Extrinsic and intrinsic rotations cannot be mixed in one function
            call.
        degrees
            Returned angles are in degrees if this flag is True, else they are
            in radians
        improper
            How to handle improper rotations. If 'warn', a warning is raised if
            the rotation is improper. If 'ignore', the reflection information is
            discarded. If 'reflection' or 'inversion', additional information is
            returned in the form of a boolean tensor indicating if the rotation
            is improper.
            If 'reflection', the boolean tensor indicates if the rotation contains
            a reflection about a plane perpendicular to the rotation axis.
            If 'inversion', the boolean tensor indicates if the rotation contains
            an inversion of the coordinate system.
            The quaternion is adjusted to represent the rotation to be performed
            before the reflection or inversion.

        Returns
        -------
        angles
            shape `(3,)` or `(..., 3)`, depending on shape of inputs used to initialize object.
            The returned angles are in the range:

            - First angle belongs to ``[-180, 180]`` degrees (both inclusive)
            - Third angle belongs to ``[-180, 180]`` degrees (both inclusive)
            - Second angle belongs to:

             + ``[-90, 90]`` degrees if all axes are different (like xyz)
             + ``[0, 180]`` degrees if first and third axes are the same (like zxz)

        References
        ----------
        .. [EULb] Euler Angles https://en.wikipedia.org/wiki/Euler_angles#Definition_by_intrinsic_rotations
        .. [BER2022] Bernardes E, Viollet S (2022) Quaternion to Euler angles conversion: A direct, general and
           computationally efficient method. PLoS ONE 17(11) https://doi.org/10.1371/journal.pone.0276302
        .. [GIM] Gimbal lock https://en.wikipedia.org/wiki/Gimbal_lock#In_applied_mathematics
        """
        if len(seq) != 3:
            raise ValueError(f'Expected 3 axes, got {seq}.')

        intrinsic = re.match(r'^[XYZ]{1,3}$', seq) is not None
        extrinsic = re.match(r'^[xyz]{1,3}$', seq) is not None
        if not (intrinsic or extrinsic):
            raise ValueError(f"Expected axes from `seq` to be from ['x', 'y', 'z'] or ['X', 'Y', 'Z'], got {seq}")

        if any(seq[i] == seq[i + 1] for i in range(2)):
            raise ValueError(f'Expected consecutive axes to be different, got {seq}')

        seq = seq.lower()
        if improper == 'reflection' or improper == 'inversion':
            quat, is_improper = self.as_quat(improper=improper)
        else:
            quat, is_improper = self.as_quat(improper=improper), None

        if quat.ndim == 1:
            quat = quat[None, :]

        angles = _quaternion_to_euler(quat, seq, extrinsic)
        if degrees:
            angles = torch.rad2deg(angles)

        angles_ = angles[0] if self._single else angles

        if is_improper is not None:
            return angles_, is_improper
        else:
            return angles_

    def as_davenport(self, axes: torch.Tensor, order: str, degrees: bool = False) -> torch.Tensor:
        """Not implemented."""
        raise NotImplementedError

    def as_mrp(self) -> torch.Tensor:
        """Not implemented."""
        raise NotImplementedError

    @classmethod
    def concatenate(cls, rotations: Sequence[Rotation]) -> Self:
        """Concatenate a sequence of `Rotation` objects into a single object.

        Parameters
        ----------
        rotations
            The rotations to concatenate.

        Returns
        -------
        concatenated
            The concatenated rotations.
        """
        if not all(isinstance(x, Rotation) for x in rotations):
            raise TypeError('input must contain Rotation objects only')

        quats = torch.cat([torch.atleast_2d(x.as_quat(improper='ignore')) for x in rotations])
        inversions = torch.cat([torch.atleast_1d(x._is_improper) for x in rotations])
        return cls(quats, normalize=False, copy=False, inversion=inversions, reflection=False)

    @overload
    def apply(self, fn: NestedSequence[float] | torch.Tensor, inverse: bool) -> torch.Tensor: ...

    @overload
    def apply(
        self, fn: SpatialDimension[torch.Tensor] | SpatialDimension[float], inverse: bool
    ) -> SpatialDimension[torch.Tensor]: ...

    @overload
    def apply(self, fn: Callable[[torch.nn.Module], None]) -> Self: ...

    def apply(
        self,
        fn: NestedSequence[float]
        | torch.Tensor
        | SpatialDimension[torch.Tensor]
        | SpatialDimension[float]
        | Callable[[torch.nn.Module], None],
        inverse: bool = False,
    ) -> torch.Tensor | SpatialDimension[torch.Tensor] | Self:
        """Either apply a function to the Rotation module or apply the rotation to a vector.

        This is a hybrid method that matches the signature of both `torch.nn.Module.apply` and
        `scipy.spatial.transform.Rotation.apply`.
        If a callable is passed, it is assumed to be a function that will be applied to the Rotation module.
        For applying the rotation to a vector, consider using ``rotation(vector)`` instead of
        ``rotation.apply(vector)``.
        """
        if callable(fn):
            # torch.nn.Module.apply
            return super().apply(fn)
        else:
            # scipy.spatial.transform.Rotation.apply
            warnings.warn('Consider using Rotation(vector) instead of Rotation.apply(vector).', stacklevel=2)
            return self(fn, inverse)

    @overload
    def __call__(self, vectors: NestedSequence[float] | torch.Tensor, inverse: bool = False) -> torch.Tensor: ...

    @overload
    def __call__(
        self, vectors: SpatialDimension[torch.Tensor] | SpatialDimension[float], inverse: bool = False
    ) -> SpatialDimension[torch.Tensor]: ...

    def __call__(
        self,
        vectors: NestedSequence[float] | torch.Tensor | SpatialDimension[torch.Tensor] | SpatialDimension[float],
        inverse: bool = False,
    ) -> torch.Tensor | SpatialDimension[torch.Tensor]:
        """Apply this rotation to a set of vectors."""
        # Only for type hinting
        return super().__call__(vectors, inverse)

    def forward(
        self,
        vectors: NestedSequence[float] | torch.Tensor | SpatialDimension[torch.Tensor] | SpatialDimension[float],
        inverse: bool = False,
    ) -> torch.Tensor | SpatialDimension[torch.Tensor]:
        """Apply this rotation to a set of vectors.

        If the original frame rotates to the final frame by this rotation, then
        its application to a vector can be seen in two ways:

        - As a projection of vector components expressed in the final frame to the original frame.
        - As the physical rotation of a vector being glued to the original frame as it rotates. In this case the vector
          components are expressed in the original frame before and after the rotation.

        In terms of rotation matrices, this application is the same as
        ``self.as_matrix() @ vectors``.

        Parameters
        ----------
        vectors
            Shape(..., 3). Each `vectors[i]` represents a vector in 3D space.
            A single vector can either be specified with shape `(3, )` or `(1, 3)`.
            The number of rotations and number of vectors given must follow standard
            pytorch broadcasting rules.
        inverse
            If True then the inverse of the rotation(s) is applied to the input
            vectors.

        Returns
        -------
        rotated_vectors
            Result of applying rotation on input vectors.
            Shape depends on the following cases:

                - If object contains a single rotation (as opposed to a stack
                  with a single rotation) and a single vector is specified with
                  shape `(3,)`, then `rotated_vectors` has shape `(3,)`.
                - In all other cases, `rotated_vectors` has shape `(..., 3)`,
                  where `...` is determined by broadcasting.
        """
        matrix = self.as_matrix()
        if inverse:
            matrix = matrix.mT
        if self._single:
            matrix = matrix.unsqueeze(0)

        if input_is_spatialdimension := isinstance(vectors, SpatialDimension):
            # sort the axis by AXIS_ORDER
            vectors_tensor = torch.stack([torch.as_tensor(getattr(vectors, axis)) for axis in AXIS_ORDER], -1)
        else:
            vectors_tensor = torch.as_tensor(vectors)
        if vectors_tensor.shape[-1] != 3:
            raise ValueError(f'Expected input of shape (..., 3), got {vectors_tensor.shape}.')
        if vectors_tensor.is_complex():
            raise ValueError('Complex vectors are not supported. The coordinates to rotate should be real numbers.')
        if vectors_tensor.dtype != matrix.dtype:
            dtype = torch.promote_types(matrix.dtype, vectors_tensor.dtype)
            matrix = matrix.to(dtype=dtype)
            vectors_tensor = vectors_tensor.to(dtype=dtype)

        try:
            result = (matrix @ vectors_tensor.unsqueeze(-1)).squeeze(-1)
        except RuntimeError:
            raise ValueError(
                f'The batch-shape of the rotation, {list(matrix.shape[:-2])}, '
                f'is not compatible with the input batch shape {list(vectors_tensor.shape[:-1])}'
            ) from None

        if self._single and vectors_tensor.shape == (3,):
            # a single rotation and a single vector
            result = result[0]

        if input_is_spatialdimension:
            return SpatialDimension(
                x=result[..., AXIS_ORDER.index('x')],
                y=result[..., AXIS_ORDER.index('y')],
                z=result[..., AXIS_ORDER.index('z')],
            )
        else:
            return result

    @classmethod
    def random(
        cls,
        num: int | Sequence[int] | None = None,
        random_state: int | np.random.RandomState | np.random.Generator | None = None,
        improper: bool | Literal['random'] = False,
    ):
        """Generate uniformly distributed rotations.

        Parameters
        ----------
        num
            Number of random rotations to generate. If `None`, then a
            single rotation is generated.
        random_state
            If `random_state` is `None`, the `~numpy.random.RandomState`
            singleton is used.
            If `random_state` is an int, a new `RandomState` instance is used,
            seeded with `random_state`.
            If `random_state` is already a  `Generator` or `RandomState` instance
            then that instance is used.
        improper
            if `True`, only improper rotations are generated. If False, only proper rotations are generated.
            if "random", then a random mix of proper and improper rotations are generated.

        Returns
        -------
        random_rotation
            Contains a single rotation if `num` is `None`. Otherwise contains a
            stack of `num` rotations.
        """
        generator: np.random.RandomState = check_random_state(random_state)

        if num is None:
            random_sample = torch.as_tensor(generator.normal(size=4), dtype=torch.float32)
        elif isinstance(num, int):
            random_sample = torch.as_tensor(generator.normal(size=(num, 4)), dtype=torch.float32)
        else:
            random_sample = torch.as_tensor(generator.normal(size=(*num, 4)), dtype=torch.float32)
        if improper == 'random':
            inversion: torch.Tensor | bool = torch.as_tensor(
                generator.choice([True, False], size=random_sample.shape[:-1]), dtype=torch.bool
            )
        elif isinstance(improper, bool):
            inversion = improper
        else:
            raise ValueError('improper should be a boolean or "random"')
        return cls(random_sample, inversion=inversion, reflection=False, normalize=True, copy=False)

    @classmethod
    def random_vmf(
        cls,
        num: int | None = None,
        mean_axis: torch.Tensor | None = None,
        kappa: float = 0.0,
        sigma: float = math.inf,
    ):
        """
        Randomly sample rotations from a von Mises-Fisher distribution.

        Generate rotations from a von Mises-Fisher distribution with a given mean axis and concentration parameter
        and a 2pi-wrapped Gaussian distribution for the rotation angle.

        Parameters
        ----------
        mean_axis
            shape `(..., 3,)`, the mean axis of the von Mises-Fisher distribution.
        kappa
            The concentration parameter of the von Mises-Fisher distribution.
            small kappa results in a uniform distribution, large kappa results in a peak around the mean axis.
            similar to the inverse of the variance of a Gaussian distribution.
        sigma
            Standard deviation (radians) of the 2pi-wrapped Gaussian distribution used to sample the rotation angle.
            Use `math.inf` if a uniform distribution is desired.
        num
            number of samples to generate. If `None`, a single rotation is generated.

        Returns
        -------
        random_rotation
            a stack of `(num, ...)` rotations.

        """
        n = 1 if num is None else num
        mu = torch.tensor((1.0, 0.0, 0.0)) if mean_axis is None else torch.as_tensor(mean_axis)
        rot_axes = sample_vmf(mu=mu, kappa=kappa, n_samples=n)
        if sigma == math.inf:
            rot_angle = torch.rand(n, *mu.shape[:-1], dtype=mu.dtype, device=mu.device) * 2 * math.pi
        else:
            rot_angle = (torch.randn(n, *mu.shape[:-1], dtype=mu.dtype, device=mu.device) * sigma) % (2 * math.pi)
        return cls.from_rotvec(rot_axes * rot_angle.unsqueeze(-1))

    def __mul__(self, other: Rotation) -> Self:
        """For compatibility with sp.spatial.transform.Rotation."""
        warnings.warn(
            'Using Rotation*Rotation is deprecated, consider Rotation@Rotation', DeprecationWarning, stacklevel=2
        )
        return self @ other

    def __matmul__(self, other: Rotation) -> Self:
        """Compose this rotation with the other.

        If `p` and `q` are two rotations, then the composition of 'q followed
        by p' is equivalent to ``p @ q``. In terms of rotation matrices,
        the composition can be expressed as
        ``p.as_matrix() @ q.as_matrix()``.

        Parameters
        ----------
        other
            Object containing the rotations to be composed with this one. Note
            that rotation compositions are not commutative, so ``p @ q`` is
            generally different from ``q @ p``.

        Returns
        -------
        composition
            This function supports composition of multiple rotations at a time.
            The following cases are possible:

            - Either `p` or `q` contains a single rotation. In this case
              `composition` contains the result of composing each rotation in
              the other object with the single rotation.
            - Both `p` and `q` contain `N` rotations. In this case each
              rotation `p[i]` is composed with the corresponding rotation
              `q[i]` and `output` contains `N` rotations.
        """
        if not isinstance(other, Rotation):
            return NotImplemented  # type: ignore[unreachable]

        p = self._quaternions
        q = other._quaternions
        p, q = torch.broadcast_tensors(p, q)
        result_quaternions = _compose_quaternions(p, q)
        result_improper = self._is_improper ^ other._is_improper

        if self._single and other._single:
            result_quaternions = result_quaternions[0]
            result_improper = result_improper[0]
        return self.__class__(result_quaternions, normalize=True, copy=False, inversion=result_improper)

    def __pow__(self, n: float, modulus: None = None):
        """Compose this rotation with itself `n` times.

        Composition of a rotation `p` with itself can be extended to
        non-integer `n` by considering the power `n` to be a scale factor
        applied to the angle of rotation about the rotation's fixed axis. The
        expression ``q = p ** n`` can also be expressed as
        ``q = Rotation.from_rotvec(n * p.as_rotvec())``.

        If `n` is negative, then the rotation is inverted before the power
        is applied. In other words, ``p ** -abs(n) == p.inv() ** abs(n)``.

        Parameters
        ----------
        n
            The number of times to compose the rotation with itself.
        modulus
            This overridden argument is not applicable to Rotations and must be
            `None`.

        Returns
        -------
        power
            If the input Rotation `p` contains `N` multiple rotations, then
            the output will contain `N` rotations where the `i` th rotation
            is equal to `p[i] ** n`

        Notes
        -----
        For example, a power of 2 will double the angle of rotation, and a
        power of 0.5 will halve the angle. There are three notable cases: if
        `n == 1` then the original rotation is returned, if `n == 0`
        then the identity rotation is returned, and if `n == -1` then
        ``p.inv()`` is returned.

        For improper rotations, the power of a rotation with a reflection is
        equivalent to the power of the rotation without the reflection, followed
        by an reflection if the power is integer and odd. If the power is
        non-integer, the reflection is never applied.
        This means that, for example a 0.5 power of a rotation with a reflection
        applied twice will result in a rotation without a reflection.

        Note that fractional powers `n` which effectively take a root of
        rotation, do so using the shortest path smallest representation of that
        angle (the principal root). This means that powers of `n` and `1/n`
        are not necessarily inverses of each other. For example, a 0.5 power of
        a +240 degree rotation will be calculated as the 0.5 power of a -120
        degree rotation, with the result being a rotation of -60 rather than
        +120 degrees.
        """
        if modulus is not None:
            raise NotImplementedError('modulus not supported')

        # Exact short-cuts
        if n == 0:
            return Rotation.identity(None if self._single else self._quaternions.shape[:-1])
        elif n == -1:
            return self.inv()
        elif n == 1:
            if self._single:
                return self.__class__(self._quaternions[0], inversion=self._is_improper[0], copy=True)
            else:
                return self.__class__(self._quaternions, inversion=self._is_improper[0], copy=True)
        elif math.isclose(round(n), n) and round(n) % 2:
            improper: torch.Tensor | bool = self._is_improper
        else:
            improper = False

        return Rotation.from_rotvec(n * self.as_rotvec(), reflection=improper)

    def inv(self) -> Self:
        """Invert this rotation.

        Composition of a rotation with its inverse results in an identity
        transformation.

        Returns
        -------
        inverse
            Object containing inverse of the rotations in the current instance.
        """
        quaternions = self._quaternions * torch.tensor([-1, -1, -1, 1])
        improper = self._is_improper.clone()

        if self._single:
            quaternions = quaternions[0]
            improper = self._is_improper[0]

        return self.__class__(quaternions, inversion=improper, copy=False)

    def reflect(self) -> Self:
        """Reflect this rotation.

        Converts a proper rotation to an improper one, or vice versa
        by reflecting the rotation about a plane perpendicular to the rotation axis.

        Returns
        -------
        reflected
            Object containing the reflected rotations.
        """
        if self._single:
            quaternions = self._quaternions[0]
            is_improper = self._is_improper[0]
        else:
            quaternions = self._quaternions
            is_improper = self._is_improper

        return self.__class__(quaternions, copy=False, inversion=is_improper, reflection=True)

    def invert_axes(self) -> Self:
        """Invert the axes of the coordinate system.

        Converts a proper rotation to an improper one, or vice versa
        by inversion of the coordinate system.

        .. note::
           This is not the same as the inverse of the rotation.
           See `inv` an inverse.

        Returns
        -------
        inverted_axes
            Object containing the rotation with inverted axes.
        """
        quaternions = self._quaternions.clone()
        improper = ~self._is_improper
        if self._single:
            quaternions = quaternions[0]
            improper = improper[0]
        return self.__class__(quaternions, copy=False, inversion=improper)

    def magnitude(self) -> torch.Tensor:
        """Get the magnitude(s) of the rotation(s).

        Returns
        -------
        magnitude
            Angles in radians. The magnitude will always be in the range ``[0, pi]``.
        """
        angles = 2 * torch.atan2(
            torch.linalg.vector_norm(self._quaternions[..., :3], dim=-1), torch.abs(self._quaternions[..., 3])
        )
        if self._single:
            angles = angles[0]
        return angles

    def approx_equal(self, other: Rotation, atol: float = 1e-6, degrees: bool = False) -> torch.Tensor:
        """Determine if another rotation is approximately equal to this one.

        Equality is measured by calculating the smallest angle between the
        rotations, and checking to see if it is smaller than `atol`.

        Parameters
        ----------
        other
            Object containing the rotations to measure against this one.
        atol
            The absolute angular tolerance, below which the rotations are
            considered equal.
        degrees
            If True and `atol` is given, then `atol` is measured in degrees. If
            False, then atol is measured in radians.

        Returns
        -------
        approx_equal
            Whether the rotations are approximately equal, bool if object
            contains a single rotation and Tensor if object contains multiple
            rotations.
        """
        if degrees:
            atol = np.deg2rad(atol)
        angles = (other @ self.inv()).magnitude()
        return (angles < atol) & (self._is_improper == other._is_improper)

    def __getitem__(self, indexer: TorchIndexerType) -> Self:
        """Extract rotation(s) at given index(es) from object.

        Create a new `Rotation` instance containing a subset of rotations
        stored in this object.

        Parameters
        ----------
        indexer
            Specifies which rotation(s) to extract.

        Returns
        -------
        The extracted rotation(s).

        Raises
        ------
        `TypeError` if the instance was created as a single rotation.
        """
        if self._single:
            raise TypeError('Single rotation is not subscriptable.')

        indexer_quat = (*indexer, slice(None)) if isinstance(indexer, tuple) else (indexer, slice(None))
        quaternions = self._quaternions[indexer_quat]
        inversion = self._is_improper[indexer]
        return type(self)(quaternions, normalize=False, inversion=inversion)

    def __iter__(self) -> Iterator[Self]:
        """Provide an explicit iterator."""
        index = 0
        while True:
            try:
                yield self[index]
                index += 1
            except IndexError:
                break

    def _index(self, indexer: Indexer) -> Self:
        """Index using a custom indexer."""
        quaternions = torch.stack([indexer(q) for q in self._quaternions.unbind(-1)], -1)
        inversion = indexer(self._is_improper)
        return type(self)(quaternions, normalize=False, inversion=inversion)

    def _reduce_repeats_(self, tol: float = 1e-6, dim: Sequence[int] | None = None) -> Self:
        """Reduce repeated dimensions to singleton.

        Parameters
        ----------
        tol
            tolerance to apply to quaternions
        dim
            dimensions to try to reduce to singletons. `None` means all.
        """
        if dim is None:
            quaternion_dim: Sequence[int] = range(self._quaternions.ndim - 1)
        else:
            quaternion_dim = [
                d - 1 if d < 0 else d for d in dim if d > -self._quaternions.ndim + 1 and d < self._quaternions.ndim - 1
            ]
        self._quaternions.data = reduce_repeat(self._quaternions, tol, quaternion_dim)
        self._is_improper.data = reduce_repeat(self._is_improper, tol, dim)
        return self

<<<<<<< HEAD
    def _broadcasted_rearrange(
        self, pattern: str, broadcasted_shape: Sequence[int], reduce_views: bool = True, **axes_lengths: int
    ) -> Self:
        quaternions = [
            broadcasted_rearrange(q, pattern, broadcasted_shape, reduce_views=reduce_views, **axes_lengths)
            for q in self._quaternions.unbind(-1)
        ]
        inversion = broadcasted_rearrange(
            self._is_improper, pattern, broadcasted_shape=broadcasted_shape, reduce_views=reduce_views, **axes_lengths
        )
        return type(self)(torch.stack(quaternions, -1), False, False, inversion)

=======
>>>>>>> a5d17815
    @property
    def quaternion_x(self) -> torch.Tensor:
        """Get x component of the quaternion."""
        axis = QUAT_AXIS_ORDER.index('x')
        if self._single:
            return self._quaternions[0, axis]
        return self._quaternions[..., axis]

    @quaternion_x.setter
    def quaternion_x(self, quat_x: torch.Tensor | float):
        """Set x component of the quaternion."""
        axis = QUAT_AXIS_ORDER.index('x')
        self._quaternions[..., axis] = quat_x

    @property
    def quaternion_y(self) -> torch.Tensor:
        """Get y component of the quaternion."""
        axis = QUAT_AXIS_ORDER.index('y')
        if self._single:
            return self._quaternions[0, axis]
        return self._quaternions[..., axis]

    @quaternion_y.setter
    def quaternion_y(self, quat_y: torch.Tensor | float):
        """Set y component of the quaternion."""
        axis = QUAT_AXIS_ORDER.index('y')
        self._quaternions[..., axis] = quat_y

    @property
    def quaternion_z(self) -> torch.Tensor:
        """Get z component of the quaternion."""
        axis = QUAT_AXIS_ORDER.index('z')
        if self._single:
            return self._quaternions[0, axis]
        return self._quaternions[..., axis]

    @quaternion_z.setter
    def quaternion_z(self, quat_z: torch.Tensor | float):
        """Set z component of the quaternion."""
        axis = QUAT_AXIS_ORDER.index('z')
        self._quaternions[..., axis] = quat_z

    @property
    def quaternion_w(self) -> torch.Tensor:
        """Get w component of the quaternion."""
        axis = QUAT_AXIS_ORDER.index('w')
        if self._single:
            return self._quaternions[0, axis]
        return self._quaternions[..., axis]

    @quaternion_w.setter
    def quaternion_w(self, quat_w: torch.Tensor | float):
        """Set w component of the quaternion."""
        axis = QUAT_AXIS_ORDER.index('w')
        self._quaternions[..., axis] = quat_w

    def __setitem__(self, indexer: TorchIndexerType, value: Rotation):
        """Set rotation(s) at given index(es) from object.

        Parameters
        ----------
        indexer
            Specifies which rotation(s) to replace.
        value
            The rotations to set.

        Raises
        ------
        `TypeError` if the instance was created as a single rotation.
        """
        if self._single:
            raise TypeError('Single rotation is not subscriptable.')

        if not isinstance(value, Rotation):
            raise TypeError('value must be a Rotation object')

        if isinstance(indexer, tuple):
            indexer_quat = (*indexer, slice(None))
        else:
            indexer_quat = (indexer, slice(None))
        quat, inversion = value.as_quat(improper='inversion')
        self._quaternions[indexer_quat] = quat
        self._is_improper[indexer] = inversion

    @classmethod
    def identity(cls, shape: int | None | tuple[int, ...] = None) -> Self:
        """Get identity rotation(s).

        Composition with the identity rotation has no effect.

        Parameters
        ----------
        shape
            Number of identity rotations to generate. If `None`, then a
            single rotation is generated.

        Returns
        -------
        identity
            The identity rotation.
        """
        match shape:
            case None:
                q = torch.zeros(4)
            case int():
                q = torch.zeros(shape, 4)
            case tuple():
                q = torch.zeros(*shape, 4)
        q[..., -1] = 1
        return cls(q, normalize=False)

    @overload
    @classmethod
    def align_vectors(
        cls,
        a: torch.Tensor | Sequence[torch.Tensor] | Sequence[float] | Sequence[Sequence[float]],
        b: torch.Tensor | Sequence[torch.Tensor] | Sequence[float] | Sequence[Sequence[float]],
        weights: torch.Tensor | Sequence[float] | Sequence[Sequence[float]] | None = None,
        *,
        return_sensitivity: Literal[False] = False,
        allow_improper: bool = ...,
    ) -> tuple[Rotation, float]: ...

    @overload
    @classmethod
    def align_vectors(
        cls,
        a: torch.Tensor | Sequence[torch.Tensor] | Sequence[float] | Sequence[Sequence[float]],
        b: torch.Tensor | Sequence[torch.Tensor] | Sequence[float] | Sequence[Sequence[float]],
        weights: torch.Tensor | Sequence[float] | Sequence[Sequence[float]] | None = None,
        *,
        return_sensitivity: Literal[True],
        allow_improper: bool = ...,
    ) -> tuple[Rotation, float, torch.Tensor]: ...

    @classmethod
    def align_vectors(
        cls,
        a: torch.Tensor | Sequence[torch.Tensor] | Sequence[float] | Sequence[Sequence[float]],
        b: torch.Tensor | Sequence[torch.Tensor] | Sequence[float] | Sequence[Sequence[float]],
        weights: torch.Tensor | Sequence[float] | Sequence[Sequence[float]] | None = None,
        *,
        return_sensitivity: bool = False,
        allow_improper: bool = False,
    ) -> tuple[Rotation, float] | tuple[Rotation, float, torch.Tensor]:
        R"""Estimate a rotation to optimally align two sets of vectors.

        Find a rotation between frames A and B which best aligns a set of
        vectors `a` and `b` observed in these frames. The following loss
        function is minimized to solve for the rotation matrix :math:`R`:

        .. math::
            L(R) = \frac{1}{2} \sum_{i = 1}^{n} w_i \| a_i - R b_i \|^2 ,

        where :math:`w_i`'s are the `weights` corresponding to each vector.

        The rotation is estimated with Kabsch algorithm [KAB]_, and solves what
        is known as the "pointing problem", or "Wahba's problem" [WAH]_.

        There are two special cases. The first is if a single vector is given
        for `a` and `b`, in which the shortest distance rotation that aligns
        `b` to `a` is returned. The second is when one of the weights is infinity.
        In this case, the shortest distance rotation between the primary infinite weight
        vectors is calculated as above. Then, the rotation about the aligned primary
        vectors is calculated such that the secondary vectors are optimally
        aligned per the above loss function. The result is the composition
        of these two rotations. The result via this process is the same as the
        Kabsch algorithm as the corresponding weight approaches infinity in
        the limit. For a single secondary vector this is known as the
        "align-constrain" algorithm [MAG2018]_.

        For both special cases (single vectors or an infinite weight), the
        sensitivity matrix does not have physical meaning and an error will be
        raised if it is requested. For an infinite weight, the primary vectors
        act as a constraint with perfect alignment, so their contribution to
        `rssd` will be forced to 0 even if they are of different lengths.

        Parameters
        ----------
        a
            Vector components observed in initial frame A. Each row of `a`
            denotes a vector.
        b
            Vector components observed in another frame B. Each row of `b`
            denotes a vector.
        weights
            Weights describing the relative importance of the vector
            observations. If `None`, then all values in `weights` are
            assumed to be 1. One and only one weight may be infinity, and
            weights must be positive.
        return_sensitivity
            Whether to return the sensitivity matrix.
        allow_improper
            If True, allow improper rotations to be returned. If False,
            then the rotation is restricted to be proper.

        Returns
        -------
        rotation
            Best estimate of the rotation that transforms `b` to `a`.
        rssd
            Square root of the weighted sum of the squared distances between the given sets of
            vectors
            after alignment.
        sensitivity_matrix
            Sensitivity matrix of the estimated rotation estimate as explained
            in Notes.

        References
        ----------
        .. [KAB] https://en.wikipedia.org/wiki/Kabsch_algorithm
        .. [WAH] https://en.wikipedia.org/wiki/Wahba%27s_problem
        .. [MAG2018] Magner R (2018), Extending target tracking capabilities through trajectory and momentum setpoint
           optimization. Small Satellite Conference.
        """
        a_tensor = torch.stack([torch.as_tensor(el) for el in a]) if isinstance(a, Sequence) else torch.as_tensor(a)
        b_tensor = torch.stack([torch.as_tensor(el) for el in b]) if isinstance(b, Sequence) else torch.as_tensor(b)
        dtype = torch.promote_types(a_tensor.dtype, b_tensor.dtype)
        if not dtype.is_floating_point:
            # boolean or integer inputs will result in float32
            dtype = torch.float32
        a_tensor = torch.atleast_2d(a_tensor).to(dtype=dtype)
        b_tensor = torch.atleast_2d(b_tensor).to(dtype=dtype)
        if weights is None:
            weights_tensor = a_tensor.new_ones(a_tensor.shape[:-1], dtype=dtype)
        else:
            weights_tensor = torch.atleast_1d(torch.as_tensor(weights, dtype=dtype))

        if a_tensor.ndim > 2 or b_tensor.ndim > 2 or weights_tensor.ndim > 1:
            raise NotImplementedError('Batched inputs are not supported.')

        if return_sensitivity:
            rot_matrix, rssd, sensitivity = _align_vectors(a_tensor, b_tensor, weights_tensor, True, allow_improper)
            return cls.from_matrix(rot_matrix), rssd, sensitivity
        else:
            rot_matrix, rssd = _align_vectors(a_tensor, b_tensor, weights_tensor, False, allow_improper)
            return cls.from_matrix(rot_matrix), rssd

    @property
    def shape(self) -> torch.Size:
        """Return the batch shape of the Rotation."""
        if self._single:
            return torch.Size()
        return self._quaternions.shape[:-1]

    def __bool__(self):
        """Comply with Python convention for objects to be True.

        Required because `Rotation.__len__()` is defined and not always
        truthy.
        """
        return True

    def __len__(self) -> int:
        """Return the leading dimensions size of the batched Rotation."""
        if self._single:
            raise TypeError('Single rotation has no len().')
        return self.shape[0]

    def __repr__(self):
        """Return String Representation of the Rotation."""
        if self._single and not self._is_improper:
            return f'Rotation({self._quaternions.tolist()})'
        elif self._single and self._is_improper:
            return f'improper Rotation({self._quaternions.tolist()})'
        elif self._is_improper.all():
            return f'{tuple(self.shape)}-batched improper Rotation()'
        elif self._is_improper.any():
            return f'{tuple(self.shape)}-batched (mixed proper/improper) Rotation()'
        else:
            return f'{tuple(self.shape)}-batched Rotation()'

    def mean(
        self,
        weights: torch.Tensor | NestedSequence[float] | None = None,
        dim: None | int | Sequence[int] = None,
        keepdim: bool = False,
    ) -> Self:
        r"""Get the mean of the rotations.

        The mean used is the chordal L2 mean (also called the projected or
        induced arithmetic mean) [HAR2013]_. If `A` is a set of rotation matrices,
        then the mean `M` is the rotation matrix that minimizes the
        following loss function:
        :math:`L(M) = \sum_{i = 1}^{n} w_i \| A_i - M \|^2`,

        where :math:`w_i`'s are the `weights` corresponding to each matrix.

        Optionally, if `A` is a set of Rotation matrices with multiple batch dimensions,
        the dimensions to reduce over can be specified.

        If the rotations contains improper, the mean will be computed without
        considering the improper and the result will contain a reflection if
        the weighted majority of the rotations over which the mean is taken
        have improper.

        Parameters
        ----------
        weights
            Weights describing the relative importance of the rotations. If
            `None`, then all values in `weights` are assumed to be
            equal.
        dim
            Batch Dimensions to reduce over. `None` will always return a single Rotation.
        keepdim
            Keep reduction dimensions as length-1 dimensions.


        Returns
        -------
        mean
            Object containing the mean of the rotations in the current
            instance.

        References
        ----------
        .. [HAR2013] Hartley R, Li H (2013) Rotation Averaging. International Journal of Computer Vision (103)
           https://link.springer.com/article/10.1007/s11263-012-0601-0

        """
        if weights is None:
            weights = torch.ones(*self.shape)
        else:
            weights = torch.as_tensor(weights)
            weights = weights.expand(self.shape)

            if torch.any(weights < 0):
                raise ValueError('`weights` must be non-negative.')

        if isinstance(dim, Sequence):
            dim = tuple(dim)

        modal_improper = (weights * self._is_improper).sum(dim=dim, keepdim=keepdim) > 0.5 * weights.sum(
            dim=dim, keepdim=keepdim
        )

        quaternions = torch.as_tensor(self._quaternions)
        if dim is None:
            quaternions = quaternions.reshape(-1, 4)
            weights = weights.reshape(-1)
            dim = list(range(len(self.shape)))
        else:
            dim = (
                [d % (quaternions.ndim - 1) for d in dim]
                if isinstance(dim, Sequence)
                else [dim % (quaternions.ndim - 1)]
            )
            batch_dims = [i for i in range(quaternions.ndim - 1) if i not in dim]
            permute_dims = (*batch_dims, *dim)
            quaternions = quaternions.permute(*permute_dims, -1).flatten(start_dim=len(batch_dims), end_dim=-2)
            weights = weights.permute(permute_dims).flatten(start_dim=len(batch_dims))
        k = (weights.unsqueeze(-2) * quaternions.mT) @ quaternions
        _, v = torch.linalg.eigh(k)
        mean_quaternions = v[..., -1]
        if keepdim:
            # unsqueeze the dimensions we removed in the reshape and product
            for d in sorted(dim):
                mean_quaternions = mean_quaternions.unsqueeze(d)

        return self.__class__(mean_quaternions, inversion=modal_improper, normalize=False)

    def reshape(self, *shape: int | Sequence[int]) -> Self:
        """Reshape the Rotation object in the batch dimensions.

        Parameters
        ----------
        shape
            The new shape of the Rotation object.

        Returns
        -------
        reshaped
            The reshaped Rotation object.
        """
        newshape = []
        for s in shape:
            if isinstance(s, int):
                newshape.append(s)
            else:
                newshape.extend(s)
        return self.__class__(
            self._quaternions.reshape(*newshape, 4), inversion=self._is_improper.reshape(newshape), copy=True
        )

    def permute(self, dims: Sequence[int]) -> Self:
        """Permute the batch dimensions of the Rotation object.

        Parameters
        ----------
        dims
            The new order of the dimensions.

        Returns
        -------
        permuted
            The permuted Rotation object.
        """
        inversion = self._is_improper.permute(*dims)
        # negative dimensions should ignore the internal dimension
        quaternions = self._quaternions.permute(*[d - 1 if d < 0 else d for d in dims], -1)
        return self.__class__(quaternions, inversion=inversion, copy=True)

    def expand(self, *shape: int | Sequence[int]) -> Self:
        """Expand the Rotation object in the batch dimensions.

        Parameters
        ----------
        shape
            The new shape of the Rotation object.

        Returns
        -------
        expanded
            The expanded Rotation object.
        """
        newshape = []
        for s in shape:
            if isinstance(s, int):
                newshape.append(s)
            else:
                newshape.extend(s)
        return self.__class__(
            self._quaternions.expand(*newshape, 4), inversion=self._is_improper.expand(newshape), copy=True
        )

    def unsqueeze(self, dim: int) -> Self:
        """Unsqueeze the Rotation object in a batch dimension.

        Add a new dimension to the Rotation object at the specified position.

        Parameters
        ----------
        dim
            The position where the new dimension is to be added.
        """
        quaternion_dim = dim if dim >= 0 else dim - 1  # last dimension are the quaternion components
        return self.__class__(
            self._quaternions.unsqueeze(quaternion_dim), inversion=self._is_improper.unsqueeze(dim), copy=True
        )

    @property
    def device(self) -> torch.device:
        """Get the device of the Rotation."""
        if self._quaternions.device != self._is_improper.device:
            raise RuntimeError('Quaternion and is_improper tensors are on different devices.')
        return self._quaternions.device


class RotationBackend(AbstractBackend):
    """Einops backend for Rotations."""

    framework_name = 'mrpro'

    def is_appropriate_type(self, x) -> bool:  # noqa: ANN001
        """Check if the object is a Rotation."""
        return isinstance(x, Rotation)

    def is_float_type(self, _: Rotation) -> bool:
        """Return True as Rotations are always float."""
        return True

    def reduce(self, x: Rotation, operation: str, reduced_axes: int) -> Rotation:
        """Perform reduction operation on the Rotation."""
        if operation == 'mean':
            return x.mean(dim=reduced_axes)
        raise NotImplementedError(f'Unknown reduction {operation} for Rotations')

    def transpose(self, x: Rotation, axes: Sequence[int]) -> Rotation:
        """Permute the axes of the Rotation."""
        return x.permute(axes)

    def stack_on_zeroth_dimension(self, x: Sequence[Rotation]) -> Rotation:
        """Stack the Rotations on the zeroth dimension."""
        return Rotation.concatenate([r.reshape(1, *r.shape) for r in x])

    def add_axis(self, x: Rotation, axis_position: int) -> Rotation:
        """Add a new axis to the Rotation."""
        return x.unsqueeze(axis_position)

    def add_axes(self, x: Rotation, n_axes: int, pos2len: dict[int, int]) -> Rotation:
        """Add multiple expanded axes to the Rotation."""
        repeats = [-1] * n_axes
        for axis_position, axis_length in pos2len.items():
            x = self.add_axis(x, axis_position)
            repeats[axis_position] = axis_length
        return x.expand(repeats)<|MERGE_RESOLUTION|>--- conflicted
+++ resolved
@@ -1652,7 +1652,6 @@
         self._is_improper.data = reduce_repeat(self._is_improper, tol, dim)
         return self
 
-<<<<<<< HEAD
     def _broadcasted_rearrange(
         self, pattern: str, broadcasted_shape: Sequence[int], reduce_views: bool = True, **axes_lengths: int
     ) -> Self:
@@ -1665,8 +1664,6 @@
         )
         return type(self)(torch.stack(quaternions, -1), False, False, inversion)
 
-=======
->>>>>>> a5d17815
     @property
     def quaternion_x(self) -> torch.Tensor:
         """Get x component of the quaternion."""
