"""KTrajectoryRawShape dataclass."""

from dataclasses import dataclass
from typing import Literal

import numpy as np
import torch
from einops import rearrange
from typing_extensions import Self

from mrpro.data.KTrajectory import KTrajectory
from mrpro.data.MoveDataMixin import MoveDataMixin
from mrpro.data.SpatialDimension import SpatialDimension


@dataclass(slots=True, frozen=True)
class KTrajectoryRawShape(MoveDataMixin):
    """K-space trajectory shaped `((other*k2*k1), k0)`.

    Contains the k-space trajectory, i.e. a description of where data point was acquired in k-space,
    in the raw shape as it is read from the data file, before any reshaping or sorting by indices is applied.
    The shape of each of `kx`, `ky`, `kz` is `((other*k2*k1), k0)`,
    this means that e.g. slices, averages... have not yet been separated from the phase and slice encoding dimensions.
    """

    kz: torch.Tensor
<<<<<<< HEAD
    """(...other,k2,k1,k0), phase encoding direction k2 if Cartesian."""

    ky: torch.Tensor
    """(...other,k2,k1,k0), phase encoding direction k1 if Cartesian."""

    kx: torch.Tensor
    """(...other,k2,k1,k0), frequency encoding direction k0 if Cartesian."""
=======
    """`(other*k2*k1,k0)`, phase encoding direction k2 if Cartesian."""

    ky: torch.Tensor
    """`(other*k2*k1,k0)`, phase encoding direction k1 if Cartesian."""

    kx: torch.Tensor
    """`(other*k2*k1,k0),` frequency encoding direction k0 if Cartesian."""
>>>>>>> 32da2d7a

    repeat_detection_tolerance: None | float = 1e-3
    """tolerance for repeat detection. Set to `None` to disable."""

    @classmethod
    def from_tensor(
        cls,
        tensor: torch.Tensor,
        stack_dim: int = 0,
        axes_order: Literal['zxy', 'zyx', 'yxz', 'yzx', 'xyz', 'xzy'] = 'zyx',
        repeat_detection_tolerance: float | None = 1e-6,
        scaling_matrix: SpatialDimension | None = None,
    ) -> Self:
        """Create a KTrajectoryRawShape from a tensor representation of the trajectory.

        Parameters
        ----------
        tensor
            The tensor representation of the trajectory.
            This should be a 5-dim tensor, with (kz, ky, kx) stacked in this order along `stack_dim`.
        stack_dim
            The dimension in the tensor along which the directions are stacked.
        axes_order
            The order of the axes in the tensor. The MRpro convention is 'zyx'.
        repeat_detection_tolerance
            Tolerance for detecting repeated dimensions (broadcasting).
            If trajectory points differ by less than this value, they are considered identical.
            Set to `None` to disable this feature.
        scaling_matrix
            If a scaling matrix is provided, the trajectory is rescaled to fit within
            the dimensions of the matrix. If not provided, the trajectory remains unchanged.
        """
        ks = tensor.unbind(dim=stack_dim)
        kz, ky, kx = (ks[axes_order.index(axis)] for axis in 'zyx')

        def rescale(k: torch.Tensor, size: float) -> torch.Tensor:
            max_abs_range = 2 * k.abs().max()
            if size < 2 or max_abs_range < 1e-6:
                # a single encoding point should be at zero
                # avoid division by zero
                return torch.zeros_like(k)
            return k * (size / max_abs_range)

        if scaling_matrix is not None:
            kz = rescale(kz, scaling_matrix.z)
            ky = rescale(ky, scaling_matrix.y)
            kx = rescale(kx, scaling_matrix.x)

        return cls(kz, ky, kx, repeat_detection_tolerance=repeat_detection_tolerance)

    def sort_and_reshape(
        self,
        sort_idx: np.ndarray,
        n_k2: int,
        n_k1: int,
    ) -> KTrajectory:
        """Resort and reshape the raw trajectory to KTrajectory.

        This function is used to sort the raw trajectory and reshape it to an `mrpro.data.KTrajectory`
        by separating the combined dimension `(other k2 k1)` into three separate dimensions.

        Parameters
        ----------
        sort_idx
            Index which defines how combined dimension `(other k2 k1)` needs to be sorted such that it can be separated
            into three separate dimensions using a reshape operation.
        n_k2
            number of k2 points.
        n_k1
            number of k1 points.

        Returns
        -------
            KTrajectory with kx, ky and kz each in the shape `(other k2 k1 k0)`.
        """
        # Resort and reshape
        kz = rearrange(self.kz[sort_idx, ...], '... (other k2 k1) k0 -> ... other k2 k1 k0', k1=n_k1, k2=n_k2)
        ky = rearrange(self.ky[sort_idx, ...], '... (other k2 k1) k0 -> ... other k2 k1 k0', k1=n_k1, k2=n_k2)
        kx = rearrange(self.kx[sort_idx, ...], '... (other k2 k1) k0 -> ... other k2 k1 k0', k1=n_k1, k2=n_k2)

        return KTrajectory(kz, ky, kx, repeat_detection_tolerance=self.repeat_detection_tolerance)<|MERGE_RESOLUTION|>--- conflicted
+++ resolved
@@ -24,15 +24,6 @@
     """
 
     kz: torch.Tensor
-<<<<<<< HEAD
-    """(...other,k2,k1,k0), phase encoding direction k2 if Cartesian."""
-
-    ky: torch.Tensor
-    """(...other,k2,k1,k0), phase encoding direction k1 if Cartesian."""
-
-    kx: torch.Tensor
-    """(...other,k2,k1,k0), frequency encoding direction k0 if Cartesian."""
-=======
     """`(other*k2*k1,k0)`, phase encoding direction k2 if Cartesian."""
 
     ky: torch.Tensor
@@ -40,7 +31,6 @@
 
     kx: torch.Tensor
     """`(other*k2*k1,k0),` frequency encoding direction k0 if Cartesian."""
->>>>>>> 32da2d7a
 
     repeat_detection_tolerance: None | float = 1e-3
     """tolerance for repeat detection. Set to `None` to disable."""
