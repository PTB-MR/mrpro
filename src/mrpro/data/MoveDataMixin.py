"""MoveDataMixin."""

import dataclasses
from collections.abc import Callable, Iterator
from copy import copy as shallowcopy
from copy import deepcopy
from typing import ClassVar, TypeAlias, cast

import torch
from typing_extensions import Any, Protocol, Self, TypeVar, overload, runtime_checkable


class InconsistentDeviceError(ValueError):  # noqa: D101
    def __init__(self, *devices):  # noqa: D107
        super().__init__(f'Inconsistent devices found, found at least {", ".join(str(d) for d in devices)}')


@runtime_checkable
class DataclassInstance(Protocol):
    """An instance of a dataclass."""

    __dataclass_fields__: ClassVar[dict[str, dataclasses.Field[Any]]]


T = TypeVar('T')


class MoveDataMixin:
    """Move dataclass fields to cpu/gpu and convert dtypes."""

    @overload
    def to(
        self,
        device: str | torch.device | int | None = None,
        dtype: torch.dtype | None = None,
        non_blocking: bool = False,
        *,
        copy: bool = False,
        memory_format: torch.memory_format | None = None,
    ) -> Self: ...

    @overload
    def to(
        self,
        dtype: torch.dtype,
        non_blocking: bool = False,
        *,
        copy: bool = False,
        memory_format: torch.memory_format | None = None,
    ) -> Self: ...

    @overload
    def to(
        self,
        tensor: torch.Tensor,
        non_blocking: bool = False,
        *,
        copy: bool = False,
        memory_format: torch.memory_format | None = None,
    ) -> Self: ...

    def to(self, *args, **kwargs) -> Self:
        """Perform dtype and/or device conversion of data.

        A torch.dtype and torch.device are inferred from the arguments
        args and kwargs. Please have a look at the
        documentation of torch.Tensor.to() for more details.

        A new instance of the dataclass will be returned.

        The conversion will be applied to all Tensor- or Module
        fields of the dataclass, and to all fields that implement
        the MoveDataMixin.

        The dtype-type, i.e. float or complex will always be preserved,
        but the precision of floating point dtypes might be changed.

        Example:
        If called with dtype=torch.float32 OR dtype=torch.complex64:

        - A complex128 tensor will be converted to complex64
        - A float64 tensor will be converted to float32
        - A bool tensor will remain bool
        - An int64 tensor will remain int64

        If other conversions are desired, please use the torch.Tensor.to() method of
        the fields directly.

        If the copy argument is set to True (default), a deep copy will be returned
        even if no conversion is necessary.
        If two fields are views of the same data before, in the result they will be independent
        copies if copy is set to True or a conversion is necessary.
        If set to False, some Tensors might be shared between the original and the new object.
        """
        # Parse the arguments of the three overloads and call _to with the parsed arguments
        parsedType: TypeAlias = tuple[
            str | torch.device | int | None, torch.dtype | None, bool, bool, torch.memory_format
        ]

        def parse3(
            other: torch.Tensor,
            non_blocking: bool = False,
            copy: bool = False,
        ) -> parsedType:
            return other.device, other.dtype, non_blocking, copy, torch.preserve_format

        def parse2(
            dtype: torch.dtype,
            non_blocking: bool = False,
            copy: bool = False,
            memory_format: torch.memory_format = torch.preserve_format,
        ) -> parsedType:
            return None, dtype, non_blocking, copy, memory_format

        def parse1(
            device: str | torch.device | int | None = None,
            dtype: None | torch.dtype = None,
            non_blocking: bool = False,
            copy: bool = False,
            memory_format: torch.memory_format = torch.preserve_format,
        ) -> parsedType:
            return device, dtype, non_blocking, copy, memory_format

        if args and isinstance(args[0], torch.Tensor) or 'tensor' in kwargs:
            # overload 3 ("tensor" specifies the dtype and device)
            device, dtype, non_blocking, copy, memory_format = parse3(*args, **kwargs)
        elif args and isinstance(args[0], torch.dtype):
            # overload 2 (no device specified, only dtype)
            device, dtype, non_blocking, copy, memory_format = parse2(*args, **kwargs)
        else:
            # overload 1 (device and dtype specified)
            device, dtype, non_blocking, copy, memory_format = parse1(*args, **kwargs)
        return self._to(device=device, dtype=dtype, non_blocking=non_blocking, memory_format=memory_format, copy=copy)

    def _items(self) -> Iterator[tuple[str, Any]]:
        """Return an iterator over fields, parameters, buffers, and modules of the object."""
        if isinstance(self, DataclassInstance):
            for field in dataclasses.fields(self):
                name = field.name
                data = getattr(self, name)
                yield name, data
        if isinstance(self, torch.nn.Module):
            yield from self._parameters.items()
            yield from self._buffers.items()
            yield from self._modules.items()

    def _to(
        self,
        device: torch.device | str | int | None = None,
        dtype: torch.dtype | None = None,
        non_blocking: bool = False,
        memory_format: torch.memory_format = torch.preserve_format,
        shared_memory: bool = False,
        copy: bool = False,
        memo: dict | None = None,
    ) -> Self:
        """Move data to device and convert dtype if necessary.

        This method is called by .to(),  .cuda(),  .cpu(), .double(), and so on.
        It should not be called directly.

        See .to() for more details.

        Parameters
        ----------
        device
            The destination device.
        dtype
            The destination dtype.
        non_blocking
            If True and the source is in pinned memory, the copy will be asynchronous with respect to the host.
            Otherwise, the argument has no effect.
        memory_format
            The desired memory format of returned tensor.
        shared_memory
            If True and the target device is CPU, the tensors will reside in shared memory.
            Otherwise, the argument has no effect.
        copy
            If True, the returned tensor will always be a copy, even if the input was already on the correct device.
            This will also create new tensors for views
        memo
            A dictionary to keep track of already converted objects to avoid multiple conversions.
        """
        new = shallowcopy(self) if copy or not isinstance(self, torch.nn.Module) else self

        if memo is None:
            memo = {}

        def _tensor_to(data: torch.Tensor) -> torch.Tensor:
            """Move tensor to device and convert dtype if necessary."""
            new_dtype: torch.dtype | None
            if dtype is not None and data.dtype.is_floating_point:
                new_dtype = dtype.to_real()
            elif dtype is not None and data.dtype.is_complex:
                new_dtype = dtype.to_complex()
            else:
                # bool or int: keep as is
                new_dtype = None
            data = data.to(
                device,
                new_dtype,
                non_blocking=non_blocking,
                memory_format=memory_format,
                copy=copy,
            )
            if shared_memory:
                data.share_memory_()
            return data

        def _module_to(data: torch.nn.Module) -> torch.nn.Module:
            if copy:
                data = deepcopy(data)
            return data._apply(_tensor_to, recurse=True)

        def _mixin_to(obj: MoveDataMixin) -> MoveDataMixin:
            return obj._to(
                device=device,
                dtype=dtype,
                non_blocking=non_blocking,
                memory_format=memory_format,
                shared_memory=shared_memory,
                copy=copy,
                memo=memo,
            )

        def _convert(data: T) -> T:
            converted: Any  # https://github.com/python/mypy/issues/10817
            if isinstance(data, torch.Tensor):
                converted = _tensor_to(data)
            elif isinstance(data, MoveDataMixin):
                converted = _mixin_to(data)
            elif isinstance(data, torch.nn.Module):
                converted = _module_to(data)
            else:
                converted = data
            return cast(T, converted)

        # manual recursion allows us to do the copy only once
        new.apply_(_convert, memo=memo, recurse=False)
        return new

    def apply_(
        self: Self,
        function: Callable[[Any], Any] | None = None,
        *,
        memo: dict[int, Any] | None = None,
        recurse: bool = True,
    ) -> Self:
        """Apply a function to all children in-place.

        Parameters
        ----------
        function
            The function to apply to all fields. None is interpreted as a no-op.
<<<<<<< HEAD

        memo
            A dictionary to keep track of  objects that the function has already been applied to,
            to avoid multiple applications. This is useful if the object has a circular reference.

=======
        memo
            A dictionary to keep track of objects that the function has already been applied to,
            to avoid multiple applications. This is useful if the object has a circular reference.
>>>>>>> 84b983cd
        recurse
            If True, the function will be applied to all children that are MoveDataMixin instances.
        """
        applied: Any

        if memo is None:
            memo = {}

        if function is None:
            return self

        for name, data in self._items():
            if id(data) in memo:
                # this works even if self is frozen
                object.__setattr__(self, name, memo[id(data)])
                continue
            if recurse and isinstance(data, MoveDataMixin):
                applied = data.apply_(function, memo=memo)
            else:
                applied = function(data)
            memo[id(data)] = applied
            object.__setattr__(self, name, applied)
        return self

    def cuda(
        self,
        device: torch.device | str | int | None = None,
        *,
        non_blocking: bool = False,
        memory_format: torch.memory_format = torch.preserve_format,
        copy: bool = False,
    ) -> Self:
        """Put object in CUDA memory.

        Parameters
        ----------
        device
            The destination GPU device. Defaults to the current CUDA device.
        non_blocking
            If True and the source is in pinned memory, the copy will be asynchronous with respect to the host.
            Otherwise, the argument has no effect.
        memory_format
            The desired memory format of returned tensor.
        copy:
            If True, the returned tensor will always be a copy, even if the input was already on the correct device.
            This will also create new tensors for views
        """
        if device is None:
            device = torch.device(torch.cuda.current_device())
        return self._to(device=device, dtype=None, memory_format=memory_format, non_blocking=non_blocking, copy=copy)

    def cpu(self, *, memory_format: torch.memory_format = torch.preserve_format, copy: bool = False) -> Self:
        """Put in CPU memory.

        Parameters
        ----------
        memory_format
            The desired memory format of returned tensor.
        copy
            If True, the returned tensor will always be a copy, even if the input was already on the correct device.
            This will also create new tensors for views
        """
        return self._to(device='cpu', dtype=None, non_blocking=True, memory_format=memory_format, copy=copy)

    def double(self, *, memory_format: torch.memory_format = torch.preserve_format, copy: bool = False) -> Self:
        """Convert all float tensors to double precision.

        converts float to float64 and complex to complex128


        Parameters
        ----------
        memory_format
            The desired memory format of returned tensor.
        copy
            If True, the returned tensor will always be a copy, even if the input was already on the correct device.
            This will also create new tensors for views
        """
        return self._to(dtype=torch.float64, memory_format=memory_format, copy=copy)

    def half(self, *, memory_format: torch.memory_format = torch.preserve_format, copy: bool = False) -> Self:
        """Convert all float tensors to half precision.

        converts float to float16 and complex to complex32


        Parameters
        ----------
        memory_format
            The desired memory format of returned tensor.
        copy
            If True, the returned tensor will always be a copy, even if the input was already on the correct device.
            This will also create new tensors for views
        """
        return self._to(dtype=torch.float16, memory_format=memory_format, copy=copy)

    def single(self, *, memory_format: torch.memory_format = torch.preserve_format, copy: bool = False) -> Self:
        """Convert all float tensors to single precision.

        converts float to float32 and complex to complex64


        Parameters
        ----------
        memory_format
            The desired memory format of returned tensor.
        copy
            If True, the returned tensor will always be a copy, even if the input was already on the correct device.
            This will also create new tensors for views
        """
        return self._to(dtype=torch.float32, memory_format=memory_format, copy=copy)

    @property
    def device(self) -> torch.device | None:
        """Return the device of the tensors.

        Looks at each field of a dataclass implementing a device attribute,
        such as torch.Tensors or MoveDataMixin instances. If the devices
        of the fields differ, an InconsistentDeviceError is raised, otherwise
        the device is returned. If no field implements a device attribute,
        None is returned.

        Raises
        ------
        InconsistentDeviceError:
            If the devices of different fields differ.

        Returns
        -------
            The device of the fields or None if no field implements a device attribute.
        """
        device: None | torch.device = None
        for _, data in self._items():
            if not hasattr(data, 'device'):
                continue
            current_device = getattr(data, 'device', None)
            if current_device is None:
                continue
            if device is None:
                device = current_device
            elif device != current_device:
                raise InconsistentDeviceError(current_device, device)
        return device

    def clone(self: Self) -> Self:
        """Return a deep copy of the object."""
        return self._to(device=None, dtype=None, non_blocking=False, memory_format=torch.preserve_format, copy=True)

    @property
    def is_cuda(self) -> bool:
        """Return True if all tensors are on a single CUDA device.

        Checks all tensor attributes of the dataclass for their device,
        (recursively if an attribute is a MoveDataMixin)


        Returns False if not all tensors are on the same CUDA devices, or if the device is inconsistent,
        returns True if the data class has no tensors as attributes.
        """
        try:
            device = self.device
        except InconsistentDeviceError:
            return False
        if device is None:
            return True
        return device.type == 'cuda'

    @property
    def is_cpu(self) -> bool:
        """Return True if all tensors are on the CPU.

        Checks all tensor attributes of the dataclass for their device,
        (recursively if an attribute is a MoveDataMixin)

        Returns False if not all tensors are on cpu or if the device is inconsistent,
        returns True if the data class has no tensors as attributes.
        """
        try:
            device = self.device
        except InconsistentDeviceError:
            return False
        if device is None:
            return True
        return device.type == 'cpu'<|MERGE_RESOLUTION|>--- conflicted
+++ resolved
@@ -252,17 +252,9 @@
         ----------
         function
             The function to apply to all fields. None is interpreted as a no-op.
-<<<<<<< HEAD
-
-        memo
-            A dictionary to keep track of  objects that the function has already been applied to,
-            to avoid multiple applications. This is useful if the object has a circular reference.
-
-=======
         memo
             A dictionary to keep track of objects that the function has already been applied to,
             to avoid multiple applications. This is useful if the object has a circular reference.
->>>>>>> 84b983cd
         recurse
             If True, the function will be applied to all children that are MoveDataMixin instances.
         """
