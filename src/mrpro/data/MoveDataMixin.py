--- conflicted
+++ resolved
@@ -403,13 +403,8 @@
         """Return the device of the tensors.
 
         Looks at each field of a dataclass implementing a device attribute,
-<<<<<<< HEAD
-        such as torch.Tensors or MoveDataMixin instances. If the devices
-        of the fields iffer, an InconsistentDeviceError is raised, otherwise
-=======
         such as `torch.Tensor` or `MoveDataMixin` instances. If the devices
         of the fields differ, an :py:exc:`~mrpro.data.InconsistentDeviceError` is raised, otherwise
->>>>>>> d8d4f4f0
         the device is returned. If no field implements a device attribute,
         None is returned.
 
