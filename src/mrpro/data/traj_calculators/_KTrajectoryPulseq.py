"""K-space trajectory from .seq file class."""

# Copyright 2023 Physikalisch-Technische Bundesanstalt
#
# Licensed under the Apache License, Version 2.0 (the "License");
# you may not use this file except in compliance with the License.
# You may obtain a copy of the License at:
#
#       http://www.apache.org/licenses/LICENSE-2.0
#
# Unless required by applicable law or agreed to in writing, software
# distributed under the License is distributed on an "AS IS" BASIS,
# WITHOUT WARRANTIES OR CONDITIONS OF ANY KIND, either express or implied.
# See the License for the specific language governing permissions and
# limitations under the License.

from __future__ import annotations

from pathlib import Path

import pypulseq as pp
import torch
from einops import rearrange

from mrpro.data._KHeader import KHeader
from mrpro.data._KTrajectoryRawShape import KTrajectoryRawShape
from mrpro.data.traj_calculators import KTrajectoryCalculator


class KTrajectoryPulseq(KTrajectoryCalculator):
    """Trajectory from .seq file.

    Parameters
    ----------
    seq_path
        absolute path to .seq file
    repeat_detection_tolerance
        tolerance for repeat detection when creating KTrajectory, by default 1e-3
    """

<<<<<<< HEAD
    def __init__(self, seq_path: str | Path, repeat_detection_tolerance: float = 1e-3) -> None:
=======
    def __init__(self, seq_path: str | Path, repeat_detection_tolerance: None | float = 1e-3) -> None:
>>>>>>> fb18e034
        super().__init__()
        self.seq_path = seq_path
        self.repeat_detection_tolerance = repeat_detection_tolerance

    def __call__(self, kheader: KHeader) -> KTrajectoryRawShape:
        """Calculate trajectory from given .seq file and header information.

        Parameters
        ----------
        kheader
           MR raw data header (KHeader) containing required meta data

        Returns
        -------
            trajectory of type KTrajectoryRawShape
        """
        # create PyPulseq Sequence object and read .seq file
        seq = pp.Sequence()
        seq.read(file_path=str(self.seq_path))

        # calculate k-space trajectory using PyPulseq
        k_traj_adc_numpy, _, _, _, _ = seq.calculate_kspace()
        k_traj_adc = torch.tensor(k_traj_adc_numpy, dtype=torch.float32)
<<<<<<< HEAD

        unique_idxs = {label: torch.unique(getattr(kheader.acq_info.idx, label)) for label in ['k1', 'k2']}

        n_k1 = len(unique_idxs['k1'])
        n_k2 = len(unique_idxs['k2'])
=======
>>>>>>> fb18e034

        n_samples = kheader.acq_info.number_of_samples
        n_samples = torch.unique(n_samples)
        if len(n_samples) > 1:
            raise ValueError('We currently only support constant number of samples')
        n_k0 = int(n_samples.item())
<<<<<<< HEAD

        sample_size = n_samples.shape[0]

        def reshape_pulseq_traj(k_traj: torch.Tensor, encoding_size: int):
            k_traj *= encoding_size / (2 * torch.max(torch.abs(k_traj)))
            return rearrange(
                k_traj,
                '(other k2 k1 k0) -> (other k2 k1) k0',
                k0=n_k0,
                k2=n_k2,
                k1=n_k1,
                other=sample_size,
            )
=======

        def reshape_pulseq_traj(k_traj: torch.Tensor, encoding_size: int):
            k_traj *= encoding_size / (2 * torch.max(torch.abs(k_traj)))
            return rearrange(k_traj, '(other k0) -> other k0', k0=n_k0)
>>>>>>> fb18e034

        # rearrange k-space trajectory to match MRpro convention
        kx = reshape_pulseq_traj(k_traj_adc[0], kheader.encoding_matrix.x)
        ky = reshape_pulseq_traj(k_traj_adc[1], kheader.encoding_matrix.y)
        kz = reshape_pulseq_traj(k_traj_adc[2], kheader.encoding_matrix.z)

        return KTrajectoryRawShape(kz, ky, kx, self.repeat_detection_tolerance)<|MERGE_RESOLUTION|>--- conflicted
+++ resolved
@@ -38,11 +38,7 @@
         tolerance for repeat detection when creating KTrajectory, by default 1e-3
     """
 
-<<<<<<< HEAD
-    def __init__(self, seq_path: str | Path, repeat_detection_tolerance: float = 1e-3) -> None:
-=======
     def __init__(self, seq_path: str | Path, repeat_detection_tolerance: None | float = 1e-3) -> None:
->>>>>>> fb18e034
         super().__init__()
         self.seq_path = seq_path
         self.repeat_detection_tolerance = repeat_detection_tolerance
@@ -66,40 +62,16 @@
         # calculate k-space trajectory using PyPulseq
         k_traj_adc_numpy, _, _, _, _ = seq.calculate_kspace()
         k_traj_adc = torch.tensor(k_traj_adc_numpy, dtype=torch.float32)
-<<<<<<< HEAD
-
-        unique_idxs = {label: torch.unique(getattr(kheader.acq_info.idx, label)) for label in ['k1', 'k2']}
-
-        n_k1 = len(unique_idxs['k1'])
-        n_k2 = len(unique_idxs['k2'])
-=======
->>>>>>> fb18e034
 
         n_samples = kheader.acq_info.number_of_samples
         n_samples = torch.unique(n_samples)
         if len(n_samples) > 1:
             raise ValueError('We currently only support constant number of samples')
         n_k0 = int(n_samples.item())
-<<<<<<< HEAD
-
-        sample_size = n_samples.shape[0]
-
-        def reshape_pulseq_traj(k_traj: torch.Tensor, encoding_size: int):
-            k_traj *= encoding_size / (2 * torch.max(torch.abs(k_traj)))
-            return rearrange(
-                k_traj,
-                '(other k2 k1 k0) -> (other k2 k1) k0',
-                k0=n_k0,
-                k2=n_k2,
-                k1=n_k1,
-                other=sample_size,
-            )
-=======
 
         def reshape_pulseq_traj(k_traj: torch.Tensor, encoding_size: int):
             k_traj *= encoding_size / (2 * torch.max(torch.abs(k_traj)))
             return rearrange(k_traj, '(other k0) -> other k0', k0=n_k0)
->>>>>>> fb18e034
 
         # rearrange k-space trajectory to match MRpro convention
         kx = reshape_pulseq_traj(k_traj_adc[0], kheader.encoding_matrix.x)
