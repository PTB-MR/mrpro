"""MR quantitative data (QData) class."""

import dataclasses
from pathlib import Path

import numpy as np
import torch
from einops import repeat
from pydicom import dcmread
from typing_extensions import Self

from mrpro.data.Data import Data
from mrpro.data.IHeader import IHeader
from mrpro.data.KHeader import KHeader
from mrpro.data.QHeader import QHeader


@dataclasses.dataclass(init=False, slots=True, frozen=True)
class QData(Data):
    """MR quantitative data (QData) class."""

    header: QHeader
    """Header describing quantitative data."""

    def __init__(self, data: torch.Tensor, header: KHeader | IHeader | QHeader) -> None:
        """Create QData object from a tensor and an arbitrary MRpro header.

        Parameters
        ----------
        data
<<<<<<< HEAD
            quantitative image data tensor with dimensions (...other, coils, z, y, x)
=======
            quantitative image data tensor with dimensions `(other, coils, z, y, x)`
>>>>>>> 32da2d7a
        header
            MRpro header containing required meta data for the QHeader
        """
        if isinstance(header, KHeader):
            qheader = QHeader.from_kheader(header)
        elif isinstance(header, IHeader):
            qheader = QHeader.from_iheader(header)
        elif isinstance(header, QHeader):
            qheader = header
        else:
            raise ValueError(f'Invalid header type: {type(header)}')

        object.__setattr__(self, 'data', data)
        object.__setattr__(self, 'header', qheader)

    @classmethod
    def from_single_dicom(cls, filename: str | Path) -> Self:
        """Read single DICOM file and return QData object.

        Parameters
        ----------
        filename
            path to DICOM file
        """
        dataset = dcmread(filename)
        # Image data is 2D np.array of Uint16, which cannot directly be converted to tensor
        qdata = torch.as_tensor(dataset.pixel_array.astype(np.complex64))
        qdata = repeat(qdata, 'y x -> other coils z y x', other=1, coils=1, z=1)
        header = QHeader.from_dicom(dataset)
        return cls(data=qdata, header=header)

    def __repr__(self):
        """Representation method for QData class."""
        try:
            device = str(self.device)
        except RuntimeError:
            device = 'mixed'
        out = (
            f'{type(self).__name__} with shape: {list(self.data.shape)!s} and dtype {self.data.dtype}\n'
            f'Device: {device}\nFOV [m]: {self.header.fov!s}.'
        )
        return out<|MERGE_RESOLUTION|>--- conflicted
+++ resolved
@@ -28,11 +28,7 @@
         Parameters
         ----------
         data
-<<<<<<< HEAD
-            quantitative image data tensor with dimensions (...other, coils, z, y, x)
-=======
-            quantitative image data tensor with dimensions `(other, coils, z, y, x)`
->>>>>>> 32da2d7a
+            quantitative image data tensor with dimensions `(*other, coils, z, y, x)`
         header
             MRpro header containing required meta data for the QHeader
         """
