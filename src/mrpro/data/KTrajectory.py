--- conflicted
+++ resolved
@@ -18,13 +18,13 @@
 class KTrajectory(MoveDataMixin):
     """K-space trajectory.
 
-<<<<<<< HEAD
+    <<<<<<< HEAD
     Order of directions is always kz, ky, kx
     Shape of each of kx,ky,kz is (...other,k2,k1,k0)
-=======
+    =======
     Contains the trajectory in k-space along the three dimensions `kz`, `ky`, `kx`,
     i.e. describes where in k-space each data point was acquired.
->>>>>>> 32da2d7a
+    >>>>>>> main
 
     The shape of each of `kx`, `ky`, `kz` is `(*other, k2, k1, k0)`,
     where `other` can span multiple dimensions.
@@ -37,15 +37,6 @@
     """
 
     kz: torch.Tensor
-<<<<<<< HEAD
-    """Trajectory in z direction / phase encoding direction k2 if Cartesian. Shape (...other,k2,k1,k0)"""
-
-    ky: torch.Tensor
-    """Trajectory in y direction / phase encoding direction k1 if Cartesian. Shape (...other,k2,k1,k0)"""
-
-    kx: torch.Tensor
-    """Trajectory in x direction / phase encoding direction k0 if Cartesian. Shape (...other,k2,k1,k0)"""
-=======
     """Trajectory in z direction / phase encoding direction k2 if Cartesian. Shape `(*other, k2, k1, k0)`"""
 
     ky: torch.Tensor
@@ -53,7 +44,6 @@
 
     kx: torch.Tensor
     """Trajectory in x direction / phase encoding direction k0 if Cartesian. Shape `(*other, k2, k1, k0)`"""
->>>>>>> 32da2d7a
 
     grid_detection_tolerance: float = 1e-3
     """tolerance of how close trajectory positions have to be to integer grid points."""
