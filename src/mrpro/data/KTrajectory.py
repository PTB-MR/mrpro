"""KTrajectory dataclass."""

from collections.abc import Callable
from dataclasses import dataclass
from typing import Annotated, Literal

import ismrmrd
import numpy as np
import torch
from typing_extensions import Self

from mrpro.data.CheckDataMixin import Annotation, CheckDataMixin, string_to_size
from mrpro.data.enums import TrajType
from mrpro.data.MoveDataMixin import MoveDataMixin
from mrpro.data.SpatialDimension import SpatialDimension
from mrpro.utils.reduce_repeat import reduce_repeat
from mrpro.utils.reshape import unsqueeze_at
from mrpro.utils.summarize_tensorvalues import summarize_tensorvalues
from mrpro.utils.typing import FileOrPath


@dataclass(slots=True, frozen=True)
class KTrajectory(MoveDataMixin, CheckDataMixin):
    """K-space trajectory.

    Contains the trajectory in k-space along the three dimensions `kz`, `ky`, `kx`,
    i.e. describes where in k-space each data point was acquired.

    The shape of each of `kx`, `ky`, `kz` is `(*other, coils=1, k2, k1, k0)`,
    where `other` can span multiple dimensions.

    Example for 2D-Cartesian trajectories:

        - `kx` changes along `k0` and is frequency encoding,
        - `ky` changes along `k1` and is phase encoding
        - `kz` is zero with shape `(1, 1, 1, 1, 1)`
    """

<<<<<<< HEAD
    kz: Annotated[torch.Tensor, Annotation(shape='*#other 1 #k2 #k1 #k0')]
    """Trajectory in z direction / phase encoding direction k2 if Cartesian. Shape `(*other, k2, k1, k0)`"""

    ky: Annotated[torch.Tensor, Annotation(shape='*#other 1 #k2 #k1 #k0')]
    """Trajectory in y direction / phase encoding direction k1 if Cartesian. Shape `(*other, k2, k1, k0)`"""

    kx: Annotated[torch.Tensor, Annotation(shape='*#other 1 #k2 #k1 #k0')]
    """Trajectory in x direction / phase encoding direction k0 if Cartesian. Shape `(*other, k2, k1, k0)`"""
=======
    kz: torch.Tensor
    """Trajectory in z direction / phase encoding direction k2 if Cartesian. Shape `(*other, coils=1, k2, k1, k0)`"""

    ky: torch.Tensor
    """Trajectory in y direction / phase encoding direction k1 if Cartesian. Shape `(*other, coils=1, k2, k1, k0)`"""

    kx: torch.Tensor
    """Trajectory in x direction / phase encoding direction k0 if Cartesian. Shape `(*other, coils=1, k2, k1, k0)`"""
>>>>>>> b45f6f79

    grid_detection_tolerance: float = 1e-3
    """tolerance of how close trajectory positions have to be to integer grid points."""

    repeat_detection_tolerance: float | None = 1e-3
    """tolerance for repeat detection. Set to `None` to disable."""

    def __post_init__(self) -> None:
        """Reduce repeated dimensions to singletons."""

        def as_any_float(tensor: torch.Tensor) -> torch.Tensor:
            return tensor.float() if not tensor.is_floating_point() else tensor

        if self.repeat_detection_tolerance is not None:
            kz, ky, kx = (
                as_any_float(reduce_repeat(tensor, self.repeat_detection_tolerance))
                for tensor in (self.kz, self.ky, self.kx)
            )
            # use of setattr due to frozen dataclass
            object.__setattr__(self, 'kz', kz)
            object.__setattr__(self, 'ky', ky)
            object.__setattr__(self, 'kx', kx)

        try:
            shape = self.broadcasted_shape
        except RuntimeError:
            raise ValueError('The k-space trajectory dimensions must be broadcastable.') from None

        if len(shape) < 5:
            raise ValueError('The k-space trajectory tensors should each have at least 5 dimensions.')

    @classmethod
    def from_tensor(
        cls,
        tensor: torch.Tensor,
        stack_dim: int = 0,
        axes_order: Literal['zxy', 'zyx', 'yxz', 'yzx', 'xyz', 'xzy'] = 'zyx',
        repeat_detection_tolerance: float | None = 1e-6,
        grid_detection_tolerance: float = 1e-3,
        scaling_matrix: SpatialDimension | None = None,
    ) -> Self:
        """Create a KTrajectory from a tensor representation of the trajectory.

        Reduces repeated dimensions to singletons if repeat_detection_tolerance is not set to `None`.

        Parameters
        ----------
        tensor
            The tensor representation of the trajectory.
            This should be a 5-dim tensor, with (`kz`, `ky`, `kx`) stacked in this order along `stack_dim`.
        stack_dim
            The dimension in the tensor along which the directions are stacked.
        axes_order
            The order of the axes in the tensor. The MRpro convention is 'zyx'.
        repeat_detection_tolerance
            Tolerance for detecting repeated dimensions (broadcasting).
            If trajectory points differ by less than this value, they are considered identical.
            Set to None to disable this feature.
        grid_detection_tolerance
            Tolerance for detecting whether trajectory points align with integer grid positions.
            This tolerance is applied after rescaling if `scaling_matrix` is provided.
        scaling_matrix
            If a scaling matrix is provided, the trajectory is rescaled to fit within
            the dimensions of the matrix. If not provided, the trajectory remains unchanged.

        """
        ks = tensor.unbind(dim=stack_dim)
        kz, ky, kx = (ks[axes_order.index(axis)] for axis in 'zyx')

        def rescale(k: torch.Tensor, size: float) -> torch.Tensor:
            max_abs_range = 2 * k.abs().max()
            if size < 2 or max_abs_range < 1e-6:
                # a single encoding point should be at zero
                # avoid division by zero
                return torch.zeros_like(k)
            return k * (size / max_abs_range)

        if scaling_matrix is not None:
            kz = rescale(kz, scaling_matrix.z)
            ky = rescale(ky, scaling_matrix.y)
            kx = rescale(kx, scaling_matrix.x)

        return cls(
            kz,
            ky,
            kx,
            repeat_detection_tolerance=repeat_detection_tolerance,
            grid_detection_tolerance=grid_detection_tolerance,
        )

    @classmethod
    def from_ismrmrd(
        cls,
        filename: FileOrPath,
        dataset_idx: int = -1,
        acquisition_filter_criterion: Callable[[ismrmrd.Acquisition], bool] | None = None,
        normalize: bool = False,
    ) -> Self:
        """Read a k-space trajectory from an ISMRMRD file.

        The trajectory is extracted from an ISMRMRD file. If the encoding matrix is set in the header,
        the trajectory is rescaled to fit within the dimensions of the matrix.

        Parameters
        ----------
        filename
            The path to the ISMRMRD file.
        dataset_idx
            The index of the dataset in the file.
        acquisition_filter_criterion
            A function that takes an ISMRMRD acquisition and returns a boolean.
            If provided, only acquisitions for which the function returns `True` are included in the trajectory.
            `None` includes all acquisitions.
        normalize
            Normalize the trajectory to the encoding matrix. Consider enabling for non-cartesian trajectories or
            non-normalized ISMRMRD trajectories.
        """
        with ismrmrd.File(filename, 'r') as file:
            datasets = list(file.keys())
            if not datasets:
                raise ValueError('No datasets found in the ISMRMRD file.')
            if not -len(datasets) <= dataset_idx < len(datasets):
                raise ValueError(f'Dataset index {dataset_idx} out of range, available datasets: {datasets}')
            dataset = file[datasets[dataset_idx]]

            acquisitions = [
                acq
                for acq in dataset.acquisitions
                if acquisition_filter_criterion is None or acquisition_filter_criterion(acq)
            ]
            if not acquisitions:
                raise ValueError('No matching acquisitions found in the ISMRMRD file.')
            traj = torch.stack([torch.as_tensor(acq.traj, dtype=torch.float32) for acq in acquisitions], dim=0)
            if not normalize:
                scaling_matrix = None
            elif (
                dataset.header.encoding
                and dataset.header.encoding[0].encodedSpace
                and dataset.header.encoding[0].encodedSpace.matrixSize
            ):
                scaling_matrix = SpatialDimension.from_xyz(dataset.header.encoding[0].encodedSpace.matrixSize)
            else:
                raise ValueError(
                    'Requested normalization, but the ISMRMRD file does not contain an encoding matrix size. '
                    'Consider adding it to the header.'
                )

        if traj.shape[-1] != 3:  # enforce 3D trajectory
            zero = torch.zeros_like(traj[..., :1])
            traj = torch.cat([traj, *([zero] * (3 - traj.shape[-1]))], dim=-1)
        traj = unsqueeze_at(traj, dim=-3, n=5 - traj.ndim + 1)  # +1 due to stack_dim

        return cls.from_tensor(traj, stack_dim=-1, axes_order='xyz', scaling_matrix=scaling_matrix)

    @property
    def broadcasted_shape(self) -> torch.Size:
        """The broadcasted shape of the trajectory.

        Returns
        -------
            broadcasted shape of trajectory
        """
        shape = torch.broadcast_shapes(self.kx.shape, self.ky.shape, self.kz.shape)
        return shape

    @property
    def type_along_kzyx(self) -> tuple[TrajType, TrajType, TrajType]:
        """Type of trajectory along kz-ky-kx."""
        return self._traj_types(self.grid_detection_tolerance)[0]

    @property
    def type_along_k210(self) -> tuple[TrajType, TrajType, TrajType]:
        """Type of trajectory along k2-k1-k0."""
        return self._traj_types(self.grid_detection_tolerance)[1]

    def _traj_types(
        self,
        tolerance: float,
    ) -> tuple[tuple[TrajType, TrajType, TrajType], tuple[TrajType, TrajType, TrajType]]:
        """Calculate the trajectory type along kzkykx and k2k1k0.

        Checks if the entries of the trajectory along certain dimensions
            - are of shape 1 -> `TrajType.SINGLEVALUE`
            - lie on a Cartesian grid -> `TrajType.ONGRID`

        Parameters
        ----------
        tolerance:
            absolute tolerance in checking if points are on integer grid positions

        Returns
        -------
            (`(types along kz,ky,kx)`,`(types along k2,k1,k0)`)

        # TODO: consider non-integer positions that are on a grid, e.g. (0.5, 1, 1.5, ....)
        """
        # Matrix describing trajectory-type [(kz, ky, kx), (k2, k1, k0)]
        # Start with everything not on a grid (arbitrary k-space locations).
        # We use the value of the enum-type to make it easier to do array operations.
        traj_type_matrix = torch.zeros(3, 3, dtype=torch.int)
        for ind, ks in enumerate((self.kz, self.ky, self.kx)):
            values_on_grid = not ks.is_floating_point() or torch.all((ks - ks.round()).abs() <= tolerance)
            for dim in (-3, -2, -1):
                if ks.shape[dim] == 1:
                    traj_type_matrix[ind, dim] |= TrajType.SINGLEVALUE.value | TrajType.ONGRID.value
                if values_on_grid:
                    traj_type_matrix[ind, dim] |= TrajType.ONGRID.value

        # kz should only have flags that are enabled in all columns
        # k2 only flags enabled in all rows, etc
        type_zyx = [TrajType(int(i)) for i in np.bitwise_and.reduce(traj_type_matrix.numpy(), axis=1)]
        type_210 = [TrajType(int(i)) for i in np.bitwise_and.reduce(traj_type_matrix.numpy(), axis=0)]

        # make mypy recognize return  will always have len=3
        return (type_zyx[0], type_zyx[1], type_zyx[2]), (type_210[0], type_210[1], type_210[2])

    def as_tensor(self, stack_dim: int = 0) -> torch.Tensor:
        """Tensor representation of the trajectory.

        Parameters
        ----------
        stack_dim
            The dimension to stack the tensor along.
        """
        shape = self.broadcasted_shape
        return torch.stack([traj.expand(*shape) for traj in (self.kz, self.ky, self.kx)], dim=stack_dim)

    def __repr__(self):
        """Representation method for KTrajectory class."""
        z = summarize_tensorvalues(torch.tensor(self.kz.shape))
        y = summarize_tensorvalues(torch.tensor(self.ky.shape))
        x = summarize_tensorvalues(torch.tensor(self.kx.shape))
        out = f'{type(self).__name__} with shape: kz={z}, ky={y}, kx={x}'
        return out

    @property
    def shape(self) -> torch.Size:
        """Return shape of the KData object."""
        if not hasattr(self, '_memo'):
            self.check_invariants()
        return torch.Size(string_to_size('*#other 1 #k2 #k1 #k0', self._memo))<|MERGE_RESOLUTION|>--- conflicted
+++ resolved
@@ -36,16 +36,6 @@
         - `kz` is zero with shape `(1, 1, 1, 1, 1)`
     """
 
-<<<<<<< HEAD
-    kz: Annotated[torch.Tensor, Annotation(shape='*#other 1 #k2 #k1 #k0')]
-    """Trajectory in z direction / phase encoding direction k2 if Cartesian. Shape `(*other, k2, k1, k0)`"""
-
-    ky: Annotated[torch.Tensor, Annotation(shape='*#other 1 #k2 #k1 #k0')]
-    """Trajectory in y direction / phase encoding direction k1 if Cartesian. Shape `(*other, k2, k1, k0)`"""
-
-    kx: Annotated[torch.Tensor, Annotation(shape='*#other 1 #k2 #k1 #k0')]
-    """Trajectory in x direction / phase encoding direction k0 if Cartesian. Shape `(*other, k2, k1, k0)`"""
-=======
     kz: torch.Tensor
     """Trajectory in z direction / phase encoding direction k2 if Cartesian. Shape `(*other, coils=1, k2, k1, k0)`"""
 
@@ -54,7 +44,6 @@
 
     kx: torch.Tensor
     """Trajectory in x direction / phase encoding direction k0 if Cartesian. Shape `(*other, coils=1, k2, k1, k0)`"""
->>>>>>> b45f6f79
 
     grid_detection_tolerance: float = 1e-3
     """tolerance of how close trajectory positions have to be to integer grid points."""
