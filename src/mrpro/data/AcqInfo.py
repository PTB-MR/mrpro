"""Acquisition information dataclass."""

from collections.abc import Callable, Sequence
from dataclasses import dataclass, field
from typing import Annotated, Literal, TypeAlias, overload

import ismrmrd
import numpy as np
import torch
from typing_extensions import Self

from mrpro.data.CheckDataMixin import Annotation, CheckDataMixin, string_to_size
from mrpro.data.MoveDataMixin import MoveDataMixin
from mrpro.data.Rotation import Rotation
from mrpro.data.SpatialDimension import SpatialDimension
from mrpro.utils.reshape import unsqueeze_at, unsqueeze_right
from mrpro.utils.unit_conversion import mm_to_m

_convert_time_stamp_type: TypeAlias = Callable[
    [
        torch.Tensor,
        Literal[
            'acquisition_time_stamp', 'physiology_time_stamp_1', 'physiology_time_stamp_2', 'physiology_time_stamp_3'
        ],
    ],
    torch.Tensor,
]


def convert_time_stamp_siemens(
    timestamp: torch.Tensor,
    _: str,
) -> torch.Tensor:
    """Convert Siemens time stamp to seconds."""
    return timestamp.double() * 2.5e-3


def _int_factory() -> torch.Tensor:
    return torch.zeros(1, 1, 1, 1, 1, dtype=torch.int64)


def _float_factory() -> torch.Tensor:
    return torch.zeros(1, 1, 1, 1, 1, dtype=torch.float)


def _position_factory() -> SpatialDimension[torch.Tensor]:
    return SpatialDimension(
        torch.zeros(1, 1, 1, 1, 1, dtype=torch.float),
        torch.zeros(1, 1, 1, 1, 1, dtype=torch.float),
        torch.zeros(1, 1, 1, 1, 1, dtype=torch.float),
    )


IntTensor: TypeAlias = Annotated[
    torch.Tensor, Annotation(shape='*#other 1 #k2 #k1 1', dtype=(torch.int32, torch.int64))
]
FloatTensor: TypeAlias = Annotated[
    torch.Tensor, Annotation(shape='*#other 1 #k2 #k1 1', dtype=(torch.float32, torch.float64))
]
Float64Tensor: TypeAlias = Annotated[torch.Tensor, Annotation(shape='*#other 1 #k2 #k1 1', dtype=torch.float64)]
SpatialDimensionTensor: TypeAlias = Annotated[SpatialDimension[torch.Tensor], Annotation(shape='*#other 1 #k2 #k1 1')]
ShapeAnnotation = Annotation(shape='*#other 1 #k2 #k1 1')


@dataclass(slots=True)
class AcqIdx(MoveDataMixin, CheckDataMixin):
    """Acquisition index for each readout."""

    k1: IntTensor = field(default_factory=_int_factory)
    """First phase encoding."""

    k2: IntTensor = field(default_factory=_int_factory)
    """Second phase encoding."""

    average: IntTensor = field(default_factory=_int_factory)
    """Signal average."""

    slice: IntTensor = field(default_factory=_int_factory)
    """Slice number (multi-slice 2D)."""

    contrast: IntTensor = field(default_factory=_int_factory)
    """Echo number in multi-echo."""

    phase: IntTensor = field(default_factory=_int_factory)
    """Cardiac phase."""

    repetition: IntTensor = field(default_factory=_int_factory)
    """Counter in repeated/dynamic acquisitions."""

    set: IntTensor = field(default_factory=_int_factory)
    """Sets of different preparation, e.g. flow encoding, diffusion weighting."""

    segment: IntTensor = field(default_factory=_int_factory)
    """Counter for segmented acquisitions."""

    user0: IntTensor = field(default_factory=_int_factory)
    """User index 0."""

    user1: IntTensor = field(default_factory=_int_factory)
    """User index 1."""

    user2: IntTensor = field(default_factory=_int_factory)
    """User index 2."""

    user3: IntTensor = field(default_factory=_int_factory)
    """User index 3."""

    user4: IntTensor = field(default_factory=_int_factory)
    """User index 4."""

    user5: IntTensor = field(default_factory=_int_factory)
    """User index 5."""

    user6: IntTensor = field(default_factory=_int_factory)
    """User index 6."""

    user7: IntTensor = field(default_factory=_int_factory)
    """User index 7."""

    @property
    def shape(self) -> torch.Size:
        """Return shape of the KData object."""
        if not hasattr(self, '_memo'):
            self.check_invariants()
        return torch.Size(string_to_size('*#other 1 #k2 #k1 1', self._memo))


@dataclass(slots=True)
class UserValues(MoveDataMixin):
    """User Values used in AcqInfo."""

    float1: FloatTensor = field(default_factory=_float_factory)
    float2: FloatTensor = field(default_factory=_float_factory)
    float3: FloatTensor = field(default_factory=_float_factory)
    float4: FloatTensor = field(default_factory=_float_factory)
    float5: FloatTensor = field(default_factory=_float_factory)
    float6: FloatTensor = field(default_factory=_float_factory)
    float7: FloatTensor = field(default_factory=_float_factory)
    float8: FloatTensor = field(default_factory=_float_factory)
    int1: IntTensor = field(default_factory=_int_factory)
    int2: IntTensor = field(default_factory=_int_factory)
    int3: IntTensor = field(default_factory=_int_factory)
    int4: IntTensor = field(default_factory=_int_factory)
    int5: IntTensor = field(default_factory=_int_factory)
    int6: IntTensor = field(default_factory=_int_factory)
    int7: IntTensor = field(default_factory=_int_factory)
    int8: IntTensor = field(default_factory=_int_factory)

    @property
    def shape(self) -> torch.Size:
        """Return shape of the KData object."""
        if not hasattr(self, '_memo'):
            self.check_invariants()
        return torch.Size(string_to_size('*#other 1 #k2 #k1 1', self._memo))


@dataclass(slots=True)
class PhysiologyTimestamps(MoveDataMixin):
    """Time stamps relative to physiological triggering, e.g. ECG, in seconds."""

    timestamp1: FloatTensor = field(default_factory=_float_factory)
    timestamp2: FloatTensor = field(default_factory=_float_factory)
    timestamp3: FloatTensor = field(default_factory=_float_factory)

    @property
    def shape(self) -> torch.Size:
        """Return shape of the KData object."""
        if not hasattr(self, '_memo'):
            self.check_invariants()
        return torch.Size(string_to_size('*#other 1 #k2 #k1 1', self._memo))


@dataclass(slots=True)
class AcqInfo(MoveDataMixin):
    """Acquisition information for each readout."""

    idx: Annotated[AcqIdx, ShapeAnnotation] = field(default_factory=AcqIdx)
    """Indices describing acquisitions (i.e. readouts)."""

<<<<<<< HEAD
    acquisition_time_stamp: Float64Tensor = field(default_factory=_float_factory)
    """Clock time stamp. Usually in seconds (Siemens: seconds since midnight)"""

    flags: IntTensor = field(default_factory=_int_factory)
=======
    acquisition_time_stamp: torch.Tensor = field(default_factory=_float_factory)
    """Clock time stamp [s] (Siemens: seconds since midnight)"""

    flags: torch.Tensor = field(default_factory=_int_factory)
>>>>>>> feb92895
    """A bit mask of common attributes applicable to individual acquisition readouts."""

    orientation: Annotated[Rotation, ShapeAnnotation] = field(
        default_factory=lambda: Rotation.identity((1, 1, 1, 1, 1))
    )
    """Rotation describing the orientation of the readout, phase and slice encoding direction."""

    patient_table_position: SpatialDimensionTensor = field(default_factory=_position_factory)
    """Offset position of the patient table, in LPS coordinates [m]."""

<<<<<<< HEAD
    physiology_time_stamps: Annotated[PhysiologyTimestamps, ShapeAnnotation] = field(
        default_factory=PhysiologyTimestamps
    )
    """Time stamps relative to physiological triggering, e.g. ECG. Not in s but in vendor-specific time units"""
=======
    physiology_time_stamps: PhysiologyTimestamps = field(default_factory=PhysiologyTimestamps)
    """Time stamps relative to physiological triggering, e.g. ECG [s]."""
>>>>>>> feb92895

    position: SpatialDimensionTensor = field(default_factory=_position_factory)
    """Center of the excited volume, in LPS coordinates relative to isocenter [m]."""

    sample_time_us: IntTensor = field(default_factory=_float_factory)
    """Readout bandwidth, as time between samples [us]."""

    user: Annotated[UserValues, ShapeAnnotation] = field(default_factory=UserValues)
    """User defined float or int values"""

    @overload
    @classmethod
    def from_ismrmrd_acquisitions(
        cls,
        acquisitions: Sequence[ismrmrd.acquisition.Acquisition],
        *,
        additional_fields: None,
        convert_time_stamp: _convert_time_stamp_type = convert_time_stamp_siemens,
    ) -> Self: ...

    @overload
    @classmethod
    def from_ismrmrd_acquisitions(
        cls,
        acquisitions: Sequence[ismrmrd.acquisition.Acquisition],
        *,
        additional_fields: Sequence[str],
        convert_time_stamp: _convert_time_stamp_type = convert_time_stamp_siemens,
    ) -> tuple[Self, tuple[torch.Tensor, ...]]: ...

    @classmethod
    def from_ismrmrd_acquisitions(
        cls,
        acquisitions: Sequence[ismrmrd.acquisition.Acquisition],
        *,
        additional_fields: Sequence[str] | None = None,
        convert_time_stamp: _convert_time_stamp_type = convert_time_stamp_siemens,
    ) -> Self | tuple[Self, tuple[torch.Tensor, ...]]:
        """Read the header of a list of acquisition and store information.

        Parameters
        ----------
        acquisitions
            list of ismrmrd acquisistions to read from. Needs at least one acquisition.
        additional_fields
            if supplied, additional information from fields with these names will be extracted from the
            ismrmrd acquisitions and returned as tensors.
        convert_time_stamp
            function used to convert the raw time stamps to seconds.
        """
        # Idea: create array of structs, then a struct of arrays,
        # convert it into tensors to store in our dataclass.

        if len(acquisitions) == 0:
            raise ValueError('Acquisition list must not be empty.')

        # Creating the dtype first and casting to bytes
        # is a workaround for a bug in cpython causing a warning
        # if np.array(AcquisitionHeader) is called directly.
        # also, this needs to check the dtype only once.
        acquisition_head_dtype = np.dtype(ismrmrd.AcquisitionHeader)
        headers = np.frombuffer(
            np.array([memoryview(a._head).cast('B') for a in acquisitions]),
            dtype=acquisition_head_dtype,
        )

        idx = headers['idx']

        def tensor(data: np.ndarray) -> torch.Tensor:
            # we have to convert first as pytoch cant create tensors from np.uint16 arrays
            # we use int32 for uint16 and int64 for uint32 to fit largest values.
            match data.dtype:
                case np.uint16:
                    data = data.astype(np.int32)
                case np.uint32 | np.uint64:
                    data = data.astype(np.int64)
            # Remove any unnecessary dimensions
            return torch.tensor(np.squeeze(data))

        def tensor_5d(data: np.ndarray) -> torch.Tensor:
            # Convert tensor to torch dtypes and ensure it is 5D
            data_tensor = tensor(data)
            return unsqueeze_right(data_tensor, 5 - data_tensor.ndim)

        def spatialdimension_5d(data: np.ndarray) -> SpatialDimension[torch.Tensor]:
            data_tensor = torch.tensor(data, dtype=torch.float32)
            data_tensor = unsqueeze_at(data_tensor, -2, 5 - data_tensor.ndim + 1)
            # all spatial dimensions are float32
            return SpatialDimension.from_array_xyz(data_tensor)

        acq_idx = AcqIdx(
            k1=tensor_5d(idx['kspace_encode_step_1']),
            k2=tensor_5d(idx['kspace_encode_step_2']),
            average=tensor_5d(idx['average']),
            slice=tensor_5d(idx['slice']),
            contrast=tensor_5d(idx['contrast']),
            phase=tensor_5d(idx['phase']),
            repetition=tensor_5d(idx['repetition']),
            set=tensor_5d(idx['set']),
            segment=tensor_5d(idx['segment']),
            user0=tensor_5d(idx['user'][:, 0]),
            user1=tensor_5d(idx['user'][:, 1]),
            user2=tensor_5d(idx['user'][:, 2]),
            user3=tensor_5d(idx['user'][:, 3]),
            user4=tensor_5d(idx['user'][:, 4]),
            user5=tensor_5d(idx['user'][:, 5]),
            user6=tensor_5d(idx['user'][:, 6]),
            user7=tensor_5d(idx['user'][:, 7]),
        )
        user = UserValues(
            tensor_5d(headers['user_float'][:, 0]),
            tensor_5d(headers['user_float'][:, 1]),
            tensor_5d(headers['user_float'][:, 2]),
            tensor_5d(headers['user_float'][:, 3]),
            tensor_5d(headers['user_float'][:, 4]),
            tensor_5d(headers['user_float'][:, 5]),
            tensor_5d(headers['user_float'][:, 6]),
            tensor_5d(headers['user_float'][:, 7]),
            tensor_5d(headers['user_int'][:, 0]),
            tensor_5d(headers['user_int'][:, 1]),
            tensor_5d(headers['user_int'][:, 2]),
            tensor_5d(headers['user_int'][:, 3]),
            tensor_5d(headers['user_int'][:, 4]),
            tensor_5d(headers['user_int'][:, 5]),
            tensor_5d(headers['user_int'][:, 6]),
            tensor_5d(headers['user_int'][:, 7]),
        )
        physiology_time_stamps = PhysiologyTimestamps(
            convert_time_stamp(tensor_5d(headers['physiology_time_stamp'][:, 0]), 'physiology_time_stamp_1'),
            convert_time_stamp(tensor_5d(headers['physiology_time_stamp'][:, 1]), 'physiology_time_stamp_2'),
            convert_time_stamp(tensor_5d(headers['physiology_time_stamp'][:, 2]), 'physiology_time_stamp_3'),
        )
        acq_info = cls(
            idx=acq_idx,
            acquisition_time_stamp=convert_time_stamp(
                tensor_5d(headers['acquisition_time_stamp']), 'acquisition_time_stamp'
            ),
            flags=tensor_5d(headers['flags']),
            orientation=Rotation.from_directions(
                spatialdimension_5d(headers['slice_dir']),
                spatialdimension_5d(headers['phase_dir']),
                spatialdimension_5d(headers['read_dir']),
            ),
            patient_table_position=spatialdimension_5d(headers['patient_table_position']).apply_(mm_to_m),
            position=spatialdimension_5d(headers['position']).apply_(mm_to_m),
            sample_time_us=tensor_5d(headers['sample_time_us']),
            user=user,
            physiology_time_stamps=physiology_time_stamps,
        )

        if additional_fields is None:
            return acq_info
        else:
            additional_values = tuple(tensor_5d(headers[field]) for field in additional_fields)
            return acq_info, additional_values

    @property
    def shape(self) -> torch.Size:
        """Return shape of the KData object."""
        if not hasattr(self, '_memo'):
            self.check_invariants()
        return torch.Size(string_to_size('*#other 1 #k2 #k1 1', self._memo))<|MERGE_RESOLUTION|>--- conflicted
+++ resolved
@@ -177,17 +177,10 @@
     idx: Annotated[AcqIdx, ShapeAnnotation] = field(default_factory=AcqIdx)
     """Indices describing acquisitions (i.e. readouts)."""
 
-<<<<<<< HEAD
     acquisition_time_stamp: Float64Tensor = field(default_factory=_float_factory)
-    """Clock time stamp. Usually in seconds (Siemens: seconds since midnight)"""
+    """Clock time stamp [s] (Siemens: seconds since midnight)"""
 
     flags: IntTensor = field(default_factory=_int_factory)
-=======
-    acquisition_time_stamp: torch.Tensor = field(default_factory=_float_factory)
-    """Clock time stamp [s] (Siemens: seconds since midnight)"""
-
-    flags: torch.Tensor = field(default_factory=_int_factory)
->>>>>>> feb92895
     """A bit mask of common attributes applicable to individual acquisition readouts."""
 
     orientation: Annotated[Rotation, ShapeAnnotation] = field(
@@ -198,15 +191,10 @@
     patient_table_position: SpatialDimensionTensor = field(default_factory=_position_factory)
     """Offset position of the patient table, in LPS coordinates [m]."""
 
-<<<<<<< HEAD
     physiology_time_stamps: Annotated[PhysiologyTimestamps, ShapeAnnotation] = field(
         default_factory=PhysiologyTimestamps
     )
-    """Time stamps relative to physiological triggering, e.g. ECG. Not in s but in vendor-specific time units"""
-=======
-    physiology_time_stamps: PhysiologyTimestamps = field(default_factory=PhysiologyTimestamps)
     """Time stamps relative to physiological triggering, e.g. ECG [s]."""
->>>>>>> feb92895
 
     position: SpatialDimensionTensor = field(default_factory=_position_factory)
     """Center of the excited volume, in LPS coordinates relative to isocenter [m]."""
