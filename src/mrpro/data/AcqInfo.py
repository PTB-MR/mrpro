"""Acquisition information dataclass."""

<<<<<<< HEAD
import dataclasses
from collections.abc import Callable, Sequence
from dataclasses import dataclass
from typing import Any, Self, TypeVar
=======
from collections.abc import Sequence
from dataclasses import dataclass
>>>>>>> 762fcd77

import ismrmrd
import numpy as np
import torch
from einops import rearrange
<<<<<<< HEAD
=======
from typing_extensions import Self
>>>>>>> 762fcd77

from mrpro.data.MoveDataMixin import MoveDataMixin
from mrpro.data.Rotation import Rotation
from mrpro.data.SpatialDimension import SpatialDimension
<<<<<<< HEAD
from mrpro.utils.unit_conversion import m_to_mm, mm_to_m

T = TypeVar('T', torch.Tensor, Rotation, SpatialDimension)
=======
from mrpro.utils.unit_conversion import mm_to_m

>>>>>>> 762fcd77

def rearrange_acq_info_fields(field: object, pattern: str, **axes_lengths: dict[str, int]) -> object:
    """Change the shape of the fields in AcqInfo."""
    if isinstance(field, Rotation):
        return Rotation.from_matrix(rearrange(field.as_matrix(), pattern, **axes_lengths))

<<<<<<< HEAD
def rearrange_acq_info_fields(field: T, pattern: str, additional_info: dict[str, int] | None = None) -> T:
    """Change the shape of the fields in AcqInfo."""
    axes_lengths = {} if additional_info is None else additional_info
    if isinstance(field, Rotation):
        return Rotation.from_matrix(rearrange(field.as_matrix(), pattern, **axes_lengths))
    elif isinstance(field, SpatialDimension):
        return SpatialDimension(
            z=rearrange(field.z, pattern, **axes_lengths),
            y=rearrange(field.y, pattern, **axes_lengths),
            x=rearrange(field.x, pattern, **axes_lengths),
        )
    else:
        return rearrange(field, pattern, **axes_lengths)
=======
    if isinstance(field, torch.Tensor):
        return rearrange(field, pattern, **axes_lengths)

    return field
>>>>>>> 762fcd77


@dataclass(slots=True)
class AcqIdx(MoveDataMixin):
    """Acquisition index for each readout."""

    k1: torch.Tensor
    """First phase encoding."""

    k2: torch.Tensor
    """Second phase encoding."""

    average: torch.Tensor
    """Signal average."""

    slice: torch.Tensor
    """Slice number (multi-slice 2D)."""

    contrast: torch.Tensor
    """Echo number in multi-echo."""

    phase: torch.Tensor
    """Cardiac phase."""

    repetition: torch.Tensor
    """Counter in repeated/dynamic acquisitions."""

    set: torch.Tensor
    """Sets of different preparation, e.g. flow encoding, diffusion weighting."""

    segment: torch.Tensor
    """Counter for segmented acquisitions."""

    user0: torch.Tensor
    """User index 0."""

    user1: torch.Tensor
    """User index 1."""

    user2: torch.Tensor
    """User index 2."""

    user3: torch.Tensor
    """User index 3."""

    user4: torch.Tensor
    """User index 4."""

    user5: torch.Tensor
    """User index 5."""

    user6: torch.Tensor
    """User index 6."""

    user7: torch.Tensor
    """User index 7."""


@dataclass(slots=True)
class AcqInfo(MoveDataMixin):
    """Acquisition information for each readout."""

    idx: AcqIdx
    """Indices describing acquisitions (i.e. readouts)."""

    acquisition_time_stamp: torch.Tensor
    """Clock time stamp. Not in s but in vendor-specific time units (e.g. 2.5ms for Siemens)"""

    active_channels: torch.Tensor
    """Number of active receiver coil elements."""

    available_channels: torch.Tensor
    """Number of available receiver coil elements."""

    center_sample: torch.Tensor
    """Index of the readout sample corresponding to k-space center (zero indexed)."""

    channel_mask: torch.Tensor
    """Bit mask indicating active coils (64*16 = 1024 bits)."""

    discard_post: torch.Tensor
    """Number of readout samples to be discarded at the end (e.g. if the ADC is active during gradient events)."""

    discard_pre: torch.Tensor
    """Number of readout samples to be discarded at the beginning (e.g. if the ADC is active during gradient events)"""

    encoding_space_ref: torch.Tensor
    """Indexed reference to the encoding spaces enumerated in the MRD (xml) header."""

    flags: torch.Tensor
    """A bit mask of common attributes applicable to individual acquisition readouts."""

    measurement_uid: torch.Tensor
    """Unique ID corresponding to the readout."""

    number_of_samples: torch.Tensor
    """Number of sample points per readout (readouts may have different number of sample points)."""

    orientation: Rotation
    """Rotation describing the orientation of the readout, phase and slice encoding direction."""

    patient_table_position: SpatialDimension[torch.Tensor]
    """Offset position of the patient table, in LPS coordinates [m]."""

    physiology_time_stamp: torch.Tensor
    """Time stamps relative to physiological triggering, e.g. ECG. Not in s but in vendor-specific time units"""

    position: SpatialDimension[torch.Tensor]
    """Center of the excited volume, in LPS coordinates relative to isocenter [m]."""

    sample_time_us: torch.Tensor
    """Readout bandwidth, as time between samples [us]."""

    scan_counter: torch.Tensor
    """Zero-indexed incrementing counter for readouts."""

    trajectory_dimensions: torch.Tensor  # =3. We only support 3D Trajectories: kz always exists.
    """Dimensionality of the k-space trajectory vector."""

    user_float: torch.Tensor
    """User-defined float parameters."""

    user_int: torch.Tensor
    """User-defined int parameters."""

    version: torch.Tensor
    """Major version number."""

    @classmethod
    def from_ismrmrd_acquisitions(cls, acquisitions: Sequence[ismrmrd.Acquisition]) -> Self:
        """Read the header of a list of acquisition and store information.

        Parameters
        ----------
        acquisitions:
            list of ismrmrd acquisistions to read from. Needs at least one acquisition.
        """
        # Idea: create array of structs, then a struct of arrays,
        # convert it into tensors to store in our dataclass.
        # TODO: there might be a faster way to do this.

        if len(acquisitions) == 0:
            raise ValueError('Acquisition list must not be empty.')

        # Creating the dtype first and casting to bytes
        # is a workaround for a bug in cpython > 3.12 causing a warning
        # is np.array(AcquisitionHeader) is called directly.
        # also, this needs to check the dtyoe only once.
        acquisition_head_dtype = np.dtype(ismrmrd.AcquisitionHeader)
        headers = np.frombuffer(
            np.array([memoryview(a._head).cast('B') for a in acquisitions]),
            dtype=acquisition_head_dtype,
        )

        idx = headers['idx']

        def tensor(data: np.ndarray) -> torch.Tensor:
            # we have to convert first as pytoch cant create tensors from np.uint16 arrays
            # we use int32 for uint16 and int64 for uint32 to fit largest values.
            match data.dtype:
                case np.uint16:
                    data = data.astype(np.int32)
                case np.uint32 | np.uint64:
                    data = data.astype(np.int64)
            # Remove any uncessary dimensions
            return torch.tensor(np.squeeze(data))

        def tensor_2d(data: np.ndarray) -> torch.Tensor:
            # Convert tensor to torch dtypes and ensure it is atleast 2D
            data_tensor = tensor(data)
            # Ensure that data is (k1*k2*other, >=1)
            if data_tensor.ndim == 1:
                data_tensor = data_tensor[:, None]
            elif data_tensor.ndim == 0:
                data_tensor = data_tensor[None, None]
            return data_tensor

        def spatialdimension_2d(data: np.ndarray) -> SpatialDimension[torch.Tensor]:
            # Ensure spatial dimension is (k1*k2*other, 1, 3)
            if data.ndim != 2:
                raise ValueError('Spatial dimension is expected to be of shape (N,3)')
            data = data[:, None, :]
            # all spatial dimensions are float32
            return SpatialDimension[torch.Tensor].from_array_xyz(torch.tensor(data.astype(np.float32)))

        acq_idx = AcqIdx(
            k1=tensor(idx['kspace_encode_step_1']),
            k2=tensor(idx['kspace_encode_step_2']),
            average=tensor(idx['average']),
            slice=tensor(idx['slice']),
            contrast=tensor(idx['contrast']),
            phase=tensor(idx['phase']),
            repetition=tensor(idx['repetition']),
            set=tensor(idx['set']),
            segment=tensor(idx['segment']),
            user0=tensor(idx['user'][:, 0]),
            user1=tensor(idx['user'][:, 1]),
            user2=tensor(idx['user'][:, 2]),
            user3=tensor(idx['user'][:, 3]),
            user4=tensor(idx['user'][:, 4]),
            user5=tensor(idx['user'][:, 5]),
            user6=tensor(idx['user'][:, 6]),
            user7=tensor(idx['user'][:, 7]),
        )

        # Calculate orientation as rotation matrix from directional cosines
        def orientation_from_directional_cosine(
            slice_dir: SpatialDimension[torch.Tensor],
            phase_dir: SpatialDimension[torch.Tensor],
            read_dir: SpatialDimension[torch.Tensor],
        ) -> Rotation:
            return Rotation.from_matrix(
                torch.stack(
                    (
                        torch.stack((slice_dir.z, slice_dir.y, slice_dir.x), dim=-1),
                        torch.stack((read_dir.z, read_dir.y, read_dir.x), dim=-1),
                        torch.stack((phase_dir.z, phase_dir.y, phase_dir.x), dim=-1),
                    ),
                    dim=-2,
                )
            )

        acq_info = cls(
            idx=acq_idx,
            acquisition_time_stamp=tensor_2d(headers['acquisition_time_stamp']),
            active_channels=tensor_2d(headers['active_channels']),
            available_channels=tensor_2d(headers['available_channels']),
            center_sample=tensor_2d(headers['center_sample']),
            channel_mask=tensor_2d(headers['channel_mask']),
            discard_post=tensor_2d(headers['discard_post']),
            discard_pre=tensor_2d(headers['discard_pre']),
            encoding_space_ref=tensor_2d(headers['encoding_space_ref']),
            flags=tensor_2d(headers['flags']),
            measurement_uid=tensor_2d(headers['measurement_uid']),
            number_of_samples=tensor_2d(headers['number_of_samples']),
<<<<<<< HEAD
            orientation=orientation_from_directional_cosine(
=======
            orientation=Rotation.from_directions(
>>>>>>> 762fcd77
                spatialdimension_2d(headers['slice_dir']),
                spatialdimension_2d(headers['phase_dir']),
                spatialdimension_2d(headers['read_dir']),
            ),
<<<<<<< HEAD
            patient_table_position=spatialdimension_2d(headers['patient_table_position'], mm_to_m),
            physiology_time_stamp=tensor_2d(headers['physiology_time_stamp']),
            position=spatialdimension_2d(headers['position'], mm_to_m),
=======
            patient_table_position=spatialdimension_2d(headers['patient_table_position']).apply_(mm_to_m),
            physiology_time_stamp=tensor_2d(headers['physiology_time_stamp']),
            position=spatialdimension_2d(headers['position']).apply_(mm_to_m),
>>>>>>> 762fcd77
            sample_time_us=tensor_2d(headers['sample_time_us']),
            scan_counter=tensor_2d(headers['scan_counter']),
            trajectory_dimensions=tensor_2d(headers['trajectory_dimensions']).fill_(3),  # see above
            user_float=tensor_2d(headers['user_float']),
            user_int=tensor_2d(headers['user_int']),
            version=tensor_2d(headers['version']),
        )
        return acq_info

    def add_to_ismrmrd_acquisition(
        self, acquisition: ismrmrd.Acquisition, other: Any, k2: int, k1: int
    ) -> ismrmrd.Acquisition:
        """ISMRMRD acquisition information for single acquisition."""
        acquisition.idx.kspace_encode_step_1 = self.idx.k1[*other, k2, k1]
        acquisition.idx.kspace_encode_step_2 = self.idx.k2[*other, k2, k1]
        acquisition.idx.average = self.idx.average[*other, k2, k1]
        acquisition.idx.slice = self.idx.slice[*other, k2, k1]
        acquisition.idx.contrast = self.idx.contrast[*other, k2, k1]
        acquisition.idx.phase = self.idx.phase[*other, k2, k1]
        acquisition.idx.repetition = self.idx.repetition[*other, k2, k1]
        acquisition.idx.set = self.idx.set[*other, k2, k1]
        acquisition.idx.segment = self.idx.segment[*other, k2, k1]
        acquisition.idx.user = (
            self.idx.user0[*other, k2, k1],
            self.idx.user1[*other, k2, k1],
            self.idx.user2[*other, k2, k1],
            self.idx.user3[*other, k2, k1],
            self.idx.user4[*other, k2, k1],
            self.idx.user5[*other, k2, k1],
            self.idx.user6[*other, k2, k1],
            self.idx.user7[*other, k2, k1],
        )

        # active_channesl, number_of_samples and trajectory_dimensions are read-only and cannot be set
        acquisition.acquisition_time_stamp = self.acquisition_time_stamp[*other, k2, k1, 0]
        acquisition.available_channels = self.available_channels[*other, k2, k1, 0]
        acquisition.center_sample = self.center_sample[*other, k2, k1, 0]
        acquisition.channel_mask = tuple(self.channel_mask[*other, k2, k1, :])
        acquisition.discard_post = self.discard_post[*other, k2, k1, 0]
        acquisition.discard_pre = self.discard_pre[*other, k2, k1, 0]
        acquisition.encoding_space_ref = self.encoding_space_ref[*other, k2, k1, 0]
        acquisition.measurement_uid = self.measurement_uid[*other, k2, k1, 0]
        acquisition.patient_table_position = (
            m_to_mm(self.patient_table_position.x[*other, k2, k1, 0]),
            m_to_mm(self.patient_table_position.y[*other, k2, k1, 0]),
            m_to_mm(self.patient_table_position.z[*other, k2, k1, 0]),
        )
        acquisition.phase_dir = tuple(self.orientation.as_matrix()[*other, k2, k1, 0, 2, :])[::-1]  # zyx -> xyz
        acquisition.physiology_time_stamp = tuple(self.physiology_time_stamp[*other, k2, k1, :])
        acquisition.position = (
            m_to_mm(self.position.x[*other, k2, k1, 0]),
            m_to_mm(self.position.y[*other, k2, k1, 0]),
            m_to_mm(self.position.z[*other, k2, k1, 0]),
        )
        acquisition.read_dir = tuple(self.orientation.as_matrix()[*other, k2, k1, 0, 1, :])[::-1]  # zyx -> xyz
        acquisition.sample_time_us = self.sample_time_us[*other, k2, k1, 0]
        acquisition.scan_counter = self.scan_counter[*other, k2, k1, 0]
        acquisition.slice_dir = tuple(self.orientation.as_matrix()[*other, k2, k1, 0, 0, :])[::-1]  # zyx -> xyz
        acquisition.user_float = tuple(self.user_float[*other, k2, k1, :])
        acquisition.user_int = tuple(self.user_int[*other, k2, k1, :])
        acquisition.version = self.version[*other, k2, k1, 0]
        return acquisition

    def _apply_(self, modify_acq_info_field: Callable) -> None:
        """Go through all fields of AcqInfo object and apply function in-place.

        Parameters
        ----------
        modify_acq_info_field
            Function which takes AcqInfo fields as input and returns modified AcqInfo field
        """
        for field in dataclasses.fields(self):
            current = getattr(self, field.name)
            if dataclasses.is_dataclass(current):
                for subfield in dataclasses.fields(current):
                    subcurrent = getattr(current, subfield.name)
                    setattr(current, subfield.name, modify_acq_info_field(subcurrent))
            else:
                setattr(self, field.name, modify_acq_info_field(current))
        return None<|MERGE_RESOLUTION|>--- conflicted
+++ resolved
@@ -1,61 +1,30 @@
 """Acquisition information dataclass."""
 
-<<<<<<< HEAD
-import dataclasses
-from collections.abc import Callable, Sequence
-from dataclasses import dataclass
-from typing import Any, Self, TypeVar
-=======
 from collections.abc import Sequence
 from dataclasses import dataclass
->>>>>>> 762fcd77
+from typing import Any, Self
 
 import ismrmrd
 import numpy as np
 import torch
 from einops import rearrange
-<<<<<<< HEAD
-=======
 from typing_extensions import Self
->>>>>>> 762fcd77
 
 from mrpro.data.MoveDataMixin import MoveDataMixin
 from mrpro.data.Rotation import Rotation
 from mrpro.data.SpatialDimension import SpatialDimension
-<<<<<<< HEAD
 from mrpro.utils.unit_conversion import m_to_mm, mm_to_m
 
-T = TypeVar('T', torch.Tensor, Rotation, SpatialDimension)
-=======
-from mrpro.utils.unit_conversion import mm_to_m
-
->>>>>>> 762fcd77
 
 def rearrange_acq_info_fields(field: object, pattern: str, **axes_lengths: dict[str, int]) -> object:
     """Change the shape of the fields in AcqInfo."""
     if isinstance(field, Rotation):
         return Rotation.from_matrix(rearrange(field.as_matrix(), pattern, **axes_lengths))
 
-<<<<<<< HEAD
-def rearrange_acq_info_fields(field: T, pattern: str, additional_info: dict[str, int] | None = None) -> T:
-    """Change the shape of the fields in AcqInfo."""
-    axes_lengths = {} if additional_info is None else additional_info
-    if isinstance(field, Rotation):
-        return Rotation.from_matrix(rearrange(field.as_matrix(), pattern, **axes_lengths))
-    elif isinstance(field, SpatialDimension):
-        return SpatialDimension(
-            z=rearrange(field.z, pattern, **axes_lengths),
-            y=rearrange(field.y, pattern, **axes_lengths),
-            x=rearrange(field.x, pattern, **axes_lengths),
-        )
-    else:
-        return rearrange(field, pattern, **axes_lengths)
-=======
     if isinstance(field, torch.Tensor):
         return rearrange(field, pattern, **axes_lengths)
 
     return field
->>>>>>> 762fcd77
 
 
 @dataclass(slots=True)
@@ -291,24 +260,14 @@
             flags=tensor_2d(headers['flags']),
             measurement_uid=tensor_2d(headers['measurement_uid']),
             number_of_samples=tensor_2d(headers['number_of_samples']),
-<<<<<<< HEAD
-            orientation=orientation_from_directional_cosine(
-=======
             orientation=Rotation.from_directions(
->>>>>>> 762fcd77
                 spatialdimension_2d(headers['slice_dir']),
                 spatialdimension_2d(headers['phase_dir']),
                 spatialdimension_2d(headers['read_dir']),
             ),
-<<<<<<< HEAD
-            patient_table_position=spatialdimension_2d(headers['patient_table_position'], mm_to_m),
-            physiology_time_stamp=tensor_2d(headers['physiology_time_stamp']),
-            position=spatialdimension_2d(headers['position'], mm_to_m),
-=======
             patient_table_position=spatialdimension_2d(headers['patient_table_position']).apply_(mm_to_m),
             physiology_time_stamp=tensor_2d(headers['physiology_time_stamp']),
             position=spatialdimension_2d(headers['position']).apply_(mm_to_m),
->>>>>>> 762fcd77
             sample_time_us=tensor_2d(headers['sample_time_us']),
             scan_counter=tensor_2d(headers['scan_counter']),
             trajectory_dimensions=tensor_2d(headers['trajectory_dimensions']).fill_(3),  # see above
@@ -351,18 +310,10 @@
         acquisition.discard_pre = self.discard_pre[*other, k2, k1, 0]
         acquisition.encoding_space_ref = self.encoding_space_ref[*other, k2, k1, 0]
         acquisition.measurement_uid = self.measurement_uid[*other, k2, k1, 0]
-        acquisition.patient_table_position = (
-            m_to_mm(self.patient_table_position.x[*other, k2, k1, 0]),
-            m_to_mm(self.patient_table_position.y[*other, k2, k1, 0]),
-            m_to_mm(self.patient_table_position.z[*other, k2, k1, 0]),
-        )
+        acquisition.patient_table_position = self.patient_table_position[*other, k2, k1, 0].apply_(m_to_mm)
         acquisition.phase_dir = tuple(self.orientation.as_matrix()[*other, k2, k1, 0, 2, :])[::-1]  # zyx -> xyz
         acquisition.physiology_time_stamp = tuple(self.physiology_time_stamp[*other, k2, k1, :])
-        acquisition.position = (
-            m_to_mm(self.position.x[*other, k2, k1, 0]),
-            m_to_mm(self.position.y[*other, k2, k1, 0]),
-            m_to_mm(self.position.z[*other, k2, k1, 0]),
-        )
+        acquisition.position = self.position[*other, k2, k1, 0].apply_(m_to_mm)
         acquisition.read_dir = tuple(self.orientation.as_matrix()[*other, k2, k1, 0, 1, :])[::-1]  # zyx -> xyz
         acquisition.sample_time_us = self.sample_time_us[*other, k2, k1, 0]
         acquisition.scan_counter = self.scan_counter[*other, k2, k1, 0]
@@ -370,22 +321,4 @@
         acquisition.user_float = tuple(self.user_float[*other, k2, k1, :])
         acquisition.user_int = tuple(self.user_int[*other, k2, k1, :])
         acquisition.version = self.version[*other, k2, k1, 0]
-        return acquisition
-
-    def _apply_(self, modify_acq_info_field: Callable) -> None:
-        """Go through all fields of AcqInfo object and apply function in-place.
-
-        Parameters
-        ----------
-        modify_acq_info_field
-            Function which takes AcqInfo fields as input and returns modified AcqInfo field
-        """
-        for field in dataclasses.fields(self):
-            current = getattr(self, field.name)
-            if dataclasses.is_dataclass(current):
-                for subfield in dataclasses.fields(current):
-                    subcurrent = getattr(current, subfield.name)
-                    setattr(current, subfield.name, modify_acq_info_field(subcurrent))
-            else:
-                setattr(self, field.name, modify_acq_info_field(current))
-        return None+        return acquisition