--- conflicted
+++ resolved
@@ -12,13 +12,9 @@
 from mrpro.data.MoveDataMixin import MoveDataMixin
 from mrpro.data.Rotation import Rotation
 from mrpro.data.SpatialDimension import SpatialDimension
-<<<<<<< HEAD
+from mrpro.utils.reshape import unsqueeze_at, unsqueeze_right
 from mrpro.utils.typing import TorchIndexerType
 from mrpro.utils.unit_conversion import m_to_mm, mm_to_m
-=======
-from mrpro.utils.reshape import unsqueeze_at, unsqueeze_right
-from mrpro.utils.unit_conversion import mm_to_m
->>>>>>> 29884777
 
 _convert_time_stamp_type: TypeAlias = Callable[
     [
@@ -330,8 +326,12 @@
             user=user,
             physiology_time_stamps=physiology_time_stamps,
         )
-<<<<<<< HEAD
-        return acq_info
+
+        if additional_fields is None:
+            return acq_info
+        else:
+            additional_values = tuple(tensor_5d(headers[field]) for field in additional_fields)
+            return acq_info, additional_values
 
     def write_to_ismrmrd_acquisition(
         self, acquisition: ismrmrd.Acquisition, idx: TorchIndexerType
@@ -358,33 +358,38 @@
         )
 
         # active_channesl, number_of_samples and trajectory_dimensions are read-only and cannot be set
-        acquisition.acquisition_time_stamp = self.acquisition_time_stamp[idx].squeeze(-1)
-        acquisition.available_channels = self.available_channels[idx].squeeze(-1)
-        acquisition.center_sample = self.center_sample[idx].squeeze(-1)
-        acquisition.channel_mask = tuple(self.channel_mask[idx])
-        acquisition.discard_post = self.discard_post[idx].squeeze(-1)
-        acquisition.discard_pre = self.discard_pre[idx].squeeze(-1)
-        acquisition.encoding_space_ref = self.encoding_space_ref[idx].squeeze(-1)
-        acquisition.measurement_uid = self.measurement_uid[idx].squeeze(-1)
-        acquisition.patient_table_position = self.patient_table_position[idx][0].apply(m_to_mm).zyx[::-1]  # zyx -> xyz
-        directions = self.orientation[idx][0].as_directions()
+        acquisition.patient_table_position = self.patient_table_position[idx].apply(m_to_mm).zyx[::-1]  # zyx -> xyz
+        directions = self.orientation[idx].as_directions()
         acquisition.slice_dir = directions[0].zyx[::-1]  # zyx -> xyz
         acquisition.phase_dir = directions[1].zyx[::-1]
         acquisition.read_dir = directions[2].zyx[::-1]
-
-        acquisition.physiology_time_stamp = tuple(self.physiology_time_stamp[idx])
-        acquisition.position = self.position[idx][0].apply(m_to_mm).zyx[::-1]
-        acquisition.sample_time_us = self.sample_time_us[idx].squeeze(-1)
-        acquisition.scan_counter = self.scan_counter[idx].squeeze(-1)
-        acquisition.user_float = tuple(self.user_float[idx])
-        acquisition.user_int = tuple(self.user_int[idx])
-        acquisition.version = self.version[idx].squeeze(-1)
-        return acquisition
-=======
-
-        if additional_fields is None:
-            return acq_info
-        else:
-            additional_values = tuple(tensor_5d(headers[field]) for field in additional_fields)
-            return acq_info, additional_values
->>>>>>> 29884777
+        acquisition.position = self.position[idx].apply(m_to_mm).zyx[::-1]
+        acquisition.sample_time_us = self.sample_time_us[idx]
+        acquisition.user_float = (
+            self.user.float1[idx],
+            self.user.float2[idx],
+            self.user.float3[idx],
+            self.user.float4[idx],
+            self.user.float5[idx],
+            self.user.float6[idx],
+            self.user.float7[idx],
+            self.user.float8[idx],
+        )
+        acquisition.user_int = (
+            self.user.int1[idx],
+            self.user.int2[idx],
+            self.user.int3[idx],
+            self.user.int4[idx],
+            self.user.int5[idx],
+            self.user.int6[idx],
+            self.user.int7[idx],
+            self.user.int8[idx],
+        )
+        # Time stamps are saved as Siemens time stamps in units of 2.5ms
+        acquisition.acquisition_time_stamp = int(self.acquisition_time_stamp[idx] / 0.0025)
+        acquisition.physiology_time_stamp = (
+            int(self.physiology_time_stamps.timestamp1[idx] / 0.0025),
+            int(self.physiology_time_stamps.timestamp2[idx] / 0.0025),
+            int(self.physiology_time_stamps.timestamp3[idx] / 0.0025),
+        )
+        return acquisition