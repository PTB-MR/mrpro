--- conflicted
+++ resolved
@@ -44,13 +44,8 @@
     kx: torch.Tensor
     """(other,k2,k1,k0), frequency encoding direction k0 if Cartesian."""
 
-<<<<<<< HEAD
-    repeat_detection_tolerance: float = 1e-3
-    """tolerance for repeat detection which is used in reshape()."""
-=======
     repeat_detection_tolerance: None | float = 1e-3
     """tolerance for repeat detection, by default 1e-3, None to disable."""
->>>>>>> fb18e034
 
     def reshape(
         self,
@@ -80,8 +75,4 @@
         ky = rearrange(self.ky[sort_idx, ...], '(other k2 k1) k0 -> other k2 k1 k0', k1=n_k1, k2=n_k2)
         kx = rearrange(self.kx[sort_idx, ...], '(other k2 k1) k0 -> other k2 k1 k0', k1=n_k1, k2=n_k2)
 
-<<<<<<< HEAD
-        return KTrajectory(kz, ky, kx, self.repeat_detection_tolerance)
-=======
-        return KTrajectory(kz, ky, kx, repeat_detection_tolerance=self.repeat_detection_tolerance)
->>>>>>> fb18e034
+        return KTrajectory(kz, ky, kx, repeat_detection_tolerance=self.repeat_detection_tolerance)