--- conflicted
+++ resolved
@@ -71,15 +71,6 @@
         Parameters
         ----------
         keepdim
-<<<<<<< HEAD
-            If True, the output tensor still has a coil dimension of 1.
-            Otherwise, the coil dimension is removed.
-
-        Returns
-        -------
-            coil-combined image tensor with dimensions (..., other, z, y, x)
-            or (..., other, 1, z, y, x) if keepdim is True.
-=======
             if True, the output tensor has the same number of dimensions as the data tensor,
                and the coil dimension is kept as a singleton dimension.
             If False, the coil dimension is removed.
@@ -89,7 +80,6 @@
             image data tensor with shape either
             (..., 1, z, y, x) if keepdim is True.
             or (..., z, y, x), if  keepdim if False.
->>>>>>> 0ab0c9e6
         """
         coildim = -4
         return self.data.abs().square().sum(dim=coildim, keepdim=keepdim).sqrt()
