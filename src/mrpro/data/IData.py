--- conflicted
+++ resolved
@@ -130,10 +130,6 @@
 
         # Stack required due to mypy: einops rearrange list[tensor]->tensor not recognized
         idata = torch.stack([_dcm_pixelarray_to_tensor(ds) for ds in dataset_list])
-<<<<<<< HEAD
-        idata = repeat(idata, '... y x -> ... coils z y x', coils=1, z=1)
-=======
->>>>>>> c2b7469e
 
         # Tag NumberofFrames (0028|0008) is used to determine if data is multi-frame and tag MRAcquisitionType
         # (0018|0023) is used to determine if the data is 3D.
