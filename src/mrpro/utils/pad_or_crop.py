"""Zero pad and crop data tensor."""

import math
from collections.abc import Sequence
from typing import Literal

import torch
<<<<<<< HEAD
=======

from mrpro.utils.reshape import unsqueeze_left
>>>>>>> be7c9a18


def normalize_index(ndim: int, index: int) -> int:
    """Normalize possibly negative indices.

    Parameters
    ----------
    ndim
        number of dimensions
    index
        index to normalize. negative indices count from the end.

    Raises
    ------
    `IndexError`
        if index is outside ``[-ndim,ndim)``
    """
    if 0 <= index < ndim:
        return index
    elif -ndim <= index < 0:
        return ndim + index
    else:
        raise IndexError(f'Invalid index {index} for {ndim} data dimensions')


def pad_or_crop(
    data: torch.Tensor,
    new_shape: Sequence[int] | torch.Size,
    dim: None | Sequence[int] = None,
    mode: Literal['constant', 'reflect', 'replicate', 'circular'] = 'constant',
    value: float = 0.0,
) -> torch.Tensor:
    """Change shape of data by center cropping or symmetric padding.

    Parameters
    ----------
    data
        Data to pad or crop.
    new_shape
        Desired shape of data.
    dim
        Dimensions the `new_shape` corresponds to.
        `None` is interpreted as last ``len(new_shape)`` dimensions.
    mode
        Mode to use for padding.
    value
        Value to use for constant padding.

    Returns
    -------
        Data zero padded or cropped to shape.
    """
    if len(new_shape) > data.ndim:
        raise ValueError('length of new shape should not exceed dimensions of data')

    if dim is None:  # Use last dimensions
        new_shape = (*data.shape[: -len(new_shape)], *new_shape)
    else:
        if len(new_shape) != len(dim):
            raise ValueError('length of shape should match length of dim')
        dim = tuple(normalize_index(data.ndim, idx) for idx in dim)  # raises if any not in [-data.ndim,data.ndim)
        if len(dim) != len(set(dim)):  # this is why we normalize
            raise ValueError('repeated values are not allowed in dims')
        # Update elements in data.shape at indices specified in dim with corresponding elements from new_shape
        new_shape = tuple(new_shape[dim.index(i)] if i in dim else s for i, s in enumerate(data.shape))

    npad: list[int] = []
    for old, new in zip(data.shape, new_shape, strict=True):
        diff = new - old
        after = math.trunc(diff / 2)
        before = diff - after
        if before or after or npad:
            npad.append(before)
            npad.append(after)

<<<<<<< HEAD
    if mode != 'constant':
        while len(npad) // 2 < data.ndim - 2:
            npad = [0, 0, *npad]
        if len(npad) // 2 > data.ndim - 2:
            raise ValueError(
                'replicate and circular padding are only supported for up to the last 3 dimensions of 4D/5D data, '
                'last 2 dimensions of 3D/4D data and last dimension of 2D/3D data.'
            )
=======
    n_extended_dims = 0
    if mode != 'constant':
        # See https://docs.pytorch.org/docs/stable/generated/torch.nn.functional.pad.html for the supported shapes
        while len(npad) // 2 < data.ndim - 2:
            npad = [0, 0, *npad]

        n_extended_dims = max(0, len(npad) // 2 - (data.ndim - 2))
        if n_extended_dims:  # We need to extend data such that the padding is supported.
            data = unsqueeze_left(data, n_extended_dims)

        if len(npad) > 6:  # TODO: reshape and call multiple times
            raise ValueError('replicate and circular padding are only supported for up to the last 3 dimensions.')
>>>>>>> be7c9a18

    if any(npad):
        # F.pad expects paddings in reversed order
        data = torch.nn.functional.pad(data, npad[::-1], value=value, mode=mode)
<<<<<<< HEAD
=======

    if n_extended_dims:
        idx = n_extended_dims * (0,)
        data = data[idx]
>>>>>>> be7c9a18
    return data<|MERGE_RESOLUTION|>--- conflicted
+++ resolved
@@ -5,11 +5,8 @@
 from typing import Literal
 
 import torch
-<<<<<<< HEAD
-=======
 
 from mrpro.utils.reshape import unsqueeze_left
->>>>>>> be7c9a18
 
 
 def normalize_index(ndim: int, index: int) -> int:
@@ -85,16 +82,6 @@
             npad.append(before)
             npad.append(after)
 
-<<<<<<< HEAD
-    if mode != 'constant':
-        while len(npad) // 2 < data.ndim - 2:
-            npad = [0, 0, *npad]
-        if len(npad) // 2 > data.ndim - 2:
-            raise ValueError(
-                'replicate and circular padding are only supported for up to the last 3 dimensions of 4D/5D data, '
-                'last 2 dimensions of 3D/4D data and last dimension of 2D/3D data.'
-            )
-=======
     n_extended_dims = 0
     if mode != 'constant':
         # See https://docs.pytorch.org/docs/stable/generated/torch.nn.functional.pad.html for the supported shapes
@@ -107,16 +94,12 @@
 
         if len(npad) > 6:  # TODO: reshape and call multiple times
             raise ValueError('replicate and circular padding are only supported for up to the last 3 dimensions.')
->>>>>>> be7c9a18
 
     if any(npad):
         # F.pad expects paddings in reversed order
         data = torch.nn.functional.pad(data, npad[::-1], value=value, mode=mode)
-<<<<<<< HEAD
-=======
 
     if n_extended_dims:
         idx = n_extended_dims * (0,)
         data = data[idx]
->>>>>>> be7c9a18
     return data