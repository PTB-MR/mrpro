--- conflicted
+++ resolved
@@ -5,11 +5,8 @@
 from typing import Literal
 
 import torch
-<<<<<<< HEAD
-=======
 
 from mrpro.utils.reshape import unsqueeze_left
->>>>>>> 51a8960d
 
 
 def normalize_index(ndim: int, index: int) -> int:
@@ -56,11 +53,7 @@
     mode
         Mode to use for padding.
     value
-<<<<<<< HEAD
-        value to use for constant padding.
-=======
         Value to use for constant padding.
->>>>>>> 51a8960d
 
     Returns
     -------
@@ -105,11 +98,8 @@
     if any(npad):
         # F.pad expects paddings in reversed order
         data = torch.nn.functional.pad(data, npad[::-1], value=value, mode=mode)
-<<<<<<< HEAD
-=======
 
     if n_extended_dims:
         idx = n_extended_dims * (0,)
         data = data[idx]
->>>>>>> 51a8960d
     return data