--- conflicted
+++ resolved
@@ -38,13 +38,8 @@
 
     Returns
     -------
-<<<<<<< HEAD
-    A view of the tensor with window dimensions at the front and
-    original sliding dim replaced by kernel dimensions.
-=======
         A view of the tensor with window dimensions at the front and
         original sliding dim replaced by kernel dimensions.
->>>>>>> e09c9f27
     """
     ndim = x.ndim
 
