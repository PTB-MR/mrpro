"""Functions for tensor shaping, unit conversion, typing, etc."""

from mrpro.utils import slice_profiles
from mrpro.utils import typing
from mrpro.utils import unit_conversion
from mrpro.utils.fill_range import fill_range_
from mrpro.utils.smap import smap
from mrpro.utils.reduce_repeat import reduce_repeat
from mrpro.utils.indexing import Indexer
from mrpro.utils.split_idx import split_idx
from mrpro.utils.sliding_window import sliding_window
from mrpro.utils.reshape import broadcast_right, unsqueeze_left, unsqueeze_right, reduce_view, reshape_broadcasted, ravel_multi_index, unsqueeze_tensors_left, unsqueeze_tensors_right, unsqueeze_at, unsqueeze_tensors_at
from mrpro.utils.TensorAttributeMixin import TensorAttributeMixin
<<<<<<< HEAD
from mrpro.utils.pad_or_crop import pad_or_crop
=======
from mrpro.utils.zero_pad_or_crop import zero_pad_or_crop
from mrpro.utils.RandomGenerator import RandomGenerator
>>>>>>> 1a4703ed

__all__ = [
    "Indexer",
    "RandomGenerator",
    "TensorAttributeMixin",
    "broadcast_right",
    "fill_range_",
    "pad_or_crop",
    "ravel_multi_index",
    "reduce_repeat",
    "reduce_view",
    "reshape_broadcasted",
    "slice_profiles",
    "sliding_window",
    "smap",
    "split_idx",
    "typing",
    "unit_conversion",
    "unsqueeze_at",
    "unsqueeze_left",
    "unsqueeze_right",
    "unsqueeze_tensors_at",
    "unsqueeze_tensors_left",
    "unsqueeze_tensors_right"
]<|MERGE_RESOLUTION|>--- conflicted
+++ resolved
@@ -10,13 +10,10 @@
 from mrpro.utils.split_idx import split_idx
 from mrpro.utils.sliding_window import sliding_window
 from mrpro.utils.reshape import broadcast_right, unsqueeze_left, unsqueeze_right, reduce_view, reshape_broadcasted, ravel_multi_index, unsqueeze_tensors_left, unsqueeze_tensors_right, unsqueeze_at, unsqueeze_tensors_at
+from mrpro.utils.reshape import broadcast_right, unsqueeze_left, unsqueeze_right, reduce_view, reshape_broadcasted, ravel_multi_index, unsqueeze_tensors_left, unsqueeze_tensors_right, unsqueeze_at, unsqueeze_tensors_at
 from mrpro.utils.TensorAttributeMixin import TensorAttributeMixin
-<<<<<<< HEAD
-from mrpro.utils.pad_or_crop import pad_or_crop
-=======
 from mrpro.utils.zero_pad_or_crop import zero_pad_or_crop
 from mrpro.utils.RandomGenerator import RandomGenerator
->>>>>>> 1a4703ed
 
 __all__ = [
     "Indexer",
@@ -24,7 +21,6 @@
     "TensorAttributeMixin",
     "broadcast_right",
     "fill_range_",
-    "pad_or_crop",
     "ravel_multi_index",
     "reduce_repeat",
     "reduce_view",
@@ -40,5 +36,6 @@
     "unsqueeze_right",
     "unsqueeze_tensors_at",
     "unsqueeze_tensors_left",
-    "unsqueeze_tensors_right"
+    "unsqueeze_tensors_right",
+    "zero_pad_or_crop"
 ]