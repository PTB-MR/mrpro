"""Functions for tensor shaping, unit conversion, typing, etc."""

from mrpro.utils import slice_profiles
from mrpro.utils import typing
from mrpro.utils import unit_conversion
from mrpro.utils.fill_range import fill_range_
from mrpro.utils.indexing import Indexer
from mrpro.utils.remove_repeat import remove_repeat
from mrpro.utils.reshape import broadcast_right, reduce_view, unsqueeze_left, unsqueeze_right
from mrpro.utils.smap import smap
from mrpro.utils.split_idx import split_idx
from mrpro.utils.reshape import broadcast_right, unsqueeze_left, unsqueeze_right, reduce_view, reshape_broadcasted, ravel_multi_index, unsqueeze_tensors_left, unsqueeze_tensors_right
from mrpro.utils.TensorAttributeMixin import TensorAttributeMixin
from mrpro.utils.zero_pad_or_crop import zero_pad_or_crop
from mrpro.utils.getnested import getnestedattr, getnesteditem

__all__ = [
    "Indexer",
    "TensorAttributeMixin",
    "broadcast_right",
    "fill_range_",
<<<<<<< HEAD
    "getnestedattr",
    "getnesteditem",
=======
    "ravel_multi_index",
>>>>>>> a20f7406
    "reduce_view",
    "remove_repeat",
    "reshape_broadcasted",
    "slice_profiles",
    "smap",
    "split_idx",
    "typing",
    "unit_conversion",
    "unsqueeze_left",
    "unsqueeze_right",
    "unsqueeze_tensors_left",
    "unsqueeze_tensors_right",
    "zero_pad_or_crop"
]<|MERGE_RESOLUTION|>--- conflicted
+++ resolved
@@ -19,12 +19,9 @@
     "TensorAttributeMixin",
     "broadcast_right",
     "fill_range_",
-<<<<<<< HEAD
     "getnestedattr",
     "getnesteditem",
-=======
     "ravel_multi_index",
->>>>>>> a20f7406
     "reduce_view",
     "remove_repeat",
     "reshape_broadcasted",
