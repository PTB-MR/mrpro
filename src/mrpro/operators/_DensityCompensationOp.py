--- conflicted
+++ resolved
@@ -33,10 +33,6 @@
         dcf
            Density Compensation Data
         """
-<<<<<<< HEAD
-        # only tensors can be used as buffers
-        dcf_tensor = dcf.data if isinstance(dcf, DcfData) else dcf
-=======
         if isinstance(dcf, DcfData):
             # only tensors can currently be used as buffers
             # thus, einsumop is initialized with the tensor data
@@ -44,5 +40,4 @@
             dcf_tensor = dcf.data
         else:
             dcf_tensor = dcf
->>>>>>> 9d35e67c
         super().__init__(dcf_tensor, '... k2 k1 k0 ,... coil k2 k1 k0 ->... coil k2 k1 k0')