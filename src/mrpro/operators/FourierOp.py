"""Fourier Operator."""

from collections.abc import Sequence

import torch
from typing_extensions import Self

from mrpro.data.enums import TrajType
from mrpro.data.KData import KData
from mrpro.data.KTrajectory import KTrajectory
from mrpro.data.SpatialDimension import SpatialDimension
from mrpro.operators.CartesianSamplingOp import CartesianSamplingOp
from mrpro.operators.FastFourierOp import FastFourierOp
from mrpro.operators.LinearOperator import LinearOperator
from mrpro.operators.NonUniformFastFourierOp import NonUniformFastFourierOp


class FourierOp(LinearOperator, adjoint_as_backward=True):
    """Fourier Operator class.

    This is the recommended operator for all Fourier transformations.
    It auto-detects if a non-uniform or regular fast Fourier transformation is required.
    For Cartesian data on a regular grid, the data is sorted and a FFT is used.
    For non-Cartesian data, a NUFFT with regridding is used.
    It also includes padding/cropping to the reconstruction matrix size.

    The operator can directly be constructed from a `~mrpro.data.KData` object to match its
    trajectory and header information, see `FourierOp.from_kdata`.

    """

    def __init__(
        self,
        recon_matrix: SpatialDimension[int],
        encoding_matrix: SpatialDimension[int],
        traj: KTrajectory,
    ) -> None:
        """Initialize Fourier Operator.

        Parameters
        ----------
        recon_matrix
            dimension of the reconstructed image
        encoding_matrix
            dimension of the encoded k-space
        traj
            the k-space trajectories where the frequencies are sampled
        """
        super().__init__()

        def get_spatial_dims(spatial_dims: SpatialDimension, dims: Sequence[int]):
            return [
                s
                for s, i in zip((spatial_dims.z, spatial_dims.y, spatial_dims.x), (-3, -2, -1), strict=True)
                if i in dims
            ]

        self._ignore_dims, self._fft_dims, self._nufft_dims = [], [], []
        for dim, type_ in zip((-3, -2, -1), traj.type_along_kzyx, strict=True):
            if type_ & TrajType.SINGLEVALUE:
                # dimension which do not require any transform
                self._ignore_dims.append(dim)
            elif type_ & TrajType.ONGRID:
                self._fft_dims.append(dim)
            else:
                self._nufft_dims.append(dim)

        if self._fft_dims:
            self._fast_fourier_op: FastFourierOp | None = FastFourierOp(
                dim=tuple(self._fft_dims),
                recon_matrix=get_spatial_dims(recon_matrix, self._fft_dims),
                encoding_matrix=get_spatial_dims(encoding_matrix, self._fft_dims),
            )
            self._cart_sampling_op: CartesianSamplingOp | None = CartesianSamplingOp(
                encoding_matrix=encoding_matrix, traj=traj
            )
        else:
            self._fast_fourier_op = None
            self._cart_sampling_op = None

        # Find dimensions which require NUFFT
        if self._nufft_dims:
            fft_dims_k210 = [
                dim
                for dim in (-3, -2, -1)
                if (traj.type_along_k210[dim] & TrajType.ONGRID)
                and not (traj.type_along_k210[dim] & TrajType.SINGLEVALUE)
            ]
            if self._fft_dims != fft_dims_k210:
                raise NotImplementedError(
                    'If both FFT and NUFFT dims are present, Cartesian FFT dims need to be aligned with the '
                    'k-space dimension, i.e. kx along k0, ky along k1 and kz along k2.',
                )

            self._non_uniform_fast_fourier_op: NonUniformFastFourierOp | None = NonUniformFastFourierOp(
                direction=tuple(self._nufft_dims),  # type: ignore[arg-type]
                recon_matrix=get_spatial_dims(recon_matrix, self._nufft_dims),
                encoding_matrix=get_spatial_dims(encoding_matrix, self._nufft_dims),
                traj=traj,
            )
        else:
<<<<<<< HEAD
            self._omega: torch.Tensor | None = None
            self._fwd_nufft_op = None
            self._adj_nufft_op = None
        self._kshape = traj.broadcasted_shape
        self._traj_out = repr(traj)
=======
            self._non_uniform_fast_fourier_op = None
>>>>>>> 534f324d

    @classmethod
    def from_kdata(cls, kdata: KData, recon_shape: SpatialDimension[int] | None = None) -> Self:
        """Create an instance of FourierOp from kdata with default settings.

        Parameters
        ----------
        kdata
            k-space data
        recon_shape
            Dimension of the reconstructed image. Defaults to `KData.header.recon_matrix`.
        """
        return cls(
            recon_matrix=kdata.header.recon_matrix if recon_shape is None else recon_shape,
            encoding_matrix=kdata.header.encoding_matrix,
            traj=kdata.traj,
        )

    def forward(self, x: torch.Tensor) -> tuple[torch.Tensor,]:
        """Forward operator mapping the coil-images to the coil k-space data.

        Parameters
        ----------
        x
            coil image data with shape: `(... coils z y x)`

        Returns
        -------
            coil k-space data with shape: `(... coils k2 k1 k0)`
        """
        # NUFFT Type 2 followed by FFT
        if self._non_uniform_fast_fourier_op:
            (x,) = self._non_uniform_fast_fourier_op(x)

        if self._fast_fourier_op and self._cart_sampling_op:
            (x,) = self._cart_sampling_op(self._fast_fourier_op(x)[0])
        return (x,)

    def adjoint(self, x: torch.Tensor) -> tuple[torch.Tensor,]:
        """Adjoint operator mapping the coil k-space data to the coil images.

        Parameters
        ----------
        x
            coil k-space data with shape: `(... coils k2 k1 k0)`

        Returns
        -------
            coil image data with shape: `(... coils z y x)`
        """
        # FFT followed by NUFFT Type 1
        if self._fast_fourier_op and self._cart_sampling_op:
            (x,) = self._fast_fourier_op.adjoint(self._cart_sampling_op.adjoint(x)[0])

        if self._non_uniform_fast_fourier_op:
            (x,) = self._non_uniform_fast_fourier_op.adjoint(x)

        return (x,)

    @property
    def gram(self) -> LinearOperator:
        """Return the gram operator."""
        return FourierGramOp(self)

    def __repr__(self) -> str:
        """Representation method for Fourier Operator."""
        ignore = f'Dimension(s) which are ignored: {self._ignore_dims!s}\n'

        string = ''
        device_omega = None
        device_cart = None

        if self._nufft_dims:
            string += f'Dimension(s) along which NUFFT is applied: {self._nufft_dims}\n{ignore}'
            device_omega = self._omega.device if self._omega is not None else None
        if self._fft_dims:
            string += f'{self._fast_fourier_op}\n{ignore}\n{self._cart_sampling_op}\n'
            device_cart = self._cart_sampling_op._fft_idx.device if self._cart_sampling_op is not None else None

        if device_omega and device_cart:
            device = device_omega if device_omega == device_cart else 'Different devices'
        else:
            device = device_omega or device_cart or 'None'

        out = f'{type(self).__name__} on device: {device}\n' f'{string}\n' f'{self._traj_out}'
        return out


class FourierGramOp(LinearOperator):
    """Gram operator for the Fourier operator.

    Implements the adjoint of the forward operator of the Fourier operator, i.e. the gram operator
    `F.H@F`.

    Uses a convolution, implemented as multiplication in Fourier space, to calculate the gram operator
    for the toeplitz NUFFT operator.

    Uses a multiplication with a binary mask in Fourier space to calculate the gram operator for
    the Cartesian FFT operator

    This Operator is only used internally and should not be used directly.
    Instead, consider using the py:func:`~FourierOp.gram` property of py:class:`FourierOp`.
    """

    _kernel: torch.Tensor | None

    def __init__(self, fourier_op: FourierOp) -> None:
        """Initialize the gram operator.

        If density compensation weights are provided, they the operator
        F.H@dcf@F is calculated.

        Parameters
        ----------
        fourier_op
            the Fourier operator to calculate the gram operator for

        """
        super().__init__()
        if fourier_op._non_uniform_fast_fourier_op:
            self.nufft_gram: None | LinearOperator = fourier_op._non_uniform_fast_fourier_op.gram
        else:
            self.nufft_gram = None

        if fourier_op._fast_fourier_op and fourier_op._cart_sampling_op:
            self.fast_fourier_gram: None | LinearOperator = (
                fourier_op._fast_fourier_op.H @ fourier_op._cart_sampling_op.gram @ fourier_op._fast_fourier_op
            )
        else:
            self.fast_fourier_gram = None

    def forward(self, x: torch.Tensor) -> tuple[torch.Tensor,]:
        """Apply the operator to the input tensor.

        Parameters
        ----------
        x
            input tensor, shape: `(..., coils, z, y, x)`
        """
        if self.nufft_gram:
            (x,) = self.nufft_gram(x)

        if self.fast_fourier_gram:
            (x,) = self.fast_fourier_gram(x)
        return (x,)

    def adjoint(self, x: torch.Tensor) -> tuple[torch.Tensor,]:
        """Apply the adjoint operator to the input tensor.

        Parameters
        ----------
        x
            input tensor, shape: `(..., coils, k2, k1, k0)`
        """
        return self.forward(x)

    @property
    def H(self) -> Self:  # noqa: N802
        """Adjoint operator of the gram operator."""
        return self<|MERGE_RESOLUTION|>--- conflicted
+++ resolved
@@ -99,15 +99,12 @@
                 traj=traj,
             )
         else:
-<<<<<<< HEAD
+            self._non_uniform_fast_fourier_op = None
             self._omega: torch.Tensor | None = None
             self._fwd_nufft_op = None
             self._adj_nufft_op = None
         self._kshape = traj.broadcasted_shape
         self._traj_out = repr(traj)
-=======
-            self._non_uniform_fast_fourier_op = None
->>>>>>> 534f324d
 
     @classmethod
     def from_kdata(cls, kdata: KData, recon_shape: SpatialDimension[int] | None = None) -> Self:
