--- conflicted
+++ resolved
@@ -3,11 +3,7 @@
 from collections.abc import Sequence
 
 import torch
-<<<<<<< HEAD
-=======
-from torchkbnufft import KbNufft, KbNufftAdjoint
 from typing_extensions import Self
->>>>>>> af82916c
 
 from mrpro.data._kdata.KData import KData
 from mrpro.data.enums import TrajType
