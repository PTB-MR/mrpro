"""Class for Sensitivity Operator."""

import torch

from mrpro.data.CsmData import CsmData
from mrpro.operators.LinearOperator import LinearOperator


class SensitivityOp(LinearOperator):
    """Sensitivity operator class.

    The forward operator expands an image to multiple coil images according to coil sensitivity maps,
    the adjoint operator reduces the coil images to a single image.
    """

    def __init__(self, csm: CsmData | torch.Tensor) -> None:
        """Initialize a Sensitivity Operator.

        Parameters
        ----------
        csm
           Coil Sensitivity Data
        """
        super().__init__()
        if isinstance(csm, CsmData):
            # only tensors can be used as buffers
            csm = csm.data
        self.register_buffer('csm_tensor', csm)

    def forward(self, img: torch.Tensor) -> tuple[torch.Tensor,]:
        """Apply the forward operator, thus expand the coils dimension.

        Parameters
        ----------
        img
<<<<<<< HEAD
            image data tensor with dimensions (... other 1 z y x).

        Returns
        -------
            image data tensor with dimensions (... other coils z y x).
=======
            image data tensor with dimensions `(other 1 z y x)`.

        Returns
        -------
            image data tensor with dimensions `(other coils z y x)`.
>>>>>>> 32da2d7a
        """
        return (self.csm_tensor * img,)

    def adjoint(self, img: torch.Tensor) -> tuple[torch.Tensor,]:
        """Apply the adjoint operator, thus reduce the coils dimension.

        Parameters
        ----------
        img
<<<<<<< HEAD
            image data tensor with dimensions (... other coils z y x).

        Returns
        -------
            image data tensor with dimensions (... other 1 z y x).
=======
            image data tensor with dimensions `(other coils z y x)`.

        Returns
        -------
            image data tensor with dimensions `(other 1 z y x)`.
>>>>>>> 32da2d7a
        """
        return ((self.csm_tensor.conj() * img).sum(-4, keepdim=True),)<|MERGE_RESOLUTION|>--- conflicted
+++ resolved
@@ -33,19 +33,11 @@
         Parameters
         ----------
         img
-<<<<<<< HEAD
-            image data tensor with dimensions (... other 1 z y x).
+            image data tensor with dimensions `(*other 1 z y x)`.
 
         Returns
         -------
-            image data tensor with dimensions (... other coils z y x).
-=======
-            image data tensor with dimensions `(other 1 z y x)`.
-
-        Returns
-        -------
-            image data tensor with dimensions `(other coils z y x)`.
->>>>>>> 32da2d7a
+            image data tensor with dimensions `(*other coils z y x)`.
         """
         return (self.csm_tensor * img,)
 
@@ -55,18 +47,10 @@
         Parameters
         ----------
         img
-<<<<<<< HEAD
-            image data tensor with dimensions (... other coils z y x).
+            image data tensor with dimensions `(*other coils z y x)`.
 
         Returns
         -------
-            image data tensor with dimensions (... other 1 z y x).
-=======
-            image data tensor with dimensions `(other coils z y x)`.
-
-        Returns
-        -------
-            image data tensor with dimensions `(other 1 z y x)`.
->>>>>>> 32da2d7a
+            image data tensor with dimensions `(*other 1 z y x)`.
         """
         return ((self.csm_tensor.conj() * img).sum(-4, keepdim=True),)