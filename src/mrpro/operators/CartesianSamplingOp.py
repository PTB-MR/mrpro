"""Cartesian Sampling Operator."""

import warnings

import torch
from einops import rearrange, repeat

from mrpro.data.enums import TrajType
from mrpro.data.KTrajectory import KTrajectory
from mrpro.data.SpatialDimension import SpatialDimension
from mrpro.operators.LinearOperator import LinearOperator
from mrpro.utils.reshape import unsqueeze_left


class CartesianSamplingOp(LinearOperator):
    """Cartesian Sampling Operator.

    Selects points on a Cartesian grid based on the k-space trajectory.
    Thus, the adjoint sorts the data into regular Cartesian sampled grid based on the k-space
    trajectory. Non-acquired points are zero-filled.
    """

    def __init__(self, encoding_matrix: SpatialDimension[int], traj: KTrajectory) -> None:
        """Initialize Sampling Operator class.

        Parameters
        ----------
        encoding_matrix
            shape of the encoded k-space.
            Only values for directions in which the trajectory is Cartesian will be used
            in the adjoint to determine the shape after reordering,
            i.e., the operator's domain.
        traj
            the k-space trajectory describing at which frequencies data is sampled.
            Its broadcasted shape will be used to determine the shape after sampling,
            i.e., the operator's range
        """
        super().__init__()
        # the shape of the k data,
        sorted_grid_shape = SpatialDimension.from_xyz(encoding_matrix)

        # Cache as these might take some time to compute
        traj_type_kzyx = traj.type_along_kzyx
        ktraj_tensor = traj.as_tensor()

        # If a dimension is irregular or singleton, we will not perform any reordering
        # in it and the shape of data will remain.
        # only dimensions on a cartesian grid will be reordered.
        if traj_type_kzyx[-1] == TrajType.ONGRID:  # kx
            kx_idx = ktraj_tensor[-1, ...].round().to(dtype=torch.int64) + sorted_grid_shape.x // 2
        else:
            sorted_grid_shape.x = ktraj_tensor.shape[-1]
            kx_idx = repeat(torch.arange(ktraj_tensor.shape[-1]), 'k0->other k2 k1 k0', other=1, k2=1, k1=1)

        if traj_type_kzyx[-2] == TrajType.ONGRID:  # ky
            ky_idx = ktraj_tensor[-2, ...].round().to(dtype=torch.int64) + sorted_grid_shape.y // 2
        else:
            sorted_grid_shape.y = ktraj_tensor.shape[-2]
            ky_idx = repeat(torch.arange(ktraj_tensor.shape[-2]), 'k1->other k2 k1 k0', other=1, k2=1, k0=1)

        if traj_type_kzyx[-3] == TrajType.ONGRID:  # kz
            kz_idx = ktraj_tensor[-3, ...].round().to(dtype=torch.int64) + sorted_grid_shape.z // 2
        else:
            sorted_grid_shape.z = ktraj_tensor.shape[-3]
            kz_idx = repeat(torch.arange(ktraj_tensor.shape[-3]), 'k2->other k2 k1 k0', other=1, k1=1, k0=1)

        # 1D indices into a flattened tensor.
        kidx = kz_idx * sorted_grid_shape.y * sorted_grid_shape.x + ky_idx * sorted_grid_shape.x + kx_idx
        kidx = rearrange(kidx, '... kz ky kx -> ... 1 (kz ky kx)')

        # check that all points are inside the encoding matrix
        inside_encoding_matrix = (
            ((kx_idx >= 0) & (kx_idx < sorted_grid_shape.x))
            & ((ky_idx >= 0) & (ky_idx < sorted_grid_shape.y))
            & ((kz_idx >= 0) & (kz_idx < sorted_grid_shape.z))
        )
        if not torch.all(inside_encoding_matrix):
            warnings.warn(
                'K-space points lie outside of the encoding_matrix and will be ignored.'
                ' Increase the encoding_matrix to include these points.',
                stacklevel=2,
            )

            inside_encoding_matrix = rearrange(inside_encoding_matrix, '... kz ky kx -> ... 1 (kz ky kx)')
            inside_encoding_matrix_idx = inside_encoding_matrix.nonzero(as_tuple=True)[-1]
            inside_encoding_matrix_idx = torch.reshape(inside_encoding_matrix_idx, (*kidx.shape[:-1], -1))
            self.register_buffer('_inside_encoding_matrix_idx', inside_encoding_matrix_idx)
            kidx = torch.take_along_dim(kidx, inside_encoding_matrix_idx, dim=-1)
        else:
            self._inside_encoding_matrix_idx: torch.Tensor | None = None

        self.register_buffer('_fft_idx', kidx)

        # we can skip the indexing if the data is already sorted
        self._needs_indexing = (
            not torch.all(torch.diff(kidx) == 1)
            or traj.broadcasted_shape[-3:] != sorted_grid_shape.zyx
            or self._inside_encoding_matrix_idx is not None
        )

        self._trajectory_shape = traj.broadcasted_shape
        self._sorted_grid_shape = sorted_grid_shape

    def forward(self, x: torch.Tensor) -> tuple[torch.Tensor,]:
        """Forward operator which selects acquired k-space data from k-space.

        Parameters
        ----------
        x
            k-space, fully sampled (or zerofilled) and sorted in Cartesian dimensions
            with shape given by encoding_matrix

        Returns
        -------
            selected k-space data in acquired shape (as described by the trajectory)
        """
        if self._sorted_grid_shape != SpatialDimension(*x.shape[-3:]):
            raise ValueError('k-space data shape mismatch')

        if not self._needs_indexing:
            return (x,)

        x_kflat = rearrange(x, '... coil k2_enc k1_enc k0_enc -> ... coil (k2_enc k1_enc k0_enc)')
        # take_along_dim broadcasts, but needs the same number of dimensions
        idx = unsqueeze_left(self._fft_idx, x_kflat.ndim - self._fft_idx.ndim)
        x_inside_encoding_matrix = torch.take_along_dim(x_kflat, idx, dim=-1)

        if self._inside_encoding_matrix_idx is None:
            # all trajectory points are inside the encoding matrix
            x_indexed = x_inside_encoding_matrix
        else:
            # we need to add zeros
            x_indexed = self._broadcast_and_scatter_along_last_dim(
                x_inside_encoding_matrix,
                self._trajectory_shape[-1] * self._trajectory_shape[-2] * self._trajectory_shape[-3],
                self._inside_encoding_matrix_idx,
            )

        # reshape to (... other coil, k2, k1, k0)
        x_reshaped = x_indexed.reshape(x.shape[:-3] + self._trajectory_shape[-3:])

        return (x_reshaped,)

    def adjoint(self, y: torch.Tensor) -> tuple[torch.Tensor,]:
        """Adjoint operator sorting data into the encoding_space matrix.

        Parameters
        ----------
        y
            k-space data in acquired shape

        Returns
        -------
            k-space data sorted into encoding_space matrix
        """
        if self._trajectory_shape[-3:] != y.shape[-3:]:
            raise ValueError('k-space data shape mismatch')

        if not self._needs_indexing:
            return (y,)

        y_kflat = rearrange(y, '... coil k2 k1 k0 -> ... coil (k2 k1 k0)')

        if self._inside_encoding_matrix_idx is not None:
            idx = unsqueeze_left(self._inside_encoding_matrix_idx, y_kflat.ndim - self._inside_encoding_matrix_idx.ndim)
            y_kflat = torch.take_along_dim(y_kflat, idx, dim=-1)

        y_scattered = self._broadcast_and_scatter_along_last_dim(
            y_kflat, self._sorted_grid_shape.z * self._sorted_grid_shape.y * self._sorted_grid_shape.x, self._fft_idx
        )

        # reshape to  ..., other, coil, k2_enc, k1_enc, k0_enc
        y_reshaped = y_scattered.reshape(
            *y.shape[:-3],
            self._sorted_grid_shape.z,
            self._sorted_grid_shape.y,
            self._sorted_grid_shape.x,
        )

        return (y_reshaped,)

    @staticmethod
    def _broadcast_and_scatter_along_last_dim(
        data_to_scatter: torch.Tensor, n_last_dim: int, scatter_index: torch.Tensor
    ) -> torch.Tensor:
        """Broadcast scatter index and scatter into zero tensor.

        Parameters
        ----------
        data_to_scatter
            Data to be scattered at indices scatter_index
        n_last_dim
            Number of data points in last dimension
        scatter_index
            Indices describing where to scatter data

        Returns
        -------
            Data scattered into tensor along scatter_index
        """
        # scatter does not broadcast, so we need to manually broadcast the indices
        broadcast_shape = torch.broadcast_shapes(scatter_index.shape[:-1], data_to_scatter.shape[:-1])
        idx_expanded = torch.broadcast_to(scatter_index, (*broadcast_shape, scatter_index.shape[-1]))

        # although scatter_ is inplace, this will not cause issues with autograd, as self
        # is always constant zero and gradients w.r.t. src work as expected.
        data_scattered = torch.zeros(
            *broadcast_shape,
            n_last_dim,
            dtype=data_to_scatter.dtype,
            device=data_to_scatter.device,
        ).scatter_(dim=-1, index=idx_expanded, src=data_to_scatter)

        return data_scattered

<<<<<<< HEAD
    def __repr__(self):
        """Representation method for CartesianSamplingOperator."""
        out = (
            f'Needs indexing: {self._needs_indexing}\n'
            f'Sorted grid shape: {self._sorted_grid_shape}\n'
            f'Inside encoding matrix index: {self._inside_encoding_matrix_idx}'
        )
        return out
=======
    @property
    def gram(self) -> 'CartesianSamplingGramOp':
        """Return the Gram operator for this Cartesian Sampling Operator.

        Returns
        -------
            Gram operator for this Cartesian Sampling Operator
        """
        return CartesianSamplingGramOp(self)


class CartesianSamplingGramOp(LinearOperator):
    """Gram operator for Cartesian Sampling Operator.

    The Gram operator is the composition CartesianSamplingOp.H @ CartesianSamplingOp.
    """

    def __init__(self, sampling_op: CartesianSamplingOp):
        """Initialize Cartesian Sampling Gram Operator class.

        This should not be used directly, but rather through the `gram` method of a
        :class:`mrpro.operator.CartesianSamplingOp` object.

        Parameters
        ----------
        sampling_op
            The Cartesian Sampling Operator for which to create the Gram operator.
        """
        super().__init__()
        if sampling_op._needs_indexing:
            ones = torch.ones(*sampling_op._trajectory_shape[:-3], 1, *sampling_op._sorted_grid_shape.zyx)
            (mask,) = sampling_op.adjoint(*sampling_op.forward(ones))
            self.register_buffer('_mask', mask)
        else:
            self._mask: torch.Tensor | None = None

    def forward(self, x: torch.Tensor) -> tuple[torch.Tensor,]:
        """Apply the Gram operator.

        Parameters
        ----------
        x
            Input data

        Returns
        -------
            Output data
        """
        if self._mask is None:
            return (x,)
        return (x * self._mask,)

    def adjoint(self, y: torch.Tensor) -> tuple[torch.Tensor,]:
        """Apply the adjoint of the Gram operator.

        Parameters
        ----------
        y
            Input data

        Returns
        -------
            Output data
        """
        return self.forward(y)
>>>>>>> 8d24ebba
<|MERGE_RESOLUTION|>--- conflicted
+++ resolved
@@ -213,7 +213,16 @@
 
         return data_scattered
 
-<<<<<<< HEAD
+    @property
+    def gram(self) -> 'CartesianSamplingGramOp':
+        """Return the Gram operator for this Cartesian Sampling Operator.
+
+        Returns
+        -------
+            Gram operator for this Cartesian Sampling Operator
+        """
+        return CartesianSamplingGramOp(self)
+      
     def __repr__(self):
         """Representation method for CartesianSamplingOperator."""
         out = (
@@ -222,16 +231,6 @@
             f'Inside encoding matrix index: {self._inside_encoding_matrix_idx}'
         )
         return out
-=======
-    @property
-    def gram(self) -> 'CartesianSamplingGramOp':
-        """Return the Gram operator for this Cartesian Sampling Operator.
-
-        Returns
-        -------
-            Gram operator for this Cartesian Sampling Operator
-        """
-        return CartesianSamplingGramOp(self)
 
 
 class CartesianSamplingGramOp(LinearOperator):
@@ -287,5 +286,4 @@
         -------
             Output data
         """
-        return self.forward(y)
->>>>>>> 8d24ebba
+        return self.forward(y)