--- conflicted
+++ resolved
@@ -89,11 +89,8 @@
         else:
             self._inside_encoding_matrix_idx = None
 
-<<<<<<< HEAD
-=======
         self._fft_idx = kidx
 
->>>>>>> 534f324d
         # we can skip the indexing if the data is already sorted
         self._needs_indexing = (
             not torch.all(torch.diff(kidx) == 1)
