--- conflicted
+++ resolved
@@ -3,10 +3,7 @@
 from __future__ import annotations
 
 from abc import ABC, abstractmethod
-<<<<<<< HEAD
-=======
 from functools import reduce
->>>>>>> e98d1787
 from typing import Generic, TypeVar, TypeVarTuple, cast, overload
 
 import torch
@@ -37,7 +34,6 @@
         """
         return OperatorComposition(self, other)
 
-<<<<<<< HEAD
     def __radd__(self: Operator[*Tin, tuple[*Tin]], other: torch.Tensor) -> Operator[*Tin, tuple[*Tin]]:  # type: ignore[misc]
         """Operator right addition.
 
@@ -49,31 +45,6 @@
     def __add__(self, other: Operator[*Tin, Tout]) -> Operator[*Tin, Tout]: ...
     @overload
     def __add__(self: Operator[*Tin, tuple[*Tin]], other: torch.Tensor) -> Operator[*Tin, tuple[*Tin]]: ...
-
-    def __add__(self, other: Operator[*Tin, Tout] | torch.Tensor) -> Operator[*Tin, Tout] | Operator[*Tin, tuple[*Tin]]:
-        """Operator addition.
-
-        Returns lambda x: self(x) + other(x) if other is a operator,
-        lambda x: self(x) + other*x if other is a tensor
-        """
-        if isinstance(other, torch.Tensor):
-            s = cast(Operator[*Tin, tuple[*Tin]], self)
-            o = cast(Operator[*Tin, tuple[*Tin]], mrpro.operators.MultiIdentityOp() * other)
-            return OperatorSum(s, o)
-        return OperatorSum(self, other)
-=======
-    def __radd__(self: Operator[*Tin, tuple[*Tin]], other: torch.Tensor) -> Operator[*Tin, tuple[*Tin]]:
-        """Operator right addition.
-
-        Returns lambda x: other*x + self(x)
-        """
-        return self + other
-
-    @overload
-    def __add__(self, other: Operator[*Tin, Tout]) -> Operator[*Tin, Tout]: ...
-    @overload
-    def __add__(self: Operator[*Tin, tuple[*Tin]], other: torch.Tensor) -> Operator[*Tin, tuple[*Tin]]: ...
->>>>>>> e98d1787
 
     def __add__(
         self, other: Operator[*Tin, Tout] | torch.Tensor | mrpro.operators.ZeroOp
