"""General Operators."""

from __future__ import annotations

from abc import ABC, abstractmethod
from functools import reduce
from typing import Generic, TypeAlias, cast

import torch
from typing_extensions import TypeVar, TypeVarTuple, Unpack, overload

import mrpro.operators
from mrpro.utils.TensorAttributeMixin import TensorAttributeMixin

Tin = TypeVarTuple('Tin')  # TODO: bind to torch.Tensors
Tin2 = TypeVarTuple('Tin2')  # TODO: bind to torch.Tensors
Tout = TypeVar('Tout', bound=tuple, covariant=True)  # TODO: bind to torch.Tensors


class Operator(Generic[Unpack[Tin], Tout], ABC, TensorAttributeMixin, torch.nn.Module):
    """The general Operator class.

    An operator is a function that maps one or more input tensors to one or more output tensors.
    Operators always return a tuple of tensors.
    Operators can be composed, added, multiplied, and applied to tensors.
    The forward method must be implemented by the subclasses.
    """

    @abstractmethod
    def forward(self, *args: Unpack[Tin]) -> Tout:
        """Apply forward operator."""
        ...

    def __call__(self, *args: Unpack[Tin]) -> Tout:
        """Apply the operator by calling the forward method."""
        return super().__call__(*args)

    def __matmul__(
        self: Operator[Unpack[Tin], Tout],
        other: Operator[Unpack[Tin2], tuple[Unpack[Tin]]] | Operator[Unpack[Tin2], tuple[torch.Tensor, ...]],
    ) -> Operator[Unpack[Tin2], Tout]:
        """Operator composition.

        Returns ``lambda x: self(other(x))``
        """
        return OperatorComposition(self, cast(Operator[Unpack[Tin2], tuple[Unpack[Tin]]], other))

    def __radd__(
        self: Operator[Unpack[Tin], tuple[Unpack[Tin]]], other: torch.Tensor | complex
    ) -> Operator[Unpack[Tin], tuple[Unpack[Tin]]]:
        """Operator right addition.

        Returns ``lambda x: other*x + self(x)``
        """
        return self + other

    @overload
    def __add__(self, other: Operator[Unpack[Tin], Tout]) -> Operator[Unpack[Tin], Tout]: ...
    @overload
    def __add__(
        self: Operator[Unpack[Tin], tuple[Unpack[Tin]]], other: torch.Tensor | complex
    ) -> Operator[Unpack[Tin], tuple[Unpack[Tin]]]: ...

    def __add__(
        self, other: Operator[Unpack[Tin], Tout] | torch.Tensor | complex | mrpro.operators.ZeroOp
    ) -> Operator[Unpack[Tin], Tout] | Operator[Unpack[Tin], tuple[Unpack[Tin]]]:
        """Operator addition.

        Returns ``lambda x: self(x) + other(x)`` if other is a operator,
        ``lambda x: self(x) + other*x`` if other is a tensor
        """
        if isinstance(other, torch.Tensor | complex | int | float):
            s = cast(Operator[Unpack[Tin], tuple[Unpack[Tin]]], self)
            o = cast(Operator[Unpack[Tin], tuple[Unpack[Tin]]], mrpro.operators.MultiIdentityOp() * other)
            return OperatorSum(s, o)
        elif isinstance(other, mrpro.operators.ZeroOp):
            return self
        elif isinstance(other, Operator):
            return OperatorSum(
                cast(Operator[Unpack[Tin], Tout], other), self
            )  # cast due to https://github.com/python/mypy/issues/16335
        return NotImplemented  # type: ignore[unreachable]

    def __mul__(self, other: torch.Tensor | complex) -> Operator[Unpack[Tin], Tout]:
        """Operator multiplication with tensor.

        Returns ``lambda x: self(x*other)``
        """
        return OperatorElementwiseProductLeft(self, other)

    def __rmul__(self, other: torch.Tensor | complex) -> Operator[Unpack[Tin], Tout]:
        """Operator multiplication with tensor.

        Returns ``lambda x: other*self(x)``
        """
        return OperatorElementwiseProductRight(self, other)

    @overload
    def __sub__(self, other: Operator[Unpack[Tin], Tout]) -> Operator[Unpack[Tin], Tout]: ...

    @overload
    def __sub__(
        self: Operator[Unpack[Tin], tuple[Unpack[Tin]]], other: torch.Tensor | complex
    ) -> Operator[Unpack[Tin], tuple[Unpack[Tin]]]: ...

    def __sub__(
        self, other: Operator[Unpack[Tin], Tout] | torch.Tensor | complex | mrpro.operators.ZeroOp
    ) -> Operator[Unpack[Tin], Tout] | Operator[Unpack[Tin], tuple[Unpack[Tin]]]:
        """Operator subtraction.

        Returns ``lambda x: self(x) - other(x)`` if other is a operator,
        ``lambda x: self(x) - other*x`` if other is a tensor
        """
        if isinstance(other, mrpro.operators.ZeroOp):
            return self
        return self + (-1.0) * other

<<<<<<< HEAD
    @overload
    def __rsub__(self, other: Operator[Unpack[Tin], Tout]) -> Operator[Unpack[Tin], Tout]: ...

    @overload
    def __rsub__(
        self: Operator[Unpack[Tin], tuple[Unpack[Tin]]], other: torch.Tensor | complex
    ) -> Operator[Unpack[Tin], tuple[Unpack[Tin]]]: ...

    def __rsub__(
        self, other: Operator[Unpack[Tin], Tout] | torch.Tensor | complex | mrpro.operators.ZeroOp
    ) -> Operator[Unpack[Tin], Tout] | Operator[Unpack[Tin], tuple[Unpack[Tin]]]:
        """Operator subtraction.

        Returns ``lambda x: self(x) - other(x)`` if other is a operator,
        ``lambda x: self(x) - other*x`` if other is a tensor
        """
        if isinstance(other, mrpro.operators.ZeroOp):
            return self
=======
    def __rsub__(
        self: Operator[Unpack[Tin], tuple[Unpack[Tin]]], other: torch.Tensor | complex
    ) -> Operator[Unpack[Tin], tuple[Unpack[Tin]]]:
        """Operator right subtraction.

        Returns ``lambda x: other*x - self(x)``
        """
>>>>>>> e8c21064
        return (-1.0) * self + other


class OperatorComposition(Operator[Unpack[Tin2], Tout]):
    """Operator composition.

    Returns ``lambda x: operator1(operator2(x))``

    .. note::
        This is usually created by operator composition, e.g. ``operator1 @ operator2``.
    """

    def __init__(self, operator1: Operator[Unpack[Tin], Tout], operator2: Operator[Unpack[Tin2], tuple[Unpack[Tin]]]):
        """Operator composition initialization.

        Parameters
        ----------
        operator1
            outer operator
        operator2
            inner operator
        """
        super().__init__()
        self._operator1 = operator1
        self._operator2 = operator2

    def __call__(self, *args: Unpack[Tin2]) -> Tout:
        """Operator composition.

        Parameters
        ----------
        *args
            Input tensors for the inner operator.

        Returns
        -------
            Result of the composed operation.
        """
        return super().__call__(*args)

    def forward(self, *args: Unpack[Tin2]) -> Tout:
        """Apply forward of OperatorComposition.

        .. note::
            Prefer calling the instance of the OperatorComposition operator as ``operator(x)`` over
            directly calling this method. See this PyTorch `discussion <https://discuss.pytorch.org/t/is-model-forward-x-the-same-as-model-call-x/33460/3>`_.
        """
        return self._operator1(*self._operator2(*args))


class OperatorSum(Operator[Unpack[Tin], Tout]):
    """Operator addition.

    Returns ``lambda x: operator1(x) + ... + operatorN(x)``

    .. note::
        This is usually created by operator addition, e.g. ``operator1 + operator2``.
    """

    _operators: list[Operator[Unpack[Tin], Tout]]  # actually a torch.nn.ModuleList

    def __init__(self, operator1: Operator[Unpack[Tin], Tout], /, *other_operators: Operator[Unpack[Tin], Tout]):
        """Operator addition initialization.

        Parameters
        ----------
        operator1
            First operator to add.
        *other_operators
            Additional operators to add.
        """
        super().__init__()
        ops: list[Operator[Unpack[Tin], Tout]] = []
        for op in (operator1, *other_operators):
            if isinstance(op, OperatorSum):
                ops.extend(op._operators)
            else:
                ops.append(op)
        self._operators = cast(list[Operator[Unpack[Tin], Tout]], torch.nn.ModuleList(ops))

    def __call__(self, *args: Unpack[Tin]) -> Tout:
        """Operator addition.

        Parameters
        ----------
        *args
            Input tensors to which the sum of operators is applied.

        Returns
        -------
            Result of the sum of operator applications.
        """
        return super().__call__(*args)

    def forward(self, *args: Unpack[Tin]) -> Tout:
        """Apply forward of OperatorSum.

        .. note::
            Prefer calling the instance of the OperatorSum operator as ``operator(x)`` over
            directly calling this method. See this PyTorch `discussion <https://discuss.pytorch.org/t/is-model-forward-x-the-same-as-model-call-x/33460/3>`_.
        """

        def _add(a: tuple[torch.Tensor, ...], b: tuple[torch.Tensor, ...]) -> Tout:
            return cast(Tout, tuple(a_ + b_ for a_, b_ in zip(a, b, strict=True)))

        result = reduce(_add, (op(*args) for op in self._operators))
        return result


class OperatorElementwiseProductRight(Operator[Unpack[Tin], Tout]):
    """Operator elementwise right multiplication with a tensor.

    Performs ``Tensor*Operator(x)``

    .. note::
        This is usually created by operator multiplication with a tensor, e.g. ``tensor * operator``.
    """

    def __init__(self, operator: Operator[Unpack[Tin], Tout], scalar: torch.Tensor | complex):
        """Operator elementwise right multiplication initialization.

        Parameters
        ----------
        operator
            Operator to multiply with the scalar.
        scalar
            Scalar to multiply with the operator.
        """
        super().__init__()
        self._operator = operator
        self._scalar = scalar

    def __call__(self, *args: Unpack[Tin]) -> Tout:
        """Operator elementwise right multiplication.

        Parameters
        ----------
        *args
            Input tensors for the operator.

        Returns
        -------
            Result of the elementwise multiplication.
        """
        return super().__call__(*args)

    def forward(self, *args: Unpack[Tin]) -> Tout:
        """Apply forward of OperatorElementwiseProductRight.

        .. note::
            Prefer calling the instance of the OperatorElementwiseProductRight operator as ``operator(x)`` over
            directly calling this method. See this PyTorch `discussion <https://discuss.pytorch.org/t/is-model-forward-x-the-same-as-model-call-x/33460/3>`_.
        """
        out = self._operator(*args)
        return cast(Tout, tuple(a * self._scalar for a in out))


class OperatorElementwiseProductLeft(Operator[Unpack[Tin], Tout]):
    """Operator elementwise left multiplication  with a tensor.

    Performs ``Operator(x*Tensor)``

    .. note::
        This is usually created by operator multiplication with a tensor, e.g. `` operator * tensor``.
    """

    def __init__(self, operator: Operator[Unpack[Tin], Tout], scalar: torch.Tensor | complex):
        """Operator elementwise left multiplication initialization."""
        super().__init__()
        self._operator = operator
        self._scalar = scalar

    def __call__(self, *args: Unpack[Tin]) -> Tout:
        """Operator elementwise left multiplication.

        Parameters
        ----------
        *args
            Input tensors to be multiplied by the scalar before applying the operator.

        Returns
        -------
            Result of the operator application on the scaled tensors.
        """
        return super().__call__(*args)

    def forward(self, *args: Unpack[Tin]) -> Tout:
        """Apply forward of OperatorElementwiseProductLeft.

        .. note::
            Prefer calling the instance of the OperatorElementwiseProductLeft operator as ``operator(x)`` over
            directly calling this method. See this PyTorch `discussion <https://discuss.pytorch.org/t/is-model-forward-x-the-same-as-model-call-x/33460/3>`_.
        """
        multiplied = cast(tuple[Unpack[Tin]], tuple(a * self._scalar for a in args if isinstance(a, torch.Tensor)))
        out = self._operator(*multiplied)
        return cast(Tout, out)


OperatorType: TypeAlias = Operator[Unpack[tuple[torch.Tensor, ...]], tuple[torch.Tensor, ...]]<|MERGE_RESOLUTION|>--- conflicted
+++ resolved
@@ -115,26 +115,6 @@
             return self
         return self + (-1.0) * other
 
-<<<<<<< HEAD
-    @overload
-    def __rsub__(self, other: Operator[Unpack[Tin], Tout]) -> Operator[Unpack[Tin], Tout]: ...
-
-    @overload
-    def __rsub__(
-        self: Operator[Unpack[Tin], tuple[Unpack[Tin]]], other: torch.Tensor | complex
-    ) -> Operator[Unpack[Tin], tuple[Unpack[Tin]]]: ...
-
-    def __rsub__(
-        self, other: Operator[Unpack[Tin], Tout] | torch.Tensor | complex | mrpro.operators.ZeroOp
-    ) -> Operator[Unpack[Tin], Tout] | Operator[Unpack[Tin], tuple[Unpack[Tin]]]:
-        """Operator subtraction.
-
-        Returns ``lambda x: self(x) - other(x)`` if other is a operator,
-        ``lambda x: self(x) - other*x`` if other is a tensor
-        """
-        if isinstance(other, mrpro.operators.ZeroOp):
-            return self
-=======
     def __rsub__(
         self: Operator[Unpack[Tin], tuple[Unpack[Tin]]], other: torch.Tensor | complex
     ) -> Operator[Unpack[Tin], tuple[Unpack[Tin]]]:
@@ -142,7 +122,6 @@
 
         Returns ``lambda x: other*x - self(x)``
         """
->>>>>>> e8c21064
         return (-1.0) * self + other
 
 
