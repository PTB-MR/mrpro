"""General Operators."""

from __future__ import annotations

from abc import ABC, abstractmethod
from functools import reduce
from typing import Generic, TypeVar, TypeVarTuple, cast, overload

import torch

import mrpro.operators

Tin = TypeVarTuple('Tin')  # TODO: bind to torch.Tensors
Tin2 = TypeVarTuple('Tin2')  # TODO: bind to torch.Tensors
Tout = TypeVar('Tout', bound=tuple, covariant=True)  # TODO: bind to torch.Tensors


class Operator(Generic[*Tin, Tout], ABC, torch.nn.Module):
    """The general Operator class."""

    @abstractmethod
    def forward(self, *args: *Tin) -> Tout:
        """Apply forward operator."""
        ...

    def __call__(self, *args: *Tin) -> Tout:
        """Operator call."""
        return super().__call__(*args)

    def __matmul__(self: Operator[*Tin, Tout], other: Operator[*Tin2, tuple[*Tin]]) -> Operator[*Tin2, Tout]:
        """Operator composition.

        Returns lambda x: self(other(x))
        """
        return OperatorComposition(self, other)

    def __radd__(self: Operator[*Tin, tuple[*Tin]], other: torch.Tensor) -> Operator[*Tin, tuple[*Tin]]:
        """Operator right addition.

        Returns lambda x: other*x + self(x)
        """
        return self + other

    @overload
    def __add__(self, other: Operator[*Tin, Tout]) -> Operator[*Tin, Tout]: ...
    @overload
    def __add__(self: Operator[*Tin, tuple[*Tin]], other: torch.Tensor) -> Operator[*Tin, tuple[*Tin]]: ...

    def __add__(
        self, other: Operator[*Tin, Tout] | torch.Tensor | mrpro.operators.ZeroOp
    ) -> Operator[*Tin, Tout] | Operator[*Tin, tuple[*Tin]]:
        """Operator addition.

        Returns lambda x: self(x) + other(x) if other is a operator,
        lambda x: self(x) + other*x if other is a tensor
        """
        if isinstance(other, torch.Tensor):
            s = cast(Operator[*Tin, tuple[*Tin]], self)
            o = cast(Operator[*Tin, tuple[*Tin]], mrpro.operators.MultiIdentityOp() * other)
            return OperatorSum(s, o)
        elif isinstance(other, mrpro.operators.ZeroOp):
            return self
        elif isinstance(other, Operator):
            return OperatorSum(
                cast(Operator[*Tin, Tout], other), self
            )  # cast due to https://github.com/python/mypy/issues/16335
        return NotImplemented  # type: ignore[unreachable]

    def __mul__(self, other: torch.Tensor | complex) -> Operator[*Tin, Tout]:
        """Operator multiplication with tensor.

        Returns lambda x: self(other*x)
        """
        return OperatorElementwiseProductLeft(self, other)

<<<<<<< HEAD
    def __rmul__(self, other: torch.Tensor | complex) -> Operator[*Tin, Tout]:
=======
    def __rmul__(self, other: torch.Tensor) -> Operator[*Tin, Tout]:
>>>>>>> 73970f38
        """Operator multiplication with tensor.

        Returns lambda x: other*self(x)
        """
        return OperatorElementwiseProductRight(self, other)


class OperatorComposition(Operator[*Tin2, Tout]):
    """Operator composition."""

    def __init__(self, operator1: Operator[*Tin, Tout], operator2: Operator[*Tin2, tuple[*Tin]]):
        """Operator composition initialization.

        Returns lambda x: operator1(operator2(x))

        Parameters
        ----------
        operator1
            outer operator
        operator2
            inner operator
        """
        super().__init__()
        self._operator1 = operator1
        self._operator2 = operator2

    def forward(self, *args: *Tin2) -> Tout:
        """Operator composition."""
        return self._operator1(*self._operator2(*args))


class OperatorSum(Operator[*Tin, Tout]):
    """Operator addition."""

    _operators: list[Operator[*Tin, Tout]]  # actually a torch.nn.ModuleList

    def __init__(self, operator1: Operator[*Tin, Tout], /, *other_operators: Operator[*Tin, Tout]):
        """Operator addition initialization."""
        super().__init__()
        ops: list[Operator[*Tin, Tout]] = []
        for op in (operator1, *other_operators):
            if isinstance(op, OperatorSum):
                ops.extend(op._operators)
            else:
                ops.append(op)
        self._operators = cast(list[Operator[*Tin, Tout]], torch.nn.ModuleList(ops))

    def forward(self, *args: *Tin) -> Tout:
        """Operator addition."""

        def _add(a: tuple[torch.Tensor, ...], b: tuple[torch.Tensor, ...]) -> Tout:
            return cast(Tout, tuple(a_ + b_ for a_, b_ in zip(a, b, strict=True)))

        result = reduce(_add, (op(*args) for op in self._operators))
        return result


class OperatorElementwiseProductRight(Operator[*Tin, Tout]):
    """Operator elementwise right multiplication with a tensor.

    Performs Tensor*Operator(x)
    """

    def __init__(self, operator: Operator[*Tin, Tout], scalar: torch.Tensor | complex):
        """Operator elementwise right multiplication initialization."""
        super().__init__()
        self._operator = operator
        self._scalar = scalar

    def forward(self, *args: *Tin) -> Tout:
        """Operator elementwise right multiplication."""
        out = self._operator(*args)
        return cast(Tout, tuple(a * self._scalar for a in out))


class OperatorElementwiseProductLeft(Operator[*Tin, Tout]):
    """Operator elementwise left multiplication  with a tensor.

    Performs Operator(x*Tensor)
    """

    def __init__(self, operator: Operator[*Tin, Tout], scalar: torch.Tensor | complex):
        """Operator elementwise left multiplication initialization."""
        super().__init__()
        self._operator = operator
        self._scalar = scalar

    def forward(self, *args: *Tin) -> Tout:
        """Operator elementwise left multiplication."""
        multiplied = cast(tuple[*Tin], tuple(a * self._scalar for a in args if isinstance(a, torch.Tensor)))
        out = self._operator(*multiplied)
        return cast(Tout, out)<|MERGE_RESOLUTION|>--- conflicted
+++ resolved
@@ -73,11 +73,7 @@
         """
         return OperatorElementwiseProductLeft(self, other)
 
-<<<<<<< HEAD
     def __rmul__(self, other: torch.Tensor | complex) -> Operator[*Tin, Tout]:
-=======
-    def __rmul__(self, other: torch.Tensor) -> Operator[*Tin, Tout]:
->>>>>>> 73970f38
         """Operator multiplication with tensor.
 
         Returns lambda x: other*self(x)
