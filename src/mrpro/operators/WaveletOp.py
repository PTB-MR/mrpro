--- conflicted
+++ resolved
@@ -364,13 +364,8 @@
             2D: [aa, ad_n, da_n, dd_n, ..., ad_1, da_1, dd_1]
             3D: [aaa, aad_n, ada_n, add_n, ..., ..., aad_1, ada_1, add_1, ...]
         """
-<<<<<<< HEAD
-        coefficients = torch.split(
-            coefficients_stack, [int(torch.prod(torch.as_tensor(shape))) for shape in self.coefficients_shape], dim=-1
-=======
         coefficients = coefficients_stack.split(
             [shape.numel() for shape in self.coefficients_shape], dim=-1
->>>>>>> 82e58ed7
         )
         return [
             coeff.reshape((*coeff.shape[:-1], *shape))
