--- conflicted
+++ resolved
@@ -6,11 +6,7 @@
 from abc import abstractmethod
 from collections.abc import Callable, Sequence
 from functools import reduce
-<<<<<<< HEAD
-from typing import cast, overload
-=======
 from typing import Any, cast, no_type_check, overload
->>>>>>> e98d1787
 
 import torch
 
@@ -210,11 +206,7 @@
         if isinstance(other, mrpro.operators.IdentityOp):
             # neutral element of composition
             return self
-<<<<<<< HEAD
-        if isinstance(self, mrpro.operators.IdentityOp):
-=======
         elif isinstance(self, mrpro.operators.IdentityOp):
->>>>>>> e98d1787
             return other
         elif isinstance(other, LinearOperator):
             # LinearOperator@LinearOperator is linear
@@ -266,11 +258,7 @@
             return NotImplemented  # type: ignore[unreachable]
 
     def __mul__(self, other: torch.Tensor | complex) -> LinearOperator:
-<<<<<<< HEAD
-        """Operator elementwise left multiplication with tensor.
-=======
         """Operator elementwise left multiplication with tensor/scalar.
->>>>>>> e98d1787
 
         Returns lambda x: self(x*other)
         """
@@ -287,11 +275,7 @@
             return NotImplemented  # type: ignore[unreachable]
 
     def __rmul__(self, other: torch.Tensor | complex) -> LinearOperator:
-<<<<<<< HEAD
-        """Operator elementwise right multiplication with tensor.
-=======
         """Operator elementwise right multiplication with tensor/scalar.
->>>>>>> e98d1787
 
         Returns lambda x: other*self(x)
         """
@@ -307,7 +291,6 @@
         else:
             return NotImplemented  # type: ignore[unreachable]
 
-<<<<<<< HEAD
     def __and__(self, other: LinearOperator) -> mrpro.operators.LinearOperatorMatrix:
         """Vertical stacking of two LinearOperators."""
         if not isinstance(other, LinearOperator):
@@ -321,7 +304,7 @@
             return NotImplemented  # type: ignore[unreachable]
         operators = [[self, other]]
         return mrpro.operators.LinearOperatorMatrix(operators)
-=======
+
     @property
     def gram(self) -> LinearOperator:
         """Gram operator.
@@ -332,7 +315,6 @@
         implementations.
         """
         return self.H @ self
->>>>>>> e98d1787
 
 
 class LinearOperatorComposition(
@@ -374,15 +356,6 @@
     """
 
     def adjoint(self, x: torch.Tensor) -> tuple[torch.Tensor,]:
-<<<<<<< HEAD
-        """Adjoint Operator elementwise multiplication with a tensor."""
-        conj: complex | torch.Tensor
-        if isinstance(self._scalar, torch.Tensor):
-            conj = self._scalar.conj()
-        else:
-            conj = self._scalar.conjugate()
-        return self._operator.adjoint(x * conj)
-=======
         """Adjoint Operator elementwise multiplication with a tensor/scalar."""
         conj = self._scalar.conj() if isinstance(self._scalar, torch.Tensor) else self._scalar.conjugate()
         return self._operator.adjoint(x * conj)
@@ -398,7 +371,6 @@
         else:
             factor = self._scalar.conjugate() * self._scalar
         return factor * self._operator.gram
->>>>>>> e98d1787
 
 
 class LinearOperatorElementwiseProductLeft(
@@ -410,16 +382,6 @@
     """
 
     def adjoint(self, x: torch.Tensor) -> tuple[torch.Tensor,]:
-<<<<<<< HEAD
-        """Adjoint Operator elementwise multiplication with a tensor."""
-        conj: complex | torch.Tensor
-        if isinstance(self._scalar, torch.Tensor):
-            conj = self._scalar.conj()
-        else:
-            conj = self._scalar.conjugate()
-
-        return (self._operator.adjoint(x)[0] * conj,)
-=======
         """Adjoint Operator elementwise multiplication with a tensor/scalar."""
         conj = self._scalar.conj() if isinstance(self._scalar, torch.Tensor) else self._scalar.conjugate()
         return (self._operator.adjoint(x)[0] * conj,)
@@ -429,7 +391,6 @@
         """Gram Operator."""
         conj = self._scalar.conj() if isinstance(self._scalar, torch.Tensor) else self._scalar.conjugate()
         return conj * self._operator.gram * self._scalar
->>>>>>> e98d1787
 
 
 class AdjointLinearOperator(LinearOperator):
