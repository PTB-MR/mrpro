"""Linear Operators."""

from __future__ import annotations

import operator
from abc import abstractmethod
from collections.abc import Callable, Sequence
from functools import reduce
from typing import Any, cast, no_type_check, overload

import torch

import mrpro.operators
from mrpro.operators.Operator import (
    Operator,
    OperatorComposition,
    OperatorElementwiseProductLeft,
    OperatorElementwiseProductRight,
    OperatorSum,
    Tin2,
)


class _AutogradWrapper(torch.autograd.Function):
    """Wrap forward and adjoint functions for autograd."""

    # If the forward and adjoint implementation are vmap-compatible,
    # the function can be marked as such to enable vmap support.
    generate_vmap_rule = True

    @staticmethod
    def forward(
        fw: Callable[[torch.Tensor], torch.Tensor],
        bw: Callable[[torch.Tensor], torch.Tensor],  # noqa: ARG004
        x: torch.Tensor,
    ) -> torch.Tensor:
        return fw(x)

    @staticmethod
    def setup_context(
        ctx: Any,  # noqa: ANN401
        inputs: tuple[Callable[[torch.Tensor], torch.Tensor], Callable[[torch.Tensor], torch.Tensor], torch.Tensor],
        output: torch.Tensor,
    ) -> torch.Tensor:
        ctx.fw, ctx.bw, x = inputs
        return output

    @staticmethod
    def backward(ctx: Any, *grad_output: torch.Tensor) -> tuple[None, None, torch.Tensor]:  # noqa: ANN401
        return None, None, _AutogradWrapper.apply(ctx.bw, ctx.fw, grad_output[0])

    @staticmethod
    def jvp(ctx: Any, *grad_inputs: Any) -> torch.Tensor:  # noqa: ANN401
        return _AutogradWrapper.apply(ctx.fw, ctx.bw, grad_inputs[-1])


class LinearOperator(Operator[torch.Tensor, tuple[torch.Tensor]]):
    """General Linear Operator.

    LinearOperators have exactly one input and one output,
    and fulfill f(a*x + b*y) = a*f(x) + b*f(y)
    with a,b scalars and x,y tensors.
    """

    @no_type_check
    def __init_subclass__(cls, adjoint_as_backward: bool = False, **kwargs: Any) -> None:  # noqa: ANN401
        """Wrap the forward and adjoint functions for autograd.

        Parameters
        ----------
        adjoint_as_backward
            if True, the adjoint function is used as the backward function,
            else automatic differentiation of the forward function is used.
        kwargs
            additional keyword arguments, passed to the super class
        """
        if adjoint_as_backward and not hasattr(cls, '_saved_forward'):
            cls._saved_forward, cls._saved_adjoint = cls.forward, cls.adjoint
            cls.forward = lambda self, x: (
                _AutogradWrapper.apply(lambda x: self._saved_forward(x)[0], lambda x: self._saved_adjoint(x)[0], x),
            )
            cls.adjoint = lambda self, x: (
                _AutogradWrapper.apply(lambda x: self._saved_adjoint(x)[0], lambda x: self._saved_forward(x)[0], x),
            )
        super().__init_subclass__(**kwargs)

    @abstractmethod
    def adjoint(self, x: torch.Tensor) -> tuple[torch.Tensor,]:
        """Adjoint of the operator."""
        ...

    @property
    def H(self) -> LinearOperator:  # noqa: N802
        """Adjoint operator."""
        return AdjointLinearOperator(self)

    def operator_norm(
        self,
        initial_value: torch.Tensor,
        dim: Sequence[int] | None,
        max_iterations: int = 20,
        relative_tolerance: float = 1e-4,
        absolute_tolerance: float = 1e-5,
        callback: Callable | None = None,
    ) -> torch.Tensor:
        """Power iteration for computing the operator norm of the linear operator.

        Parameters
        ----------
        initial_value
            initial value to start the iteration; if the initial value contains a zero-vector for
            one of the considered problems, the function throws an value error.
        dim
            the dimensions of the tensors on which the operator operates.
            For example, for a matrix-vector multiplication example, a batched matrix tensor with shape (4,30,80,160),
            input tensors of shape (4,30,160) to be multiplied, and dim = None, it is understood that the
            matrix representation of the operator corresponds to a block diagonal operator (with 4*30 matrices)
            and thus the algorithm returns a tensor of shape (1,1,1) containing one single value.
            In contrast, if for example, dim=(-1,), the algorithm computes a batched operator
            norm and returns a tensor of shape (4,30,1) corresponding to the operator norms of the respective
            matrices in the diagonal of the block-diagonal operator (if considered in matrix representation).
            In any case, the output of the algorithm has the same number of dimensions as the elements of the
            domain of the considered operator (whose dimensionality is implicitly defined by choosing dim), such that
            the pointwise multiplication of the operator norm and elements of the domain (to be for example used
            in a Landweber iteration) is well-defined.
        max_iterations
            maximum number of iterations
        relative_tolerance
            absolute tolerance for the change of the operator-norm at each iteration;
            if set to zero, the maximal number of iterations is the only stopping criterion used to stop
            the power iteration
        absolute_tolerance
            absolute tolerance for the change of the operator-norm at each iteration;
            if set to zero, the maximal number of iterations is the only stopping criterion used to stop
            the power iteration
        callback
            user-provided function to be called at each iteration

        Returns
        -------
            an estimaton of the operator norm
        """
        if max_iterations < 1:
            raise ValueError('The number of iterations should be larger than zero.')

        # check that the norm of the starting value is not zero
        norm_initial_value = torch.linalg.vector_norm(initial_value, dim=dim, keepdim=True)
        if not (norm_initial_value > 0).all():
            if dim is None:
                raise ValueError('The initial value for the iteration should be different from the zero-vector.')
            else:
                raise ValueError(
                    'Found at least one zero-vector as starting point. \
                    For each of the considered operators, the initial value for the iteration \
                    should be different from the zero-vector.'
                )

        # set initial value
        vector = initial_value

        # creaty dummy operator norm value that cannot be correct because by definition, the
        # operator norm is a strictly positive number. This ensures that the first time the
        # change between the old and the new estimate of the operator norm is non-zero and
        # thus prevents the loop from exiting despite a non-correct estimate.
        op_norm_old = torch.zeros(*tuple([1 for _ in range(vector.ndim)]))

        dim = tuple(dim) if dim is not None else dim
        for _ in range(max_iterations):
            # apply the operator to the vector
            (vector_new,) = self.adjoint(*self(vector))

            # compute estimate of the operator norm
            product = vector.real * vector_new.real
            if vector.is_complex() and vector_new.is_complex():
                product += vector.imag * vector_new.imag
            op_norm = product.sum(dim, keepdim=True).sqrt()

            # check if stopping criterion is fulfillfed; if not continue the iteration
            if (absolute_tolerance > 0 or relative_tolerance > 0) and torch.isclose(
                op_norm, op_norm_old, atol=absolute_tolerance, rtol=relative_tolerance
            ).all():
                break

            # normalize vector
            vector = vector_new / torch.linalg.vector_norm(vector_new, dim=dim, keepdim=True)
            op_norm_old = op_norm

            if callback is not None:
                callback(op_norm)

        return op_norm

    @overload
    def __matmul__(self, other: LinearOperator) -> LinearOperator: ...

    @overload
    def __matmul__(self, other: Operator[*Tin2, tuple[torch.Tensor,]]) -> Operator[*Tin2, tuple[torch.Tensor,]]: ...

    def __matmul__(
        self, other: Operator[*Tin2, tuple[torch.Tensor,]] | LinearOperator
    ) -> Operator[*Tin2, tuple[torch.Tensor,]] | LinearOperator:
        """Operator composition.

        Returns lambda x: self(other(x))
        """
        if isinstance(other, mrpro.operators.IdentityOp):
            # neutral element of composition
            return self
        elif isinstance(self, mrpro.operators.IdentityOp):
            return other
        elif isinstance(other, LinearOperator):
            # LinearOperator@LinearOperator is linear
            return LinearOperatorComposition(self, other)
        elif isinstance(other, Operator):
            # cast due to https://github.com/python/mypy/issues/16335
            return OperatorComposition(self, cast(Operator[*Tin2, tuple[torch.Tensor,]], other))
        return NotImplemented  # type: ignore[unreachable]

<<<<<<< HEAD
    def __radd__(self, other: torch.Tensor) -> LinearOperator:  # type: ignore[misc]
=======
    def __radd__(self, other: torch.Tensor) -> LinearOperator:
>>>>>>> e98d1787
        """Operator addition.

        Returns lambda self(x) + other*x
        """
        return self + other

    @overload  # type: ignore[override]
    def __add__(self, other: LinearOperator | torch.Tensor) -> LinearOperator: ...

    @overload
    def __add__(
        self, other: Operator[torch.Tensor, tuple[torch.Tensor,]]
    ) -> Operator[torch.Tensor, tuple[torch.Tensor,]]: ...

    def __add__(
        self, other: Operator[torch.Tensor, tuple[torch.Tensor,]] | LinearOperator | torch.Tensor
    ) -> Operator[torch.Tensor, tuple[torch.Tensor,]] | LinearOperator:
        """Operator addition.

        Returns lambda x: self(x) + other(x) if other is a operator,
        lambda x: self(x) + other if other is a tensor
        """
        if isinstance(other, torch.Tensor):
            # tensor addition
            return LinearOperatorSum(self, mrpro.operators.IdentityOp() * other)
<<<<<<< HEAD
        if not isinstance(other, LinearOperator):
            # general case
            return OperatorSum(self, other)  # other + cast(Operator[torch.Tensor, tuple[torch.Tensor,]], self)
        # Sum of linear operators is a linear operator
        return LinearOperatorSum(self, other)
=======
        elif isinstance(self, mrpro.operators.ZeroOp):
            # neutral element of addition
            return other
        elif isinstance(other, mrpro.operators.ZeroOp):
            # neutral element of addition
            return self
        elif isinstance(other, LinearOperator):
            # sum of LinearOperators is linear
            return LinearOperatorSum(self, other)
        elif isinstance(other, Operator):
            # for general operators
            return OperatorSum(self, other)
        else:
            return NotImplemented  # type: ignore[unreachable]
>>>>>>> e98d1787

    def __mul__(self, other: torch.Tensor | complex) -> LinearOperator:
        """Operator elementwise left multiplication with tensor/scalar.

        Returns lambda x: self(x*other)
        """
        if isinstance(other, complex | float | int):
            if other == 0:
                return mrpro.operators.ZeroOp()
            if other == 1:
                return self
            else:
                return LinearOperatorElementwiseProductLeft(self, other)
        elif isinstance(other, torch.Tensor):
            return LinearOperatorElementwiseProductLeft(self, other)
        else:
            return NotImplemented  # type: ignore[unreachable]

    def __rmul__(self, other: torch.Tensor | complex) -> LinearOperator:
        """Operator elementwise right multiplication with tensor/scalar.

        Returns lambda x: other*self(x)
        """
        if isinstance(other, complex | float | int):
            if other == 0:
                return mrpro.operators.ZeroOp()
            if other == 1:
                return self
            else:
                return LinearOperatorElementwiseProductRight(self, other)
        elif isinstance(other, torch.Tensor):
            return LinearOperatorElementwiseProductRight(self, other)
        else:
            return NotImplemented  # type: ignore[unreachable]

    @property
    def gram(self) -> LinearOperator:
        """Gram operator.

        For a LinearOperator :math:`A`, the self-adjoint Gram operator is defined as :math:`A^H A`.

        Note: This is a default implementation that can be overwritten by subclasses for more efficient
        implementations.
        """
        return self.H @ self


class LinearOperatorComposition(
    LinearOperator,
    OperatorComposition[torch.Tensor, tuple[torch.Tensor,]],
):
    """LinearOperator composition.

    Performs operator1(operator2(x))
    """

    def adjoint(self, x: torch.Tensor) -> tuple[torch.Tensor,]:
        """Adjoint of the operator composition."""
        # (AB)^H = B^H A^H
        return self._operator2.adjoint(*self._operator1.adjoint(x))

    @property
    def gram(self) -> LinearOperator:
        """Gram operator."""
        # (AB)^H(AB) = B^H (A^H A) B
        return self._operator2.H @ self._operator1.gram @ self._operator2


class LinearOperatorSum(LinearOperator, OperatorSum[torch.Tensor, tuple[torch.Tensor,]]):
    """Operator addition."""

    def adjoint(self, x: torch.Tensor) -> tuple[torch.Tensor,]:
        """Adjoint of the operator addition."""
        # (A+B)^H = A^H + B^H
<<<<<<< HEAD
        return (self._operator1.adjoint(x)[0] + self._operator2.adjoint(x)[0],)
=======
        return (reduce(operator.add, (op.adjoint(x)[0] for op in self._operators)),)
>>>>>>> e98d1787


class LinearOperatorElementwiseProductRight(
    LinearOperator, OperatorElementwiseProductRight[torch.Tensor, tuple[torch.Tensor,]]
):
    """Operator elementwise right multiplication with a tensor.

    Performs Tensor*LinearOperator(x)
    """

    def adjoint(self, x: torch.Tensor) -> tuple[torch.Tensor,]:
        """Adjoint Operator elementwise multiplication with a tensor/scalar."""
        conj = self._scalar.conj() if isinstance(self._scalar, torch.Tensor) else self._scalar.conjugate()
        return self._operator.adjoint(x * conj)

    @property
    def gram(self) -> LinearOperator:
        """Gram Operator."""
        if isinstance(self._scalar, torch.Tensor):
            factor: torch.Tensor | complex = self._scalar.conj() * self._scalar
            if self._scalar.numel() > 1:
                # only scalars can be moved outside the linear operator
                return self._operator.H @ (factor * self._operator)
        else:
            factor = self._scalar.conjugate() * self._scalar
        return factor * self._operator.gram


class LinearOperatorElementwiseProductLeft(
    LinearOperator, OperatorElementwiseProductLeft[torch.Tensor, tuple[torch.Tensor,]]
):
    """Operator elementwise left multiplication with a tensor.

    Performs LinearOperator(Tensor*x)
    """

    def adjoint(self, x: torch.Tensor) -> tuple[torch.Tensor,]:
        """Adjoint Operator elementwise multiplication with a tensor/scalar."""
        conj = self._scalar.conj() if isinstance(self._scalar, torch.Tensor) else self._scalar.conjugate()
        return (self._operator.adjoint(x)[0] * conj,)

    @property
    def gram(self) -> LinearOperator:
        """Gram Operator."""
        conj = self._scalar.conj() if isinstance(self._scalar, torch.Tensor) else self._scalar.conjugate()
        return conj * self._operator.gram * self._scalar


class AdjointLinearOperator(LinearOperator):
    """Adjoint of a LinearOperator."""

    def __init__(self, operator: LinearOperator) -> None:
        """Initialize the adjoint of a LinearOperator."""
        super().__init__()
        self._operator = operator

    def forward(self, x: torch.Tensor) -> tuple[torch.Tensor,]:
        """Apply the adjoint of the original LinearOperator."""
        return self._operator.adjoint(x)

    def adjoint(self, x: torch.Tensor) -> tuple[torch.Tensor,]:
        """Apply the adjoint of the adjoint, i.e. the original LinearOperator."""
        return self._operator.forward(x)

    @property
    def H(self) -> LinearOperator:  # noqa: N802
        """Adjoint of adjoint operator, i.e. original LinearOperator."""
        return self.operator

    @property
    def gram(self) -> LinearOperator:
        """Gram operator."""
        return self._operator.gram.H<|MERGE_RESOLUTION|>--- conflicted
+++ resolved
@@ -216,11 +216,7 @@
             return OperatorComposition(self, cast(Operator[*Tin2, tuple[torch.Tensor,]], other))
         return NotImplemented  # type: ignore[unreachable]
 
-<<<<<<< HEAD
-    def __radd__(self, other: torch.Tensor) -> LinearOperator:  # type: ignore[misc]
-=======
     def __radd__(self, other: torch.Tensor) -> LinearOperator:
->>>>>>> e98d1787
         """Operator addition.
 
         Returns lambda self(x) + other*x
@@ -246,13 +242,6 @@
         if isinstance(other, torch.Tensor):
             # tensor addition
             return LinearOperatorSum(self, mrpro.operators.IdentityOp() * other)
-<<<<<<< HEAD
-        if not isinstance(other, LinearOperator):
-            # general case
-            return OperatorSum(self, other)  # other + cast(Operator[torch.Tensor, tuple[torch.Tensor,]], self)
-        # Sum of linear operators is a linear operator
-        return LinearOperatorSum(self, other)
-=======
         elif isinstance(self, mrpro.operators.ZeroOp):
             # neutral element of addition
             return other
@@ -267,7 +256,6 @@
             return OperatorSum(self, other)
         else:
             return NotImplemented  # type: ignore[unreachable]
->>>>>>> e98d1787
 
     def __mul__(self, other: torch.Tensor | complex) -> LinearOperator:
         """Operator elementwise left multiplication with tensor/scalar.
@@ -342,11 +330,7 @@
     def adjoint(self, x: torch.Tensor) -> tuple[torch.Tensor,]:
         """Adjoint of the operator addition."""
         # (A+B)^H = A^H + B^H
-<<<<<<< HEAD
-        return (self._operator1.adjoint(x)[0] + self._operator2.adjoint(x)[0],)
-=======
         return (reduce(operator.add, (op.adjoint(x)[0] for op in self._operators)),)
->>>>>>> e98d1787
 
 
 class LinearOperatorElementwiseProductRight(
