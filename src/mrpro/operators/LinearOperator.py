"""Linear Operators."""

from __future__ import annotations

import operator
from abc import abstractmethod
from collections.abc import Callable, Sequence
from functools import reduce
from typing import cast, overload

import torch

import mrpro.operators
from mrpro.operators.Operator import (
    Operator,
    OperatorComposition,
    OperatorElementwiseProductLeft,
    OperatorElementwiseProductRight,
    OperatorSum,
    Tin2,
)


class LinearOperator(Operator[torch.Tensor, tuple[torch.Tensor]]):
    """General Linear Operator.

    LinearOperators have exactly one input and one output,
    and fulfill f(a*x + b*y) = a*f(x) + b*f(y)
    with a,b scalars and x,y tensors.
    """

    @abstractmethod
    def adjoint(self, x: torch.Tensor) -> tuple[torch.Tensor,]:
        """Adjoint of the operator."""
        ...

    @property
    def H(self) -> LinearOperator:  # noqa: N802
        """Adjoint operator."""
        return AdjointLinearOperator(self)

    def operator_norm(
        self,
        initial_value: torch.Tensor,
        dim: Sequence[int] | None,
        max_iterations: int = 20,
        relative_tolerance: float = 1e-4,
        absolute_tolerance: float = 1e-5,
        callback: Callable | None = None,
    ) -> torch.Tensor:
        """Power iteration for computing the operator norm of the linear operator.

        Parameters
        ----------
        initial_value
            initial value to start the iteration; if the initial value contains a zero-vector for
            one of the considered problems, the function throws an value error.
        dim
            the dimensions of the tensors on which the operator operates.
            For example, for a matrix-vector multiplication example, a batched matrix tensor with shape (4,30,80,160),
            input tensors of shape (4,30,160) to be multiplied, and dim = None, it is understood that the
            matrix representation of the operator corresponds to a block diagonal operator (with 4*30 matrices)
            and thus the algorithm returns a tensor of shape (1,1,1) containing one single value.
            In contrast, if for example, dim=(-1,), the algorithm computes a batched operator
            norm and returns a tensor of shape (4,30,1) corresponding to the operator norms of the respective
            matrices in the diagonal of the block-diagonal operator (if considered in matrix representation).
            In any case, the output of the algorithm has the same number of dimensions as the elements of the
            domain of the considered operator (whose dimensionality is implicitly defined by choosing dim), such that
            the pointwise multiplication of the operator norm and elements of the domain (to be for example used
            in a Landweber iteration) is well-defined.
        max_iterations
            maximum number of iterations
        relative_tolerance
            absolute tolerance for the change of the operator-norm at each iteration;
            if set to zero, the maximal number of iterations is the only stopping criterion used to stop
            the power iteration
        absolute_tolerance
            absolute tolerance for the change of the operator-norm at each iteration;
            if set to zero, the maximal number of iterations is the only stopping criterion used to stop
            the power iteration
        callback
            user-provided function to be called at each iteration

        Returns
        -------
            an estimaton of the operator norm
        """
        if max_iterations < 1:
            raise ValueError('The number of iterations should be larger than zero.')

        # check that the norm of the starting value is not zero
        norm_initial_value = torch.linalg.vector_norm(initial_value, dim=dim, keepdim=True)
        if not (norm_initial_value > 0).all():
            if dim is None:
                raise ValueError('The initial value for the iteration should be different from the zero-vector.')
            else:
                raise ValueError(
                    'Found at least one zero-vector as starting point. \
                    For each of the considered operators, the initial value for the iteration \
                    should be different from the zero-vector.'
                )

        # set initial value
        vector = initial_value

        # creaty dummy operator norm value that cannot be correct because by definition, the
        # operator norm is a strictly positive number. This ensures that the first time the
        # change between the old and the new estimate of the operator norm is non-zero and
        # thus prevents the loop from exiting despite a non-correct estimate.
        op_norm_old = torch.zeros(*tuple([1 for _ in range(vector.ndim)]))

        dim = tuple(dim) if dim is not None else dim
        for _ in range(max_iterations):
            # apply the operator to the vector
            (vector_new,) = self.adjoint(*self(vector))

            # compute estimate of the operator norm
            product = vector.real * vector_new.real
            if vector.is_complex() and vector_new.is_complex():
                product += vector.imag * vector_new.imag
            op_norm = product.sum(dim, keepdim=True).sqrt()

            # check if stopping criterion is fulfillfed; if not continue the iteration
            if (absolute_tolerance > 0 or relative_tolerance > 0) and torch.isclose(
                op_norm, op_norm_old, atol=absolute_tolerance, rtol=relative_tolerance
            ).all():
                break

            # normalize vector
            vector = vector_new / torch.linalg.vector_norm(vector_new, dim=dim, keepdim=True)
            op_norm_old = op_norm

            if callback is not None:
                callback(op_norm)

        return op_norm

    @overload
    def __matmul__(self, other: LinearOperator) -> LinearOperator: ...

    @overload
    def __matmul__(self, other: Operator[*Tin2, tuple[torch.Tensor,]]) -> Operator[*Tin2, tuple[torch.Tensor,]]: ...

    def __matmul__(
        self, other: Operator[*Tin2, tuple[torch.Tensor,]] | LinearOperator
    ) -> Operator[*Tin2, tuple[torch.Tensor,]] | LinearOperator:
        """Operator composition.

        Returns lambda x: self(other(x))
        """
        if isinstance(other, mrpro.operators.IdentityOp):
            # neutral element of composition
            return self
        if isinstance(self, mrpro.operators.IdentityOp):
            return other
        elif isinstance(other, LinearOperator):
            # LinearOperator@LinearOperator is linear
            return LinearOperatorComposition(self, other)
        elif isinstance(other, Operator):
            # cast due to https://github.com/python/mypy/issues/16335
            return OperatorComposition(self, cast(Operator[*Tin2, tuple[torch.Tensor,]], other))
        return NotImplemented  # type: ignore[unreachable]

    def __radd__(self, other: torch.Tensor) -> LinearOperator:
        """Operator addition.

        Returns lambda self(x) + other*x
        """
        return self + other

    @overload  # type: ignore[override]
    def __add__(self, other: LinearOperator | torch.Tensor) -> LinearOperator: ...

    @overload
    def __add__(
        self, other: Operator[torch.Tensor, tuple[torch.Tensor,]]
    ) -> Operator[torch.Tensor, tuple[torch.Tensor,]]: ...

    def __add__(
        self, other: Operator[torch.Tensor, tuple[torch.Tensor,]] | LinearOperator | torch.Tensor
    ) -> Operator[torch.Tensor, tuple[torch.Tensor,]] | LinearOperator:
        """Operator addition.

        Returns lambda x: self(x) + other(x) if other is a operator,
        lambda x: self(x) + other if other is a tensor
        """
        if isinstance(other, torch.Tensor):
            # tensor addition
            return LinearOperatorSum(self, mrpro.operators.IdentityOp() * other)
        elif isinstance(self, mrpro.operators.ZeroOp):
            # neutral element of addition
            return other
        elif isinstance(other, mrpro.operators.ZeroOp):
            # neutral element of addition
            return self
        elif isinstance(other, LinearOperator):
            # sum of LinearOperators is linear
            return LinearOperatorSum(self, other)
        elif isinstance(other, Operator):
            # for general operators
            return OperatorSum(self, other)
        else:
            return NotImplemented  # type: ignore[unreachable]

    def __mul__(self, other: torch.Tensor | complex) -> LinearOperator:
        """Operator elementwise left multiplication with tensor.

        Returns lambda x: self(other*x)
        """
        if isinstance(other, complex | float | int):
            if other == 0:
                return mrpro.operators.ZeroOp()
            if other == 1:
                return self
            else:
                return LinearOperatorElementwiseProductLeft(self, other)
        elif isinstance(other, torch.Tensor):
            return LinearOperatorElementwiseProductLeft(self, other)
        else:
            return NotImplemented  # type: ignore[unreachable]

<<<<<<< HEAD
    def __rmul__(self, other: torch.Tensor | complex) -> LinearOperator:
=======
    def __rmul__(self, other: torch.Tensor) -> LinearOperator:
>>>>>>> 73970f38
        """Operator elementwise right multiplication with tensor.

        Returns lambda x: other*self(x)
        """
        if isinstance(other, complex | float | int):
            if other == 0:
                return mrpro.operators.ZeroOp()
            if other == 1:
                return self
            else:
                return LinearOperatorElementwiseProductRight(self, other)
        elif isinstance(other, torch.Tensor):
            return LinearOperatorElementwiseProductRight(self, other)
        else:
            return NotImplemented  # type: ignore[unreachable]


class LinearOperatorComposition(LinearOperator, OperatorComposition[torch.Tensor, tuple[torch.Tensor,]]):
    """LinearOperator composition.

    Performs operator1(operator2(x))
    """

    def adjoint(self, x: torch.Tensor) -> tuple[torch.Tensor,]:
        """Adjoint of the operator composition."""
        # (AB)^T = B^T A^T
        return self._operator2.adjoint(*self._operator1.adjoint(x))


class LinearOperatorSum(LinearOperator, OperatorSum[torch.Tensor, tuple[torch.Tensor,]]):
    """Operator addition."""

    def adjoint(self, x: torch.Tensor) -> tuple[torch.Tensor,]:
        """Adjoint of the operator addition."""
        # (A+B)^H = A^H + B^H
        return (reduce(operator.add, (op.adjoint(x)[0] for op in self._operators)),)


class LinearOperatorElementwiseProductRight(
    LinearOperator, OperatorElementwiseProductRight[torch.Tensor, tuple[torch.Tensor,]]
):
    """Operator elementwise right multiplication with a tensor.

    Performs Tensor*LinearOperator(x)
    """

    def adjoint(self, x: torch.Tensor) -> tuple[torch.Tensor,]:
        """Adjoint Operator elementwise multiplication with a tensor."""
        conj: complex | torch.Tensor
        if isinstance(self._scalar, torch.Tensor):
            conj = self._scalar.conj()
        else:
            conj = self._scalar.conjugate()
        return self._operator.adjoint(x * conj)


class LinearOperatorElementwiseProductLeft(
    LinearOperator, OperatorElementwiseProductLeft[torch.Tensor, tuple[torch.Tensor,]]
):
    """Operator elementwise left multiplication with a tensor.

    Performs LinearOperator(Tensor*x)
    """

    def adjoint(self, x: torch.Tensor) -> tuple[torch.Tensor,]:
        """Adjoint Operator elementwise multiplication with a tensor."""
        conj: complex | torch.Tensor
        if isinstance(self._scalar, torch.Tensor):
            conj = self._scalar.conj()
        else:
            conj = self._scalar.conjugate()

        return (self._operator.adjoint(x)[0] * conj,)


class AdjointLinearOperator(LinearOperator):
    """Adjoint of a LinearOperator."""

    def __init__(self, operator: LinearOperator) -> None:
        """Initialize the adjoint of a LinearOperator."""
        super().__init__()
        self._operator = operator

    def forward(self, x: torch.Tensor) -> tuple[torch.Tensor,]:
        """Apply the adjoint of the original LinearOperator."""
        return self._operator.adjoint(x)

    def adjoint(self, x: torch.Tensor) -> tuple[torch.Tensor,]:
        """Apply the adjoint of the adjoint, i.e. the original LinearOperator."""
        return self._operator.forward(x)

    @property
    def H(self) -> LinearOperator:  # noqa: N802
        """Adjoint of adjoint operator, i.e. original LinearOperator."""
        return self.operator<|MERGE_RESOLUTION|>--- conflicted
+++ resolved
@@ -219,11 +219,7 @@
         else:
             return NotImplemented  # type: ignore[unreachable]
 
-<<<<<<< HEAD
     def __rmul__(self, other: torch.Tensor | complex) -> LinearOperator:
-=======
-    def __rmul__(self, other: torch.Tensor) -> LinearOperator:
->>>>>>> 73970f38
         """Operator elementwise right multiplication with tensor.
 
         Returns lambda x: other*self(x)
