"""WASABI signal model for mapping of B0 and B1."""

import torch
from torch import nn

from mrpro.operators.SignalModel import SignalModel
from mrpro.utils import unsqueeze_right


class WASABI(SignalModel[torch.Tensor, torch.Tensor, torch.Tensor, torch.Tensor]):
    """WASABI signal model."""

    def __init__(
        self,
        offsets: torch.Tensor,
        rf_duration: float | torch.Tensor = 0.005,
        b1_nominal: float | torch.Tensor = 3.70,
        gamma: float | torch.Tensor = 42.5764,
        larmor_frequency: float | torch.Tensor = 127.7292,
    ) -> None:
        """Initialize WASABI signal model for mapping of B0 and B1 [SCHU2016]_.

        Parameters
        ----------
        offsets
            frequency offsets [Hz]
            with shape `(offsets, ...)`
        rf_duration
            RF pulse duration [s]
        b1_nominal
            nominal B1 amplitude [µT]
        gamma
            gyromagnetic ratio [MHz/T]
        larmor_frequency
            larmor frequency [MHz]

        References
        ----------
        .. [SCHU2016] Schuenke P, Zaiss M (2016) Simultaneous mapping of water shift and B1(WASABI)—Application to
           field-Inhomogeneity correction of CEST MRI data. MRM 77(2). https://doi.org/10.1002/mrm.26133
        """
        super().__init__()

        rf_duration = torch.as_tensor(rf_duration)
        b1_nominal = torch.as_tensor(b1_nominal)
        gamma = torch.as_tensor(gamma)
        larmor_frequency = torch.as_tensor(larmor_frequency)

        # nn.Parameters allow for grad calculation
        self.offsets = nn.Parameter(offsets, requires_grad=offsets.requires_grad)
        self.rf_duration = nn.Parameter(rf_duration, requires_grad=rf_duration.requires_grad)
        self.b1_nominal = nn.Parameter(b1_nominal, requires_grad=b1_nominal.requires_grad)
        self.gamma = nn.Parameter(gamma, requires_grad=gamma.requires_grad)
        self.larmor_frequency = nn.Parameter(larmor_frequency, requires_grad=larmor_frequency.requires_grad)

    def forward(
        self,
        b0_shift: torch.Tensor,
        relative_b1: torch.Tensor,
        c: torch.Tensor,
        d: torch.Tensor,
    ) -> tuple[torch.Tensor,]:
        """Apply WASABI signal model.

        Parameters
        ----------
        b0_shift
            B0 shift [Hz]
            with shape `(*other, coils, z, y, x)`
        relative_b1
            relative B1 amplitude
            with shape `(*other, coils, z, y, x)`
        c
            additional fit parameter for the signal model
            with shape `(*other, coils, z, y, x)`
        d
            additional fit parameter for the signal model
            with shape `(*other, coils, z, y, x)`

        Returns
        -------
            signal with shape `(offsets *other, coils, z, y, x)`
        """
        offsets = unsqueeze_right(self.offsets, b0_shift.ndim - (self.offsets.ndim - 1))  # -1 for offset
<<<<<<< HEAD
        delta_b = offsets - b0_shift
=======
        delta_b0 = offsets - b0_shift
>>>>>>> aff63fbf
        b1 = self.b1_nominal * relative_b1

        signal = (
            c
            - d
            * (torch.pi * b1 * self.gamma * self.rf_duration) ** 2
<<<<<<< HEAD
            * torch.sinc(self.rf_duration * torch.sqrt((b1 * self.gamma) ** 2 + delta_b**2)) ** 2
=======
            * torch.sinc(self.rf_duration * torch.sqrt((b1 * self.gamma) ** 2 + delta_b0**2)) ** 2
>>>>>>> aff63fbf
        )
        return (signal,)<|MERGE_RESOLUTION|>--- conflicted
+++ resolved
@@ -82,21 +82,13 @@
             signal with shape `(offsets *other, coils, z, y, x)`
         """
         offsets = unsqueeze_right(self.offsets, b0_shift.ndim - (self.offsets.ndim - 1))  # -1 for offset
-<<<<<<< HEAD
-        delta_b = offsets - b0_shift
-=======
         delta_b0 = offsets - b0_shift
->>>>>>> aff63fbf
         b1 = self.b1_nominal * relative_b1
 
         signal = (
             c
             - d
             * (torch.pi * b1 * self.gamma * self.rf_duration) ** 2
-<<<<<<< HEAD
-            * torch.sinc(self.rf_duration * torch.sqrt((b1 * self.gamma) ** 2 + delta_b**2)) ** 2
-=======
             * torch.sinc(self.rf_duration * torch.sqrt((b1 * self.gamma) ** 2 + delta_b0**2)) ** 2
->>>>>>> aff63fbf
         )
         return (signal,)