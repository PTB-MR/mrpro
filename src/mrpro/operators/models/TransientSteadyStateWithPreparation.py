--- conflicted
+++ resolved
@@ -18,24 +18,6 @@
     Let's assume we want to describe a continuous acquisition after an inversion pulse, then we have three parts:
     [Part A: 180° inversion pulse][Part B: spoiler gradient][Part C: Continuous data acquisition]
 
-<<<<<<< HEAD
-    Part A: The 180° pulse leads to an inversion of the equilibrium magnetization (M0) to -M0. This can be described by
-            setting the scaling factor m0_scaling_preparation to -1
-
-    Part B: Commonly after an inversion pulse a strong spoiler gradient is played out to compensate for non-perfect
-            inversion. During this time the magnetization follows Mz(t) the signal model:
-                    Mz(t) = M0 + (m0_scaling_preparation*M0 - M0)e^(-t / T1)
-
-    Part C: After the spoiler gradient the data acquisition starts and the magnetization Mz(t) can be described by the
-            signal model:
-                    Mz(t) = M0* + (M0_init - M0*)e^(-t / T1*)
-            where the initial magnetization is
-                    M0_init = M0 + (m0_scaling_preparation*M0 - M0)e^(-delay_after_preparation / T1)
-            the effective longitudinal relaxation time is
-                    T1* = 1/(1/T1 - 1/repetition_time ln(cos(flip_angle)))
-            and the steady-state magnetization is
-                    M0* = M0 T1* / T1
-=======
     - Part A: The 180° pulse leads to an inversion of the equilibrium magnetisation (:math:`M_0`) to :math:`-M_0`.
       This can be described by setting the scaling factor ``m0_scaling_preparation`` to -1.
 
@@ -50,7 +32,6 @@
       relaxation time is :math:`T1^* = 1/(1/T1 - ln(cos(\alpha)/TR)`
       where :math:`TR` is ``repetition_time`` and :math:`\alpha` is ``flip_angle``.
       The steady-state magnetisation is :math:`M_0^* = M_0 T1^* / T1`.
->>>>>>> a5964be6
 
     References
     ----------
