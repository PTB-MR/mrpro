[build-system]
requires = ["setuptools>=42", "wheel", "setuptools-git-versioning>=2.0,<3"]
build-backend = "setuptools.build_meta:__legacy__"

[tool.setuptools-git-versioning]
count_commits_from_version_file = true
enabled = true
version_file = "src/mrpro/VERSION"
template = "{tag}{env:MRPROVERSIONSUFFIX:''}"
dev_template = "{tag}{env:MRPROVERSIONSUFFIX:''}"
dirty_template = "{tag}+dirty{sha}"

[tool.setuptools]
include-package-data = true

[tool.setuptools.package-data]
"mrpro" = ["VERSION"]

[project]
name = "mrpro"
description = "MR image reconstruction and processing package specifically developed for PyTorch."
readme = "README.md"
requires-python = ">=3.10,<3.14"
dynamic = ["version"]
keywords = [
    "MRI",
    "qMRI",
    "medical imaging",
    "physics-informed learning",
    "model-based reconstruction",
    "quantitative",
    "signal models",
    "machine learning",
    "deep learning",
    "reconstruction",
    "processing",
    "Pulseq",
    "PyTorch",
]
authors = [
    { name = "MRpro Team", email = "info@emerpro.de" },
    { name = "Christoph Kolbitsch", email = "christoph.kolbitsch@ptb.de" },
    { name = "Patrick Schuenke", email = "patrick.schuenke@ptb.de" },
    { name = "Felix Zimmermann", email = "felix.zimmermann@ptb.de" },
    { name = "David Schote", email = "david.schote@ptb.de" },
    { name = "Sherine Brahma", email = "sherine.brahma@ptb.de" },
    { name = "Mara Guastini", email = "mara.guastini@ptb.de" },
    { name = "Johannes Hammacher", email = "johannnes.hammacher@ptb.de" },
    { name = "Stefan Martin", email = "stefan.martin@ptb.de" },
    { name = "Andreas Kofler", email = "andreas.kofler@ptb.de" },
    { name = "Catarina Redshaw Kranich", email = "catarina.redshaw-kranich@ptb.de" },
]
classifiers = [
    "License :: OSI Approved :: Apache Software License",
    "Programming Language :: Python",
    "Programming Language :: Python :: 3.10",
    "Programming Language :: Python :: 3.11",
    "Programming Language :: Python :: 3.12",
    "Programming Language :: Python :: 3.13",
    "Programming Language :: Python :: 3 :: Only",
]
dependencies = [
    "numpy>=1.23, <3.0",
    "torch>=2.3.1",
    "ismrmrd>=1.14.1",
    "einops>=0.7.0",
    "pydicom>=3.0.1",
    "pypulseq>=1.4.2",
    "pytorch-finufft>=0.1.0",
    "cufinufft==2.3.1; platform_system=='Linux'",
    "scipy>=1.12",
    "ptwt>=0.1.8, <1.0",
    "torchvision>=0.18.1",
    "tqdm>=4.60.0",
    "typing-extensions>=4.12",
<<<<<<< HEAD
    "torchvision>0.18",
    "nibabel"
=======
    "platformdirs>=4.0",
    "requests>=2.25",
>>>>>>> 94c3af8e
]

[project.optional-dependencies]
tests = [
    "coverage",
    "codecov",
    "pre-commit",
    "pytest",
    "pytest-cov",
    "pytest-xdist",
]
docs = [
    "mrpro[notebooks]",
    "sphinx>=8.1, <8.2",
    "sphinx_rtd_theme>=3.0, <3.1",
    "sphinx-pyproject>=0.3, <0.4",
    "myst-nb>=1.2, <1.3",
    "sphinx-mathjax-offline<0.1",
    "sphinx_github_style>=1.2, <1.3",
    "sphinx-autodoc-typehints>=3, <3.1",
    "sphinx-copybutton>=0.5, <0.6",
    "sphinx-last-updated-by-git>=0.3, <0.4",
]
notebooks = [
    "zenodo_get>=2.0",
    "ipykernel",
    "ipywidgets",
    "jupytext",
    "matplotlib",
    "cmap",
]
dev = ["mrpro[tests, docs]"]

[project.urls]
"Documentation" = "https://ptb-mr.github.io/mrpro/"

# PyTest section
[tool.pytest.ini_options]
testpaths = ["tests"]
filterwarnings = [
    "error",
    "ignore:'write_like_original':DeprecationWarning:pydicom:",
    "ignore:Anomaly Detection has been enabled:UserWarning",                   # torch.autograd
    "ignore:allow_ops_in_compiled_graph failed to import torch:ImportWarning", # einops and dynamo<2.5
]
addopts = "-n auto --dist loadfile --maxprocesses=8"
markers = ["cuda : Tests only to be run when cuda device is available"]

# MyPy section
[tool.mypy]
warn_return_any = false
check_untyped_defs = true
warn_no_return = true
warn_unreachable = true
exclude = ["docs"]
enable_error_code = ["ignore-without-code"]
warn_unused_ignores = true


[[tool.mypy.overrides]]
module = [
    "ismrmrd.*",
    "h5py",
    "scipy.*",
    "torchkbnufft",
    "pypulseq",
    "zenodo_get",
    "ptwt.*",
    "pywt.*",
    "torchvision.*",
    "platformdirs",
<<<<<<< HEAD
    "nibabel",
=======
    "cmap",
>>>>>>> 94c3af8e
]
ignore_missing_imports = true

[tool.ruff]
line-length = 120
extend-exclude = ["__init__.py"]
exclude = ["docs/**"]

[tool.ruff.lint]
select = [
    "A",   # flake8-builtins
    "ARG", # flake8-unused-arguments
    "B",   # flake8-bugbear
    "C4",  # flake8-comprehensions
    "COM", # flake8-commas
    "D",   # pydocstyle
    "E",   # pycodestyle errors
    "F",   # Pyflakes
    "FA",  # flake8-future-annotations
    "I",   # isort
    "N",   # pep8-naming
    "NPY", # NumPy-specific rules
    "RUF", # Ruff-specific rules
    "S",   # flake8-bandit
    "SIM", # flake8-simplify
    "UP",  # pyupgrade
    "PIE", # flake8-pie
    # "PL",  # PyLint
    "PTH", # flake8-use-pathlib
    "T20", # flake8-print
    "Q",   # flake8-quotes
    "W",   # pycodestyle warnings
    "YTT", # flake8-2020
    "ERA", # flake8-eradicate
]
extend-select = [
    "ANN001", #  type annotation for function argument
    "ANN201", #  return type annonation public function
    "ANN205", #  return type annonation static method
    "ANN401", #  any type annotation
    "BLE001", #  blind exception
    "D107",   #  missing docstring in __init__
    "D417",   #  undocumented-parameter
]
ignore = [
    "N999",   #  invalid module name
    "COM812", #  missing-trailing-comma (conflict with formatter)
    "SIM108", #  if-else-block-instead-of-if-exp
    "A005",   #  stdlib-module-shadowing
]

[tool.ruff.lint.isort]
force-single-line = false
split-on-trailing-comma = false

[tool.ruff.lint.flake8-quotes]
docstring-quotes = "double"
inline-quotes = "single"

[tool.ruff.lint.pydocstyle]
convention = "numpy"

[tool.ruff.format]
quote-style = "single"
skip-magic-trailing-comma = false

[tool.typos.default]
locale = "en-us"
check-filename = false
extend-ignore-re = [
    "(?Rm)^.*(#|//)\\s*noqa:\\s*typos", # "# noqa: typos" to ignore typos
]

[tool.typos.default.extend-words]
Reson = "Reson"   # required for Proc. Intl. Soc. Mag. Reson. Med.
iy = "iy"
arange = "arange" # torch.arange
Ba = "Ba"
wht = "wht"       # Brainweb tissue class

[tool.typos.files]
extend-exclude = [
    "examples/*.ipynb",
] # don't check notebooks because py files have already been checked

[tool.coverage.paths]
source = ["src", "*/site-packages"]

[tool.coverage.run]
disable_warnings = ["module-not-measured"]<|MERGE_RESOLUTION|>--- conflicted
+++ resolved
@@ -65,6 +65,7 @@
     "ismrmrd>=1.14.1",
     "einops>=0.7.0",
     "pydicom>=3.0.1",
+    "nibabel>=4.0",
     "pypulseq>=1.4.2",
     "pytorch-finufft>=0.1.0",
     "cufinufft==2.3.1; platform_system=='Linux'",
@@ -73,13 +74,8 @@
     "torchvision>=0.18.1",
     "tqdm>=4.60.0",
     "typing-extensions>=4.12",
-<<<<<<< HEAD
-    "torchvision>0.18",
-    "nibabel"
-=======
     "platformdirs>=4.0",
     "requests>=2.25",
->>>>>>> 94c3af8e
 ]
 
 [project.optional-dependencies]
@@ -151,11 +147,8 @@
     "pywt.*",
     "torchvision.*",
     "platformdirs",
-<<<<<<< HEAD
     "nibabel",
-=======
     "cmap",
->>>>>>> 94c3af8e
 ]
 ignore_missing_imports = true
 
