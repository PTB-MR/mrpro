--- conflicted
+++ resolved
@@ -120,12 +120,9 @@
     "ignore:'write_like_original':DeprecationWarning:pydicom:",
     "ignore:Anomaly Detection has been enabled:UserWarning",                   # torch.autograd
     "ignore:allow_ops_in_compiled_graph failed to import torch:ImportWarning", # einops and dynamo<2.5
-<<<<<<< HEAD
     "ignore:TensorFloat32 tensor cores for float32 matrix multiplication available but not enabled:UserWarning", # torch cuda
     "ignore:softmax is disabled:UserWarning", # torch.compile
-=======
     "ignore:.*In the future, this object will be coerced as if it was first converted using.*:FutureWarning", # numpy 1.2
->>>>>>> 32329a76
 ]
 addopts = "-n auto --dist loadfile --maxprocesses=8"
 markers = ["cuda : Tests only to be run when cuda device is available"]
