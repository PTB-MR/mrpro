[build-system]
requires = ["setuptools>=42", "wheel", "setuptools-git-versioning>=2.0,<3"]
build-backend = "setuptools.build_meta:__legacy__"

[tool.setuptools-git-versioning]
count_commits_from_version_file = true
enabled = true
version_file = "src/mrpro/VERSION"
template = "{tag}{env:MRPROVERSIONSUFFIX:''}"
dev_template = "{tag}{env:MRPROVERSIONSUFFIX:''}"
dirty_template = "{tag}+dirty{sha}"

[tool.setuptools]
include-package-data = true

[tool.setuptools.package-data]
"mrpro" = ["VERSION"]

[project]
name = "mrpro"
description = "MR image reconstruction and processing package specifically developed for PyTorch."
readme = "README.md"
requires-python = ">=3.10,<3.14"
dynamic = ["version"]
keywords = [
    "MRI",
    "qMRI",
    "medical imaging",
    "physics-informed learning",
    "model-based reconstruction",
    "quantitative",
    "signal models",
    "machine learning",
    "deep learning",
    "reconstruction",
    "processing",
    "Pulseq",
    "PyTorch",
]
authors = [
    { name = "MRpro Team", email = "info@emerpro.de" },
    { name = "Christoph Kolbitsch", email = "christoph.kolbitsch@ptb.de" },
    { name = "Patrick Schuenke", email = "patrick.schuenke@ptb.de" },
    { name = "Felix Zimmermann", email = "felix.zimmermann@ptb.de" },
    { name = "David Schote", email = "david.schote@ptb.de" },
    { name = "Sherine Brahma", email = "sherine.brahma@ptb.de" },
    { name = "Mara Guastini", email = "mara.guastini@ptb.de" },
    { name = "Johannes Hammacher", email = "johannnes.hammacher@ptb.de" },
    { name = "Stefan Martin", email = "stefan.martin@ptb.de" },
    { name = "Andreas Kofler", email = "andreas.kofler@ptb.de" },
    { name = "Catarina Redshaw Kranich", email = "catarina.redshaw-kranich@ptb.de" },
]
classifiers = [
    "License :: OSI Approved :: Apache Software License",
    "Programming Language :: Python",
    "Programming Language :: Python :: 3.10",
    "Programming Language :: Python :: 3.11",
    "Programming Language :: Python :: 3.12",
    "Programming Language :: Python :: 3.13",
    "Programming Language :: Python :: 3 :: Only",
]
dependencies = [
    "numpy>=1.23, <3.0",
    "torch>=2.3.1",
    "ismrmrd>=1.14.1",
    "einops>=0.7.0",
    "pydicom>=3.0.1",
    "pypulseq>=1.4.2",
    "pytorch-finufft>=0.1.0",
<<<<<<< HEAD
    "cufinufft==2.4.1; platform_system=='Linux'",
=======
    "cufinufft>=2.4.1; platform_system=='Linux'",
>>>>>>> 22d254e7
    "scipy>=1.12",
    "ptwt>=0.1.8, <1.0",
    "torchvision>=0.20.1",
    "tqdm>=4.60.0",
    "typing-extensions>=4.12",
    "platformdirs>=4.0",
    "requests>=2.25",
]

[project.optional-dependencies]
tests = [
    "coverage",
    "codecov",
    "pre-commit",
    "pytest",
    "pytest-cov",
    "pytest-xdist",
]
docs = [
    "mrpro[notebooks]",
    "sphinx>=8.1, <8.2",
    "sphinx_rtd_theme>=3.0, <3.1",
    "sphinx-pyproject>=0.3, <0.4",
    "myst-nb>=1.2, <1.3",
    "sphinx-mathjax-offline<0.1",
    "sphinx_github_style>=1.2, <1.3",
    "sphinx-autodoc-typehints>=3, <3.1",
    "sphinx-copybutton>=0.5, <0.6",
    "sphinx-last-updated-by-git>=0.3, <0.4",
    "snowballstemmer>=2.2, <3.0",
]
notebooks = [
    "zenodo_get>=2.0",
    "ipykernel",
    "ipywidgets",
    "jupytext",
    "matplotlib",
    "cmap",
]
dev = ["mrpro[tests, docs]"]

[project.urls]
"Documentation" = "https://ptb-mr.github.io/mrpro/"

# PyTest section
[tool.pytest.ini_options]
testpaths = ["tests"]
filterwarnings = [
    "error",
    "ignore:'write_like_original':DeprecationWarning:pydicom:",
    "ignore:Anomaly Detection has been enabled:UserWarning",                   # torch.autograd
    "ignore:allow_ops_in_compiled_graph failed to import torch:ImportWarning", # einops and dynamo<2.5
    "ignore:TensorFloat32 tensor cores for float32 matrix multiplication available but not enabled:UserWarning", # torch cuda
    "ignore:softmax is disabled:UserWarning", # torch.compile
]
addopts = "-n auto --dist loadfile --maxprocesses=8"
markers = ["cuda : Tests only to be run when cuda device is available"]

# MyPy section
[tool.mypy]
warn_return_any = false
check_untyped_defs = true
warn_no_return = true
warn_unreachable = true
exclude = ["docs"]
enable_error_code = ["ignore-without-code"]
warn_unused_ignores = true


[[tool.mypy.overrides]]
module = [
    "ismrmrd.*",
    "h5py",
    "scipy.*",
    "torchkbnufft",
    "pypulseq",
    "zenodo_get",
    "ptwt.*",
    "pywt.*",
    "torchvision.*",
    "platformdirs",
    "cmap",
]
ignore_missing_imports = true

[tool.ruff]
line-length = 120
extend-exclude = ["__init__.py"]
exclude = ["docs/**"]

[tool.ruff.lint]
select = [
    "A",   # flake8-builtins
    "ARG", # flake8-unused-arguments
    "B",   # flake8-bugbear
    "C4",  # flake8-comprehensions
    "COM", # flake8-commas
    "D",   # pydocstyle
    "E",   # pycodestyle errors
    "F",   # Pyflakes
    "FA",  # flake8-future-annotations
    "I",   # isort
    "N",   # pep8-naming
    "NPY", # NumPy-specific rules
    "RUF", # Ruff-specific rules
    "S",   # flake8-bandit
    "SIM", # flake8-simplify
    "UP",  # pyupgrade
    "PIE", # flake8-pie
    # "PL",  # PyLint
    "PTH", # flake8-use-pathlib
    "T20", # flake8-print
    "Q",   # flake8-quotes
    "W",   # pycodestyle warnings
    "YTT", # flake8-2020
    "ERA", # flake8-eradicate
]
extend-select = [
    "ANN001", #  type annotation for function argument
    "ANN201", #  return type annonation public function
    "ANN205", #  return type annonation static method
    "ANN401", #  any type annotation
    "BLE001", #  blind exception
    "D107",   #  missing docstring in __init__
    "D417",   #  undocumented-parameter
]
ignore = [
    "N999",   #  invalid module name
    "COM812", #  missing-trailing-comma (conflict with formatter)
    "SIM108", #  if-else-block-instead-of-if-exp
    "A005",   #  stdlib-module-shadowing
]

[tool.ruff.lint.isort]
force-single-line = false
split-on-trailing-comma = false

[tool.ruff.lint.flake8-quotes]
docstring-quotes = "double"
inline-quotes = "single"

[tool.ruff.lint.pydocstyle]
convention = "numpy"

[tool.ruff.format]
quote-style = "single"
skip-magic-trailing-comma = false

[tool.typos.default]
locale = "en-us"
check-filename = false
extend-ignore-re = [
    "(?Rm)^.*(#|//)\\s*noqa:\\s*typos", # "# noqa: typos" to ignore typos
]

[tool.typos.default.extend-words]
Reson = "Reson"   # required for Proc. Intl. Soc. Mag. Reson. Med.
iy = "iy"
arange = "arange" # torch.arange
Ba = "Ba"
wht = "wht"       # Brainweb tissue class
ND = "ND"         # Short for N-dimensional

[tool.typos.files]
extend-exclude = [
    "examples/*.ipynb",
] # don't check notebooks because py files have already been checked

[tool.coverage.paths]
source = ["src", "*/site-packages"]

[tool.coverage.run]
disable_warnings = ["module-not-measured"]<|MERGE_RESOLUTION|>--- conflicted
+++ resolved
@@ -67,11 +67,7 @@
     "pydicom>=3.0.1",
     "pypulseq>=1.4.2",
     "pytorch-finufft>=0.1.0",
-<<<<<<< HEAD
-    "cufinufft==2.4.1; platform_system=='Linux'",
-=======
     "cufinufft>=2.4.1; platform_system=='Linux'",
->>>>>>> 22d254e7
     "scipy>=1.12",
     "ptwt>=0.1.8, <1.0",
     "torchvision>=0.20.1",
