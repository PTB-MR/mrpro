"""PyTest fixtures for the mrpro package."""

import tempfile
from collections.abc import Sequence
from typing import Any

import ismrmrd
import pytest
import torch
from ismrmrd import xsd
from mrpro.data import AcqInfo, KHeader, KTrajectory
from mrpro.data.enums import AcqFlags
from xsdata.models.datatype import XmlDate, XmlTime

from tests import RandomGenerator
from tests.data import IsmrmrdRawTestData
from tests.phantoms import EllipsePhantomTestData


def generate_random_encodingcounter_properties(generator: RandomGenerator) -> dict[str, Any]:
    return {
        'kspace_encode_step_1': generator.uint16(),
        'kspace_encode_step_2': generator.uint16(),
        'average': generator.uint16(),
        'slice': generator.uint16(),
        'contrast': generator.uint16(),
        'phase': generator.uint16(),
        'repetition': generator.uint16(),
        'set': generator.uint16(),
        'segment': generator.uint16(),
        'user': generator.uint16_tuple(8),
    }


def generate_random_acquisition_properties(generator: RandomGenerator) -> dict[str, Any]:
    idx_properties = generate_random_encodingcounter_properties(generator)
    return {
        'flags': generator.uint64(high=2**38 - 1),
        'measurement_uid': generator.uint32(),
        'scan_counter': generator.uint32(),
        'acquisition_time_stamp': generator.uint32(),
        'physiology_time_stamp': generator.uint32_tuple(3),
        'available_channels': generator.uint16(),
        'channel_mask': generator.uint32_tuple(16),
        'discard_pre': generator.uint16(),
        'discard_post': generator.uint16(),
        'center_sample': generator.uint16(),
        'encoding_space_ref': generator.uint16(),
        'sample_time_us': generator.float32(),
        'position': generator.float32_tuple(3),
        'read_dir': (1, 0, 0),  # read, phase and slice have to form rotation
        'phase_dir': (0, 1, 0),
        'slice_dir': (0, 0, 1),
        'patient_table_position': generator.float32_tuple(3),
        'idx': ismrmrd.EncodingCounters(**idx_properties),
        'user_int': generator.uint32_tuple(8),
        'user_float': generator.float32_tuple(8),
    }


def generate_random_trajectory(generator: RandomGenerator, shape=(256, 2)) -> torch.Tensor:
    return generator.float32_tensor(shape)


def generate_random_data(generator: RandomGenerator, shape=(32, 256)) -> torch.Tensor:
    return generator.complex64_tensor(shape)


@pytest.fixture(scope='session')
def ellipse_phantom():
    return EllipsePhantomTestData()


@pytest.fixture(params=({'seed': 0, 'n_coils': 32, 'n_samples': 256},))
def random_acquisition(request):
    seed, n_coils, n_samples = (
        request.param['seed'],
        request.param['n_coils'],
        request.param['n_samples'],
    )
    generator = RandomGenerator(seed)
    kdata = generate_random_data(generator, (n_coils, n_samples))
    trajectory = generate_random_trajectory(generator, (n_samples, 2))
    header = generate_random_acquisition_properties(generator)
    header['flags'] &= ~AcqFlags.ACQ_IS_NOISE_MEASUREMENT.value
    return ismrmrd.Acquisition.from_array(kdata.numpy(), trajectory.numpy(), **header)


@pytest.fixture(params=({'seed': 1, 'n_coils': 32, 'n_samples': 256},))
def random_noise_acquisition(request):
    seed, n_coils, n_samples = (
        request.param['seed'],
        request.param['n_coils'],
        request.param['n_samples'],
    )
    generator = RandomGenerator(seed)
    kdata = generate_random_data(generator, (n_coils, n_samples))
    trajectory = generate_random_trajectory(generator, (n_samples, 2))
    header = generate_random_acquisition_properties(generator)
    header['flags'] |= AcqFlags.ACQ_IS_NOISE_MEASUREMENT.value
    return ismrmrd.Acquisition.from_array(kdata.numpy(), trajectory.numpy(), **header)


@pytest.fixture(params=({'seed': 0},))
def random_full_ismrmrd_header(request) -> xsd.ismrmrdschema.ismrmrdHeader:
    """Generate a full header, i.e. all values used in
    KHeader.from_ismrmrd_header() are set."""

    seed = request.param['seed']
    generator = RandomGenerator(seed)
    encoding = xsd.encodingType(
        trajectory=xsd.trajectoryType('other'),
        encodedSpace=xsd.encodingSpaceType(
            matrixSize=xsd.matrixSizeType(x=generator.int16(), y=generator.uint8(), z=generator.uint8()),
            fieldOfView_mm=xsd.fieldOfViewMm(x=generator.uint8(), y=generator.uint8(), z=generator.uint8()),
        ),
        reconSpace=xsd.encodingSpaceType(
            matrixSize=xsd.matrixSizeType(x=generator.uint8(), y=generator.uint8(), z=generator.uint8()),
            fieldOfView_mm=xsd.fieldOfViewMm(x=generator.uint8(), y=generator.uint8(), z=generator.uint8()),
        ),
        echoTrainLength=generator.uint8(),
        parallelImaging=xsd.parallelImagingType(
            accelerationFactor=xsd.accelerationFactorType(generator.uint8(), generator.uint8()),
            calibrationMode=xsd.calibrationModeType('other'),
        ),
        encodingLimits=xsd.encodingLimitsType(
            kspace_encoding_step_1=xsd.limitType(0, 0, 0),
            kspace_encoding_step_2=xsd.limitType(0, 0, 0),
        ),
    )
    measurement_information = xsd.measurementInformationType(
        measurementID=generator.ascii(10),
        seriesDate=XmlDate(generator.uint16(1970, 2030), generator.uint8(1, 12), generator.uint8(0, 30)),
        seriesTime=XmlTime(generator.uint8(0, 23), generator.uint8(0, 59), generator.uint8(0, 59)),
        sequenceName=generator.ascii(10),
    )

    acquisition_system_information = xsd.acquisitionSystemInformationType(
        systemFieldStrength_T=generator.float32(0, 12),
        systemVendor=generator.ascii(10),
        systemModel=generator.ascii(10),
        receiverChannels=generator.uint16(1, 32),
    )

    sequence_parameters = xsd.sequenceParametersType(
        TR=[generator.float32()],
        TE=[generator.float32()],
        flipAngle_deg=[generator.float32(low=10, high=90)],
        echo_spacing=[generator.float32()],
        sequence_type=generator.ascii(10),
    )

    # TODO: add everything that to the header
    return xsd.ismrmrdschema.ismrmrdHeader(
        encoding=[encoding],
        sequenceParameters=sequence_parameters,
        version=generator.int16(),
        experimentalConditions=xsd.experimentalConditionsType(H1resonanceFrequency_Hz=generator.int32()),
        measurementInformation=measurement_information,
        acquisitionSystemInformation=acquisition_system_information,
    )


@pytest.fixture
def random_ismrmrd_file(random_acquisition, random_noise_acquisition, full_header):
    with tempfile.NamedTemporaryFile(suffix='.h5') as file:
        dataset = ismrmrd.Dataset(file.name)
        dataset.append_acquisition(random_acquisition)
        dataset.append_acquisition(random_noise_acquisition)
        dataset.write_xml_header(full_header.toXML())
        dataset.close()

        yield file.name


@pytest.fixture(params=({'seed': 0},))
def random_kheader(request, random_full_ismrmrd_header, random_acq_info) -> KHeader:
    """Random (not necessarily valid) KHeader."""
    seed = request.param['seed']
    generator = RandomGenerator(seed)
    trajectory = generate_random_trajectory(generator)
    kheader = KHeader.from_ismrmrd(
        random_full_ismrmrd_header,
        acq_info=random_acq_info,
        defaults={'trajectory': trajectory},
    )
    return kheader


@pytest.fixture
def random_acq_info(random_acquisition) -> AcqInfo:
    """Random (not necessarily valid) AcqInfo."""
    acq_info = AcqInfo.from_ismrmrd_acquisitions([random_acquisition])  # type:ignore[call-overload] # ismrmrd is not typed
    return acq_info


@pytest.fixture(params=({'seed': 0, 'n_other': 2, 'n_k2': 12, 'n_k1': 14, 'n_k0': 32, 'n_coils': 4},))
def random_kheader_shape(
    request, random_acquisition, random_full_ismrmrd_header
) -> tuple[KHeader, int, int, int, int, int]:
    """Random (not necessarily valid) KHeader with defined shape."""
    # Get dimensions
    seed, n_other, n_k2, n_k1 = (
        request.param['seed'],
        request.param['n_other'],
        request.param['n_k2'],
        request.param['n_k1'],
    )
    generator = RandomGenerator(seed)

    # Generate acquisitions
    random_acq_info = AcqInfo.from_ismrmrd_acquisitions([random_acquisition for _ in range(n_k1 * n_k2 * n_other)])  # type:ignore[call-overload]

    # Generate trajectory
    n_k0 = int(request.param['n_k0'])
    ktraj = [generate_random_trajectory(generator, shape=(n_k0, 2)) for _ in range(n_k1 * n_k2 * n_other)]

    # Put it all together to a KHeader object
    kheader = KHeader.from_ismrmrd(random_full_ismrmrd_header, acq_info=random_acq_info, defaults={'trajectory': ktraj})
    n_coils = int(request.param['n_coils'])

    return kheader, n_other, n_coils, n_k2, n_k1, n_k0


<<<<<<< HEAD
def create_uniform_traj(nk: Sequence[int], k_shape: Sequence[int]) -> torch.Tensor:
=======
def create_uniform_traj(nk):
>>>>>>> c081791c
    """Create a tensor of uniform points with predefined shape nk."""
    kidx = [i - 3 for i, n in enumerate(nk[-3:]) if n > 1]
    if len(kidx) > 1:
        raise ValueError('nk is allowed to have at most one non-singleton dimension')
<<<<<<< HEAD
    if len(kidx) == 1:
        n_kpoints = nk[kidx[0]]
        # kidx+2 because k_shape also includes coils dimensions
        k = torch.linspace(-k_shape[kidx[0]] // 2, k_shape[kidx[0]] // 2 - 1, n_kpoints, dtype=torch.float32)
=======
    if len(kidx) >= 1:
        # kidx+1 because we searched in nk[1:]
        n_kpoints = nk[kidx + 1]
        k = torch.linspace(-n_kpoints // 2, n_kpoints // 2 - 1, n_kpoints, dtype=torch.float32)
>>>>>>> c081791c
        views = [1 if i != n_kpoints else -1 for i in nk]
        k = k.view(*views).expand(nk)
    else:
        k = torch.zeros(nk)
    return k


def create_traj(
    k_shape: Sequence[int],
    nkx: Sequence[int],
    nky: Sequence[int],
    nkz: Sequence[int],
    type_kx: str,
    type_ky: str,
    type_kz: str,
) -> KTrajectory:
    """Create trajectory with random entries."""
    random_generator = RandomGenerator(seed=0)
    k_list = []
    for spacing, nk in zip([type_kz, type_ky, type_kx], [nkz, nky, nkx], strict=True):
        if spacing == 'non-uniform':
            k = random_generator.float32_tensor(size=nk, low=-1, high=1) * max(nk)
        elif spacing == 'uniform':
            k = create_uniform_traj(nk)
        elif spacing == 'zero':
            k = torch.zeros(nk)
        k_list.append(k)
    trajectory = KTrajectory(k_list[0], k_list[1], k_list[2], repeat_detection_tolerance=None)
    return trajectory


@pytest.fixture(scope='session')
def ismrmrd_cart(ellipse_phantom, tmp_path_factory):
    """Fully sampled cartesian data set."""
    ismrmrd_filename = tmp_path_factory.mktemp('mrpro') / 'ismrmrd_cart.h5'
    ismrmrd_kdata = IsmrmrdRawTestData(
        filename=ismrmrd_filename,
        noise_level=0.0,
        repetitions=3,
        phantom=ellipse_phantom.phantom,
    )
    return ismrmrd_kdata


@pytest.fixture(scope='session')
def ismrmrd_cart_high_res(ellipse_phantom, tmp_path_factory):
    """Fully sampled cartesian data set."""
    ismrmrd_filename = tmp_path_factory.mktemp('mrpro') / 'ismrmrd_cart_high_res.h5'
    ismrmrd_kdata = IsmrmrdRawTestData(
        filename=ismrmrd_filename,
        matrix_size=256,
        noise_level=0.0,
        repetitions=3,
        phantom=ellipse_phantom.phantom,
    )
    return ismrmrd_kdata


COMMON_MR_TRAJECTORIES = pytest.mark.parametrize(
    ('im_shape', 'k_shape', 'nkx', 'nky', 'nkz', 'type_kx', 'type_ky', 'type_kz', 'type_k0', 'type_k1', 'type_k2'),
    [
        (  # (0) 2d Cartesian single coil, no oversampling
            (1, 1, 1, 96, 128),  # im_shape
            (1, 1, 1, 96, 128),  # k_shape
            (1, 1, 1, 128),  # nkx
            (1, 1, 96, 1),  # nky
            (1, 1, 1, 1),  # nkz
            'uniform',  # type_kx
            'uniform',  # type_ky
            'zero',  # type_kz
            'uniform',  # type_k0
            'uniform',  # type_k1
            'zero',  # type_k2
        ),
        (  # (1) 2d Cartesian single coil, with oversampling
            (1, 1, 1, 96, 128),  # im_shape
            (1, 1, 1, 128, 192),  # k_shape
            (1, 1, 1, 192),  # nkx
            (1, 1, 128, 1),  # nky
            (1, 1, 1, 1),  # nkz
            'uniform',  # type_kx
            'uniform',  # type_ky
            'zero',  # type_kz
            'uniform',  # type_k0
            'uniform',  # type_k1
            'zero',  # type_k2
        ),
        (  # (2) 2d non-Cartesian mri with 2 coils
            (1, 2, 1, 96, 128),  # im_shape
            (1, 2, 1, 16, 192),  # k_shape
            (1, 1, 16, 192),  # nkx
            (1, 1, 16, 192),  # nky
            (1, 1, 1, 1),  # nkz
            'non-uniform',  # type_kx
            'non-uniform',  # type_ky
            'zero',  # type_kz
            'non-uniform',  # type_k0
            'non-uniform',  # type_k1
            'zero',  # type_k2
        ),
        (  # (3) 2d Cartesian with irregular sampling
            (1, 1, 1, 96, 128),  # im_shape
            (1, 1, 1, 1, 192),  # k_shape
            (1, 1, 1, 192),  # nkx
            (1, 1, 1, 192),  # nky
            (1, 1, 1, 1),  # nkz
            'uniform',  # type_kx
            'uniform',  # type_ky
            'zero',  # type_kz
            'uniform',  # type_k0
            'zero',  # type_k1
            'zero',  # type_k2
        ),
        (  # (4) 2d single shot spiral
            (1, 2, 1, 96, 128),  # im_shape
            (1, 2, 1, 1, 192),  # k_shape
            (1, 1, 1, 192),  # nkx
            (1, 1, 1, 192),  # nky
            (1, 1, 1, 1),  # nkz
            'non-uniform',  # type_kx
            'non-uniform',  # type_ky
            'zero',  # type_kz
            'non-uniform',  # type_k0
            'zero',  # type_k1
            'zero',  # type_k2
        ),
        (  # (5) 3d single shot spiral, 4 coils, 2 other
            (2, 4, 16, 32, 64),  # im_shape
            (2, 4, 1, 64, 1),  # k_shape
            (2, 1, 64, 1),  # nkx
            (2, 1, 64, 1),  # nky
            (2, 1, 64, 1),  # nkz
            'non-uniform',  # type_kx
            'non-uniform',  # type_ky
            'non-uniform',  # type_kz
            'zero',  # type_k0
            'non-uniform',  # type_k1
            'zero',  # type_k2
        ),
        (  # (6) 3d non-uniform, 3 coils, 2 other
            (2, 3, 10, 12, 14),  # im_shape
            (2, 3, 6, 8, 10),  # k_shape
            (2, 6, 8, 10),  # nkx
            (2, 6, 8, 10),  # nky
            (2, 6, 8, 10),  # nkz
            'non-uniform',  # type_kx
            'non-uniform',  # type_ky
            'non-uniform',  # type_kz
            'non-uniform',  # type_k0
            'non-uniform',  # type_k1
            'non-uniform',  # type_k2
        ),
        (  # (7) 2d non-uniform cine with 2 cardiac phases, 3 coils, same traj for each phase
            (2, 3, 1, 64, 64),  # im_shape
            (2, 3, 1, 18, 128),  # k_shape
            (1, 1, 18, 128),  # nkx
            (1, 1, 18, 128),  # nky
            (1, 1, 1, 1),  # nkz
            'non-uniform',  # type_kx
            'non-uniform',  # type_ky
            'zero',  # type_kz
            'non-uniform',  # type_k0
            'non-uniform',  # type_k1
            'zero',  # type_k2
        ),
        (  # (8) 2d non-uniform cine with 2 cardiac phases, 3 coils
            (2, 3, 1, 64, 64),  # im_shape
            (2, 3, 1, 18, 128),  # k_shape
            (2, 1, 18, 128),  # nkx
            (2, 1, 18, 128),  # nky
            (2, 1, 1, 1),  # nkz
            'non-uniform',  # type_kx
            'non-uniform',  # type_ky
            'zero',  # type_kz
            'non-uniform',  # type_k0
            'non-uniform',  # type_k1
            'zero',  # type_k2
        ),
        (  # (9) 2d cartesian cine with 2 cardiac phases, 3 coils
            (2, 3, 1, 96, 128),  # im_shape
            (2, 3, 1, 128, 192),  # k_shape
            (2, 1, 1, 192),  # nkx
            (2, 1, 128, 1),  # nky
            (2, 1, 1, 1),  # nkz
            'uniform',  # type_kx
            'uniform',  # type_ky
            'zero',  # type_kz
            'uniform',  # type_k0
            'uniform',  # type_k1
            'zero',  # type_k2
        ),
        (  # (10) radial phase encoding (RPE), 3 coils, with oversampling in both FFT and non-uniform directions
            (2, 3, 6, 8, 10),  # im_shape
            (2, 3, 8, 10, 12),  # k_shape
            (2, 1, 1, 12),  # nkx
            (2, 8, 10, 1),  # nky
            (2, 8, 10, 1),  # nkz
            'uniform',  # type_kx
            'non-uniform',  # type_ky
            'non-uniform',  # type_kz
            'uniform',  # type_k0
            'non-uniform',  # type_k1
            'non-uniform',  # type_k2
        ),
        (  # (11) radial phase encoding (RPE), 2 coils with non-Cartesian sampling along readout
            (2, 2, 6, 8, 10),  # im_shape
            (2, 2, 8, 10, 12),  # k_shape
            (2, 1, 1, 12),  # nkx
            (2, 8, 10, 1),  # nky
            (2, 8, 10, 1),  # nkz
            'non-uniform',  # type_kx
            'non-uniform',  # type_ky
            'non-uniform',  # type_kz
            'non-uniform',  # type_k0
            'non-uniform',  # type_k1
            'non-uniform',  # type_k2
        ),
        (  # (12) stack of stars, 3 other, 2 coil, oversampling in both FFT and non-uniform directions
            (3, 2, 10, 8, 8),  # im_shape
            (3, 2, 12, 8, 10),  # k_shape
            (3, 1, 8, 10),  # nkx
            (3, 1, 8, 10),  # nky
            (3, 12, 1, 1),  # nkz
            'non-uniform',  # type_kx
            'non-uniform',  # type_ky
            'uniform',  # type_kz
            'non-uniform',  # type_k0
            'non-uniform',  # type_k1
            'uniform',  # type_k2
        ),
        (  # (13) stack of stars, (2,2,4) other, 3 coil, trajectory is different along second other dimension
            (2, 2, 4, 3, 8, 6, 6),  # im_shape
            (2, 2, 4, 3, 12, 6, 10),  # k_shape
            (2, 1, 1, 6, 10),  # nkx
            (2, 1, 1, 6, 10),  # nky
            (2, 1, 12, 1, 1),  # nkz
            'non-uniform',  # type_kx
            'non-uniform',  # type_ky
            'uniform',  # type_kz
            'non-uniform',  # type_k0
            'non-uniform',  # type_k1
            'uniform',  # type_k2
        ),
        (  # (14) 2d non-uniform not aligned in kzyx and k210, similar to 3d single shot spiral but with singleton dim
            (8, 5, 64, 1, 64),  # im_shape
            (8, 5, 1, 18, 128),  # k_shape
            (8, 1, 18, 128),  # nkx
            (8, 1, 1, 1),  # nky
            (8, 1, 18, 128),  # nkz
            'non-uniform',  # type_kx
            'zero',  # type_ky
            'non-uniform',  # type_kz
            'non-uniform',  # type_k0
            'non-uniform',  # type_k1
            'zero',  # type_k2
        ),
    ],
    ids=[
        '2d_cartesian_1_coil_no_oversampling',
        '2d_cartesian_1_coil_with_oversampling',
        '2d_non_cartesian_mri_2_coils',
        '2d_cartesian_irregular_sampling',
        '2d_single_shot_spiral',
        '3d_single_shot_spiral',
        '3d_nonuniform_4_coils_2_other',
        '2d_nonuniform_cine_mri_3_cardiac_phases_2_coils_same_traj',
        '2d_nonuniform_cine_mri_3_cardiac_phases_2_coils',
        '2d_cartesian_cine_2_cardiac_phases_3_coils',
        'radial_phase_encoding_3_coils_with_oversampling',
        'radial_phase_encoding_2_coils_non_cartesian_sampling',
        'stack_of_stars_3_other_4_coil_with_oversampling',
        'stack_of_stars_2_2_4_other',
        '2d_nonuniform_kzyx_k210_not_aligned',
    ],
)<|MERGE_RESOLUTION|>--- conflicted
+++ resolved
@@ -222,26 +222,14 @@
     return kheader, n_other, n_coils, n_k2, n_k1, n_k0
 
 
-<<<<<<< HEAD
-def create_uniform_traj(nk: Sequence[int], k_shape: Sequence[int]) -> torch.Tensor:
-=======
 def create_uniform_traj(nk):
->>>>>>> c081791c
     """Create a tensor of uniform points with predefined shape nk."""
     kidx = [i - 3 for i, n in enumerate(nk[-3:]) if n > 1]
     if len(kidx) > 1:
         raise ValueError('nk is allowed to have at most one non-singleton dimension')
-<<<<<<< HEAD
     if len(kidx) == 1:
         n_kpoints = nk[kidx[0]]
-        # kidx+2 because k_shape also includes coils dimensions
-        k = torch.linspace(-k_shape[kidx[0]] // 2, k_shape[kidx[0]] // 2 - 1, n_kpoints, dtype=torch.float32)
-=======
-    if len(kidx) >= 1:
-        # kidx+1 because we searched in nk[1:]
-        n_kpoints = nk[kidx + 1]
         k = torch.linspace(-n_kpoints // 2, n_kpoints // 2 - 1, n_kpoints, dtype=torch.float32)
->>>>>>> c081791c
         views = [1 if i != n_kpoints else -1 for i in nk]
         k = k.view(*views).expand(nk)
     else:
