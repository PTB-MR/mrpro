"""PyTest fixtures for the mrpro package."""

import tempfile

import ismrmrd
import pytest
import torch
from ismrmrd import xsd
from mrpro.data import AcqInfo, KHeader, KTrajectory
from mrpro.data.enums import AcqFlags
from xsdata.models.datatype import XmlDate, XmlTime

from tests import RandomGenerator
from tests.data import IsmrmrdRawTestData
from tests.phantoms import EllipsePhantomTestData


def generate_random_encodingcounter_properties(generator: RandomGenerator):
    return {
        'kspace_encode_step_1': generator.uint16(),
        'kspace_encode_step_2': generator.uint16(),
        'average': generator.uint16(),
        'slice': generator.uint16(),
        'contrast': generator.uint16(),
        'phase': generator.uint16(),
        'repetition': generator.uint16(),
        'set': generator.uint16(),
        'segment': generator.uint16(),
        'user': generator.uint16_tuple(8),
    }


def generate_random_acquisition_properties(generator: RandomGenerator):
    idx_properties = generate_random_encodingcounter_properties(generator)
    return {
        'flags': generator.uint64(high=2**38 - 1),
        'measurement_uid': generator.uint32(),
        'scan_counter': generator.uint32(),
        'acquisition_time_stamp': generator.uint32(),
        'physiology_time_stamp': generator.uint32_tuple(3),
        'available_channels': generator.uint16(),
        'channel_mask': generator.uint32_tuple(16),
        'discard_pre': generator.uint16(),
        'discard_post': generator.uint16(),
        'center_sample': generator.uint16(),
        'encoding_space_ref': generator.uint16(),
        'sample_time_us': generator.float32(),
        'position': generator.float32_tuple(3),
        'read_dir': (1, 0, 0),  # read, phase and slice have to form rotation
        'phase_dir': (0, 1, 0),
        'slice_dir': (0, 0, 1),
        'patient_table_position': generator.float32_tuple(3),
        'idx': ismrmrd.EncodingCounters(**idx_properties),
        'user_int': generator.uint32_tuple(8),
        'user_float': generator.float32_tuple(8),
    }


def generate_random_trajectory(generator: RandomGenerator, shape=(256, 2)):
    return generator.float32_tensor(shape)


def generate_random_data(generator: RandomGenerator, shape=(32, 256)):
    return generator.complex64_tensor(shape)


@pytest.fixture(scope='session')
def ellipse_phantom():
    return EllipsePhantomTestData()


@pytest.fixture(params=({'seed': 0, 'n_coils': 32, 'n_samples': 256},))
def random_acquisition(request):
    seed, n_coils, n_samples = (
        request.param['seed'],
        request.param['n_coils'],
        request.param['n_samples'],
    )
    generator = RandomGenerator(seed)
    kdata = generate_random_data(generator, (n_coils, n_samples))
    trajectory = generate_random_trajectory(generator, (n_samples, 2))
    header = generate_random_acquisition_properties(generator)
    header['flags'] &= ~AcqFlags.ACQ_IS_NOISE_MEASUREMENT.value
    return ismrmrd.Acquisition.from_array(kdata, trajectory, **header)


@pytest.fixture(params=({'seed': 1, 'n_coils': 32, 'n_samples': 256},))
def random_noise_acquisition(request):
    seed, n_coils, n_samples = (
        request.param['seed'],
        request.param['n_coils'],
        request.param['n_samples'],
    )
    generator = RandomGenerator(seed)
    kdata = generate_random_data(generator, (n_coils, n_samples))
    trajectory = generate_random_trajectory(generator, (n_samples, 2))
    header = generate_random_acquisition_properties(generator)
    header['flags'] |= AcqFlags.ACQ_IS_NOISE_MEASUREMENT.value
    return ismrmrd.Acquisition.from_array(kdata, trajectory, **header)


@pytest.fixture(params=({'seed': 0},))
def random_full_ismrmrd_header(request) -> xsd.ismrmrdschema.ismrmrdHeader:
    """Generate a full header, i.e. all values used in
    KHeader.from_ismrmrd_header() are set."""

    seed = request.param['seed']
    generator = RandomGenerator(seed)
    encoding = xsd.encodingType(
        trajectory=xsd.trajectoryType('other'),
        encodedSpace=xsd.encodingSpaceType(
            matrixSize=xsd.matrixSizeType(x=generator.int16(), y=generator.uint8(), z=generator.uint8()),
            fieldOfView_mm=xsd.fieldOfViewMm(x=generator.uint8(), y=generator.uint8(), z=generator.uint8()),
        ),
        reconSpace=xsd.encodingSpaceType(
            matrixSize=xsd.matrixSizeType(x=generator.uint8(), y=generator.uint8(), z=generator.uint8()),
            fieldOfView_mm=xsd.fieldOfViewMm(x=generator.uint8(), y=generator.uint8(), z=generator.uint8()),
        ),
        echoTrainLength=generator.uint8(),
        parallelImaging=xsd.parallelImagingType(
            accelerationFactor=xsd.accelerationFactorType(generator.uint8(), generator.uint8()),
            calibrationMode=xsd.calibrationModeType('other'),
        ),
        encodingLimits=xsd.encodingLimitsType(
            kspace_encoding_step_1=xsd.limitType(0, 0, 0),
            kspace_encoding_step_2=xsd.limitType(0, 0, 0),
        ),
    )
    measurement_information = xsd.measurementInformationType(
        measurementID=generator.ascii(10),
        seriesDate=XmlDate(generator.uint16(1970, 2030), generator.uint8(1, 12), generator.uint8(0, 30)),
        seriesTime=XmlTime(generator.uint8(0, 23), generator.uint8(0, 59), generator.uint8(0, 59)),
        sequenceName=generator.ascii(10),
    )

    acquisition_system_information = xsd.acquisitionSystemInformationType(
        systemFieldStrength_T=generator.float32(0, 12),
        systemVendor=generator.ascii(10),
        systemModel=generator.ascii(10),
        receiverChannels=generator.uint16(1, 32),
    )

    sequence_parameters = xsd.sequenceParametersType(
        TR=[generator.float32()],
        TE=[generator.float32()],
        flipAngle_deg=[generator.float32(low=10, high=90)],
        echo_spacing=[generator.float32()],
        sequence_type=generator.ascii(10),
    )

    # TODO: add everything that to the header
    return xsd.ismrmrdschema.ismrmrdHeader(
        encoding=[encoding],
        sequenceParameters=sequence_parameters,
        version=generator.int16(),
        experimentalConditions=xsd.experimentalConditionsType(H1resonanceFrequency_Hz=generator.int32()),
        measurementInformation=measurement_information,
        acquisitionSystemInformation=acquisition_system_information,
    )


@pytest.fixture
def random_ismrmrd_file(random_acquisition, random_noise_acquisition, full_header):
    with tempfile.NamedTemporaryFile(suffix='.h5') as file:
        dataset = ismrmrd.Dataset(file.name)
        dataset.append_acquisition(random_acquisition)
        dataset.append_acquisition(random_noise_acquisition)
        dataset.write_xml_header(full_header.toXML())
        dataset.close()

        yield file.name


@pytest.fixture(params=({'seed': 0},))
def random_kheader(request, random_full_ismrmrd_header, random_acq_info):
    """Random (not necessarily valid) KHeader."""
    seed = request.param['seed']
    generator = RandomGenerator(seed)
    trajectory = generate_random_trajectory(generator)
    kheader = KHeader.from_ismrmrd(
        random_full_ismrmrd_header,
        acq_info=random_acq_info,
        defaults={'trajectory': trajectory},
    )
    return kheader


@pytest.fixture
def random_acq_info(random_acquisition):
    """Random (not necessarily valid) AcqInfo."""
    acq_info = AcqInfo.from_ismrmrd_acquisitions([random_acquisition])  # type:ignore[call-overload] # ismrmrd is not typed
    return acq_info


<<<<<<< HEAD
@pytest.fixture(params=({'seed': 0, 'n_other': 10, 'n_k2': 40, 'n_k1': 20, 'n_k0': 64, 'n_coils': 3},))
=======
@pytest.fixture(params=({'seed': 0, 'n_other': 4, 'n_k2': 12, 'n_k1': 14},))
>>>>>>> 70b33633
def random_kheader_shape(request, random_acquisition, random_full_ismrmrd_header):
    """Random (not necessarily valid) KHeader with defined shape."""
    # Get dimensions
    seed, n_other, n_k2, n_k1 = (
        request.param['seed'],
        request.param['n_other'],
        request.param['n_k2'],
        request.param['n_k1'],
    )
    generator = RandomGenerator(seed)

    # Generate acquisitions
    random_acq_info = AcqInfo.from_ismrmrd_acquisitions([random_acquisition for _ in range(n_k1 * n_k2 * n_other)])  # type:ignore[call-overload]

    # Generate trajectory
    n_k0 = int(request.param['n_k0'])
    ktraj = [generate_random_trajectory(generator, shape=(n_k0, 2)) for _ in range(n_k1 * n_k2 * n_other)]

    # Put it all together to a KHeader object
    kheader = KHeader.from_ismrmrd(random_full_ismrmrd_header, acq_info=random_acq_info, defaults={'trajectory': ktraj})
    n_coils = int(request.param['n_coils'])

    return kheader, n_other, n_coils, n_k2, n_k1, n_k0


def create_uniform_traj(nk, k_shape):
    """Create a tensor of uniform points with predefined shape nk."""
    kidx = torch.where(torch.tensor(nk[1:]) > 1)[0]
    if len(kidx) > 1:
        raise ValueError('nk is allowed to have at most one non-singleton dimension')
    if len(kidx) >= 1:
        # kidx+1 because we searched in nk[1:]
        n_kpoints = nk[kidx + 1]
        # kidx+2 because k_shape also includes coils dimensions
        k = torch.linspace(-k_shape[kidx + 2] // 2, k_shape[kidx + 2] // 2 - 1, n_kpoints, dtype=torch.float32)
        views = [1 if i != n_kpoints else -1 for i in nk]
        k = k.view(*views).expand(list(nk))
    else:
        k = torch.zeros(nk)
    return k


def create_traj(k_shape, nkx, nky, nkz, type_kx, type_ky, type_kz):
    """Create trajectory with random entries."""
    random_generator = RandomGenerator(seed=0)
    k_list = []
    for spacing, nk in zip([type_kz, type_ky, type_kx], [nkz, nky, nkx], strict=True):
        if spacing == 'non-uniform':
            k = random_generator.float32_tensor(size=nk, low=-1, high=1) * max(nk)
        elif spacing == 'uniform':
            k = create_uniform_traj(nk, k_shape=k_shape)
        elif spacing == 'zero':
            k = torch.zeros(nk)
        k_list.append(k)
    trajectory = KTrajectory(k_list[0], k_list[1], k_list[2], repeat_detection_tolerance=None)
    return trajectory


@pytest.fixture(scope='session')
def ismrmrd_cart(ellipse_phantom, tmp_path_factory):
    """Fully sampled cartesian data set."""
    ismrmrd_filename = tmp_path_factory.mktemp('mrpro') / 'ismrmrd_cart.h5'
    ismrmrd_kdata = IsmrmrdRawTestData(
        filename=ismrmrd_filename,
        noise_level=0.0,
        repetitions=3,
        phantom=ellipse_phantom.phantom,
    )
    return ismrmrd_kdata


@pytest.fixture(scope='session')
def ismrmrd_cart_high_res(ellipse_phantom, tmp_path_factory):
    """Fully sampled cartesian data set."""
    ismrmrd_filename = tmp_path_factory.mktemp('mrpro') / 'ismrmrd_cart_high_res.h5'
    ismrmrd_kdata = IsmrmrdRawTestData(
        filename=ismrmrd_filename,
        matrix_size=256,
        noise_level=0.0,
        repetitions=3,
        phantom=ellipse_phantom.phantom,
    )
    return ismrmrd_kdata


COMMON_MR_TRAJECTORIES = pytest.mark.parametrize(
    ('im_shape', 'k_shape', 'nkx', 'nky', 'nkz', 'type_kx', 'type_ky', 'type_kz', 'type_k0', 'type_k1', 'type_k2'),
    [
        (  # (0) 2d Cartesian single coil, no oversampling
            (1, 1, 1, 96, 128),  # im_shape
            (1, 1, 1, 96, 128),  # k_shape
            (1, 1, 1, 128),  # nkx
            (1, 1, 96, 1),  # nky
            (1, 1, 1, 1),  # nkz
            'uniform',  # type_kx
            'uniform',  # type_ky
            'zero',  # type_kz
            'uniform',  # type_k0
            'uniform',  # type_k1
            'zero',  # type_k2
        ),
        (  # (1) 2d Cartesian single coil, with oversampling
            (1, 1, 1, 96, 128),  # im_shape
            (1, 1, 1, 128, 192),  # k_shape
            (1, 1, 1, 192),  # nkx
            (1, 1, 128, 1),  # nky
            (1, 1, 1, 1),  # nkz
            'uniform',  # type_kx
            'uniform',  # type_ky
            'zero',  # type_kz
            'uniform',  # type_k0
            'uniform',  # type_k1
            'zero',  # type_k2
        ),
        (  # (2) 2d non-Cartesian mri with 2 coils
            (1, 2, 1, 96, 128),  # im_shape
            (1, 2, 1, 16, 192),  # k_shape
            (1, 1, 16, 192),  # nkx
            (1, 1, 16, 192),  # nky
            (1, 1, 1, 1),  # nkz
            'non-uniform',  # type_kx
            'non-uniform',  # type_ky
            'zero',  # type_kz
            'non-uniform',  # type_k0
            'non-uniform',  # type_k1
            'zero',  # type_k2
        ),
        (  # (3) 2d Cartesian with irregular sampling
            (1, 1, 1, 96, 128),  # im_shape
            (1, 1, 1, 1, 192),  # k_shape
            (1, 1, 1, 192),  # nkx
            (1, 1, 1, 192),  # nky
            (1, 1, 1, 1),  # nkz
            'uniform',  # type_kx
            'uniform',  # type_ky
            'zero',  # type_kz
            'uniform',  # type_k0
            'zero',  # type_k1
            'zero',  # type_k2
        ),
        (  # (4) 2d single shot spiral
            (1, 2, 1, 96, 128),  # im_shape
            (1, 1, 1, 1, 192),  # k_shape
            (1, 1, 1, 192),  # nkx
            (1, 1, 1, 192),  # nky
            (1, 1, 1, 1),  # nkz
            'non-uniform',  # type_kx
            'non-uniform',  # type_ky
            'zero',  # type_kz
            'non-uniform',  # type_k0
            'zero',  # type_k1
            'zero',  # type_k2
        ),
        (  # (5) 3d non-uniform, 3 coils, 2 other
            (2, 3, 10, 12, 14),  # im_shape
            (2, 3, 6, 8, 10),  # k_shape
            (2, 6, 8, 10),  # nkx
            (2, 6, 8, 10),  # nky
            (2, 6, 8, 10),  # nkz
            'non-uniform',  # type_kx
            'non-uniform',  # type_ky
            'non-uniform',  # type_kz
            'non-uniform',  # type_k0
            'non-uniform',  # type_k1
            'non-uniform',  # type_k2
        ),
        (  # (6) 2d non-uniform cine with 3 cardiac phases, 2 coils
            (3, 2, 1, 64, 64),  # im_shape
            (3, 2, 1, 18, 128),  # k_shape
            (3, 1, 18, 128),  # nkx
            (3, 1, 18, 128),  # nky
            (3, 1, 1, 1),  # nkz
            'non-uniform',  # type_kx
            'non-uniform',  # type_ky
            'zero',  # type_kz
            'non-uniform',  # type_k0
            'non-uniform',  # type_k1
            'zero',  # type_k2
        ),
        (  # (7) 2d cartesian cine with 2 cardiac phases, 3 coils
            (2, 3, 1, 96, 128),  # im_shape
            (2, 3, 1, 128, 192),  # k_shape
            (2, 1, 1, 192),  # nkx
            (2, 1, 128, 1),  # nky
            (2, 1, 1, 1),  # nkz
            'uniform',  # type_kx
            'uniform',  # type_ky
            'zero',  # type_kz
            'uniform',  # type_k0
            'uniform',  # type_k1
            'zero',  # type_k2
        ),
        (  # (8) radial phase encoding (RPE), 3 coils, with oversampling in both FFT and non-uniform directions
            (2, 3, 12, 14, 16),  # im_shape
            (2, 3, 8, 10, 12),  # k_shape
            (2, 1, 1, 12),  # nkx
            (2, 8, 10, 1),  # nky
            (2, 8, 10, 1),  # nkz
            'uniform',  # type_kx
            'non-uniform',  # type_ky
            'non-uniform',  # type_kz
            'uniform',  # type_k0
            'non-uniform',  # type_k1
            'non-uniform',  # type_k2
        ),
        (  # (9) radial phase encoding (RPE), 2 coils with non-Cartesian sampling along readout
            (2, 2, 12, 14, 16),  # im_shape
            (2, 2, 8, 10, 12),  # k_shape
            (2, 2, 1, 12),  # nkx
            (2, 2, 10, 1),  # nky
            (2, 2, 10, 1),  # nkz
            'non-uniform',  # type_kx
            'non-uniform',  # type_ky
            'non-uniform',  # type_kz
            'non-uniform',  # type_k0
            'non-uniform',  # type_k1
            'non-uniform',  # type_k2
        ),
        (  # (10) stack of stars, 3 other, 2 coil, oversampling in both FFT and non-uniform directions
            (3, 2, 24, 16, 32),  # im_shape
            (3, 2, 48, 12, 14),  # k_shape
            (3, 1, 12, 14),  # nkx
            (3, 1, 12, 14),  # nky
            (3, 48, 1, 1),  # nkz
            'non-uniform',  # type_kx
            'non-uniform',  # type_ky
            'uniform',  # type_kz
            'non-uniform',  # type_k0
            'non-uniform',  # type_k1
            'uniform',  # type_k2
        ),
    ],
    ids=[
        '2d_cartesian_1_coil_no_oversampling',
        '2d_cartesian_1_coil_with_oversampling',
        '2d_non_cartesian_mri_2_coils',
        '2d_cartesian_irregular_sampling',
        '2d_single_shot_spiral',
        '3d_nonuniform_3_coils_2_other',
        '2d_nonuniform_cine_mri_3_cardiac_phases_2_coils',
        '2d_cartesian_cine_2_cardiac_phases_3_coils',
        'radial_phase_encoding_3_coils_with_oversampling',
        'radial_phase_encoding_2_coils_non_cartesian_sampling',
        'stack_of_stars_3_other_2_coil_with_oversampling',
    ],
)<|MERGE_RESOLUTION|>--- conflicted
+++ resolved
@@ -1,6 +1,8 @@
 """PyTest fixtures for the mrpro package."""
 
 import tempfile
+from collections.abc import Sequence
+from typing import Any
 
 import ismrmrd
 import pytest
@@ -15,7 +17,7 @@
 from tests.phantoms import EllipsePhantomTestData
 
 
-def generate_random_encodingcounter_properties(generator: RandomGenerator):
+def generate_random_encodingcounter_properties(generator: RandomGenerator) -> dict[str, Any]:
     return {
         'kspace_encode_step_1': generator.uint16(),
         'kspace_encode_step_2': generator.uint16(),
@@ -30,7 +32,7 @@
     }
 
 
-def generate_random_acquisition_properties(generator: RandomGenerator):
+def generate_random_acquisition_properties(generator: RandomGenerator) -> dict[str, Any]:
     idx_properties = generate_random_encodingcounter_properties(generator)
     return {
         'flags': generator.uint64(high=2**38 - 1),
@@ -56,11 +58,11 @@
     }
 
 
-def generate_random_trajectory(generator: RandomGenerator, shape=(256, 2)):
+def generate_random_trajectory(generator: RandomGenerator, shape=(256, 2)) -> torch.Tensor:
     return generator.float32_tensor(shape)
 
 
-def generate_random_data(generator: RandomGenerator, shape=(32, 256)):
+def generate_random_data(generator: RandomGenerator, shape=(32, 256)) -> torch.Tensor:
     return generator.complex64_tensor(shape)
 
 
@@ -172,7 +174,7 @@
 
 
 @pytest.fixture(params=({'seed': 0},))
-def random_kheader(request, random_full_ismrmrd_header, random_acq_info):
+def random_kheader(request, random_full_ismrmrd_header, random_acq_info) -> KHeader:
     """Random (not necessarily valid) KHeader."""
     seed = request.param['seed']
     generator = RandomGenerator(seed)
@@ -186,18 +188,16 @@
 
 
 @pytest.fixture
-def random_acq_info(random_acquisition):
+def random_acq_info(random_acquisition) -> AcqInfo:
     """Random (not necessarily valid) AcqInfo."""
     acq_info = AcqInfo.from_ismrmrd_acquisitions([random_acquisition])  # type:ignore[call-overload] # ismrmrd is not typed
     return acq_info
 
 
-<<<<<<< HEAD
-@pytest.fixture(params=({'seed': 0, 'n_other': 10, 'n_k2': 40, 'n_k1': 20, 'n_k0': 64, 'n_coils': 3},))
-=======
-@pytest.fixture(params=({'seed': 0, 'n_other': 4, 'n_k2': 12, 'n_k1': 14},))
->>>>>>> 70b33633
-def random_kheader_shape(request, random_acquisition, random_full_ismrmrd_header):
+@pytest.fixture(params=({'seed': 0, 'n_other': 2, 'n_k2': 12, 'n_k1': 14, 'n_k0': 32, 'n_coils': 4},))
+def random_kheader_shape(
+    request, random_acquisition, random_full_ismrmrd_header
+) -> tuple[KHeader, int, int, int, int, int]:
     """Random (not necessarily valid) KHeader with defined shape."""
     # Get dimensions
     seed, n_other, n_k2, n_k1 = (
@@ -222,24 +222,31 @@
     return kheader, n_other, n_coils, n_k2, n_k1, n_k0
 
 
-def create_uniform_traj(nk, k_shape):
+def create_uniform_traj(nk: Sequence[int], k_shape: Sequence[int]) -> torch.Tensor:
     """Create a tensor of uniform points with predefined shape nk."""
-    kidx = torch.where(torch.tensor(nk[1:]) > 1)[0]
+    kidx = [i - 3 for i, n in enumerate(nk[-3:]) if n > 1]
     if len(kidx) > 1:
         raise ValueError('nk is allowed to have at most one non-singleton dimension')
-    if len(kidx) >= 1:
-        # kidx+1 because we searched in nk[1:]
-        n_kpoints = nk[kidx + 1]
+    if len(kidx) == 1:
+        n_kpoints = nk[kidx[0]]
         # kidx+2 because k_shape also includes coils dimensions
-        k = torch.linspace(-k_shape[kidx + 2] // 2, k_shape[kidx + 2] // 2 - 1, n_kpoints, dtype=torch.float32)
+        k = torch.linspace(-k_shape[kidx[0]] // 2, k_shape[kidx[0]] // 2 - 1, n_kpoints, dtype=torch.float32)
         views = [1 if i != n_kpoints else -1 for i in nk]
-        k = k.view(*views).expand(list(nk))
+        k = k.view(*views).expand(nk)
     else:
         k = torch.zeros(nk)
     return k
 
 
-def create_traj(k_shape, nkx, nky, nkz, type_kx, type_ky, type_kz):
+def create_traj(
+    k_shape: Sequence[int],
+    nkx: Sequence[int],
+    nky: Sequence[int],
+    nkz: Sequence[int],
+    type_kx: str,
+    type_ky: str,
+    type_kz: str,
+) -> KTrajectory:
     """Create trajectory with random entries."""
     random_generator = RandomGenerator(seed=0)
     k_list = []
