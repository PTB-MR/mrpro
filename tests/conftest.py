"""PyTest fixtures for the mrpro package."""

import tempfile

import ismrmrd
import pytest
import torch
from ismrmrd import xsd
from mrpro.data import AcqInfo, KHeader, KTrajectory
from mrpro.data.enums import AcqFlags
from xsdata.models.datatype import XmlDate, XmlTime

from tests import RandomGenerator
from tests.data import IsmrmrdRawTestData
from tests.phantoms import EllipsePhantomTestData


def generate_random_encodingcounter_properties(generator: RandomGenerator):
    return {
        'kspace_encode_step_1': generator.uint16(),
        'kspace_encode_step_2': generator.uint16(),
        'average': generator.uint16(),
        'slice': generator.uint16(),
        'contrast': generator.uint16(),
        'phase': generator.uint16(),
        'repetition': generator.uint16(),
        'set': generator.uint16(),
        'segment': generator.uint16(),
        'user': generator.uint16_tuple(8),
    }


def generate_random_acquisition_properties(generator: RandomGenerator):
    idx_properties = generate_random_encodingcounter_properties(generator)
    return {
        'flags': generator.uint64(high=2**38 - 1),
        'measurement_uid': generator.uint32(),
        'scan_counter': generator.uint32(),
        'acquisition_time_stamp': generator.uint32(),
        'physiology_time_stamp': generator.uint32_tuple(3),
        'available_channels': generator.uint16(),
        'channel_mask': generator.uint32_tuple(16),
        'discard_pre': generator.uint16(),
        'discard_post': generator.uint16(),
        'center_sample': generator.uint16(),
        'encoding_space_ref': generator.uint16(),
        'sample_time_us': generator.float32(),
        'position': generator.float32_tuple(3),
        'read_dir': (1, 0, 0),  # read, phase and slice have to form rotation
        'phase_dir': (0, 1, 0),
        'slice_dir': (0, 0, 1),
        'patient_table_position': generator.float32_tuple(3),
        'idx': ismrmrd.EncodingCounters(**idx_properties),
        'user_int': generator.uint32_tuple(8),
        'user_float': generator.float32_tuple(8),
    }


def generate_random_trajectory(generator: RandomGenerator, shape=(256, 2)):
    return generator.float32_tensor(shape)


def generate_random_data(generator: RandomGenerator, shape=(32, 256)):
    return generator.complex64_tensor(shape)


@pytest.fixture(scope='session')
def ellipse_phantom():
    return EllipsePhantomTestData()


@pytest.fixture(params=({'seed': 0, 'n_coils': 32, 'n_samples': 256},))
def random_acquisition(request):
    seed, n_coils, n_samples = (
        request.param['seed'],
        request.param['n_coils'],
        request.param['n_samples'],
    )
    generator = RandomGenerator(seed)
    kdata = generate_random_data(generator, (n_coils, n_samples))
    trajectory = generate_random_trajectory(generator, (n_samples, 2))
    header = generate_random_acquisition_properties(generator)
    header['flags'] &= ~AcqFlags.ACQ_IS_NOISE_MEASUREMENT.value
    return ismrmrd.Acquisition.from_array(kdata.numpy(), trajectory.numpy(), **header)


@pytest.fixture(params=({'seed': 1, 'n_coils': 32, 'n_samples': 256},))
def random_noise_acquisition(request):
    seed, n_coils, n_samples = (
        request.param['seed'],
        request.param['n_coils'],
        request.param['n_samples'],
    )
    generator = RandomGenerator(seed)
    kdata = generate_random_data(generator, (n_coils, n_samples))
    trajectory = generate_random_trajectory(generator, (n_samples, 2))
    header = generate_random_acquisition_properties(generator)
    header['flags'] |= AcqFlags.ACQ_IS_NOISE_MEASUREMENT.value
    return ismrmrd.Acquisition.from_array(kdata.numpy(), trajectory.numpy(), **header)


@pytest.fixture(params=({'seed': 0},))
def random_full_ismrmrd_header(request) -> xsd.ismrmrdschema.ismrmrdHeader:
    """Generate a full header, i.e. all values used in
    KHeader.from_ismrmrd_header() are set."""

    seed = request.param['seed']
    generator = RandomGenerator(seed)
    encoding = xsd.encodingType(
        trajectory=xsd.trajectoryType('other'),
        encodedSpace=xsd.encodingSpaceType(
            matrixSize=xsd.matrixSizeType(x=generator.int16(), y=generator.uint8(), z=generator.uint8()),
            fieldOfView_mm=xsd.fieldOfViewMm(x=generator.uint8(), y=generator.uint8(), z=generator.uint8()),
        ),
        reconSpace=xsd.encodingSpaceType(
            matrixSize=xsd.matrixSizeType(x=generator.uint8(), y=generator.uint8(), z=generator.uint8()),
            fieldOfView_mm=xsd.fieldOfViewMm(x=generator.uint8(), y=generator.uint8(), z=generator.uint8()),
        ),
        echoTrainLength=generator.uint8(),
        parallelImaging=xsd.parallelImagingType(
            accelerationFactor=xsd.accelerationFactorType(generator.uint8(), generator.uint8()),
            calibrationMode=xsd.calibrationModeType('other'),
        ),
        encodingLimits=xsd.encodingLimitsType(
            kspace_encoding_step_1=xsd.limitType(0, 0, 0),
            kspace_encoding_step_2=xsd.limitType(0, 0, 0),
        ),
    )
    measurement_information = xsd.measurementInformationType(
        measurementID=generator.ascii(10),
        seriesDate=XmlDate(generator.uint16(1970, 2030), generator.uint8(1, 12), generator.uint8(0, 30)),
        seriesTime=XmlTime(generator.uint8(0, 23), generator.uint8(0, 59), generator.uint8(0, 59)),
        sequenceName=generator.ascii(10),
    )

    acquisition_system_information = xsd.acquisitionSystemInformationType(
        systemFieldStrength_T=generator.float32(0, 12),
        systemVendor=generator.ascii(10),
        systemModel=generator.ascii(10),
        receiverChannels=generator.uint16(1, 32),
    )

    sequence_parameters = xsd.sequenceParametersType(
        TR=[generator.float32()],
        TE=[generator.float32()],
        flipAngle_deg=[generator.float32(low=10, high=90)],
        echo_spacing=[generator.float32()],
        sequence_type=generator.ascii(10),
    )

    # TODO: add everything that to the header
    return xsd.ismrmrdschema.ismrmrdHeader(
        encoding=[encoding],
        sequenceParameters=sequence_parameters,
        version=generator.int16(),
        experimentalConditions=xsd.experimentalConditionsType(H1resonanceFrequency_Hz=generator.int32()),
        measurementInformation=measurement_information,
        acquisitionSystemInformation=acquisition_system_information,
    )


@pytest.fixture
def random_ismrmrd_file(random_acquisition, random_noise_acquisition, full_header):
    with tempfile.NamedTemporaryFile(suffix='.h5') as file:
        dataset = ismrmrd.Dataset(file.name)
        dataset.append_acquisition(random_acquisition)
        dataset.append_acquisition(random_noise_acquisition)
        dataset.write_xml_header(full_header.toXML())
        dataset.close()

        yield file.name


@pytest.fixture(params=({'seed': 0},))
def random_kheader(request, random_full_ismrmrd_header, random_acq_info):
    """Random (not necessarily valid) KHeader."""
    seed = request.param['seed']
    generator = RandomGenerator(seed)
    trajectory = generate_random_trajectory(generator)
    kheader = KHeader.from_ismrmrd(
        random_full_ismrmrd_header,
        acq_info=random_acq_info,
        defaults={'trajectory': trajectory},
    )
    return kheader


@pytest.fixture
def random_acq_info(random_acquisition):
    """Random (not necessarily valid) AcqInfo."""
    acq_info = AcqInfo.from_ismrmrd_acquisitions([random_acquisition])
    return acq_info


@pytest.fixture(params=({'seed': 0, 'n_other': 4, 'n_k2': 12, 'n_k1': 14},))
def random_kheader_shape(request, random_acquisition, random_full_ismrmrd_header):
    """Random (not necessarily valid) KHeader with defined shape."""
    # Get dimensions
    seed, n_other, n_k2, n_k1 = (
        request.param['seed'],
        request.param['n_other'],
        request.param['n_k2'],
        request.param['n_k1'],
    )
    generator = RandomGenerator(seed)

    # Generate acquisitions
    random_acq_info = AcqInfo.from_ismrmrd_acquisitions([random_acquisition for _ in range(n_k1 * n_k2 * n_other)])
    n_k0 = int(random_acq_info.number_of_samples[0])
    n_coils = int(random_acq_info.active_channels[0])

    # Generate trajectory
    ktraj = [generate_random_trajectory(generator, shape=(n_k0, 2)) for _ in range(n_k1 * n_k2 * n_other)]

    # Put it all together to a KHeader object
    kheader = KHeader.from_ismrmrd(random_full_ismrmrd_header, acq_info=random_acq_info, defaults={'trajectory': ktraj})
    return kheader, n_other, n_coils, n_k2, n_k1, n_k0


def create_uniform_traj(nk):
    """Create a tensor of uniform points with predefined shape nk."""
    kidx = torch.where(torch.tensor(nk[-3:]) > 1)[0]
    if len(kidx) > 1:
        raise ValueError('nk is allowed to have at most one non-singleton dimension')
    if len(kidx) >= 1:
<<<<<<< HEAD
        n_kpoints = nk[-3 + kidx]
        k = torch.linspace(-k_shape[-3 + kidx] // 2, k_shape[-3 + kidx] // 2 - 1, n_kpoints, dtype=torch.float32)
=======
        # kidx+1 because we searched in nk[1:]
        n_kpoints = nk[kidx + 1]
        k = torch.linspace(-n_kpoints // 2, n_kpoints // 2 - 1, n_kpoints, dtype=torch.float32)
>>>>>>> c2b7469e
        views = [1 if i != n_kpoints else -1 for i in nk]
        k = k.view(*views).expand(list(nk))
    else:
        k = torch.zeros(nk)
    return k


def create_traj(k_shape, nkx, nky, nkz, type_kx, type_ky, type_kz):
    """Create trajectory with random entries."""
    random_generator = RandomGenerator(seed=0)
    k_list = []
    for spacing, nk in zip([type_kz, type_ky, type_kx], [nkz, nky, nkx], strict=True):
        if spacing == 'non-uniform':
            k = random_generator.float32_tensor(size=nk, low=-1, high=1) * max(nk)
        elif spacing == 'uniform':
            k = create_uniform_traj(nk)
        elif spacing == 'zero':
            k = torch.zeros(nk)
        k_list.append(k)
    trajectory = KTrajectory(k_list[0], k_list[1], k_list[2], repeat_detection_tolerance=None)
    return trajectory


@pytest.fixture(scope='session')
def ismrmrd_cart(ellipse_phantom, tmp_path_factory):
    """Fully sampled cartesian data set."""
    ismrmrd_filename = tmp_path_factory.mktemp('mrpro') / 'ismrmrd_cart.h5'
    ismrmrd_kdata = IsmrmrdRawTestData(
        filename=ismrmrd_filename,
        noise_level=0.0,
        repetitions=3,
        phantom=ellipse_phantom.phantom,
    )
    return ismrmrd_kdata


@pytest.fixture(scope='session')
def ismrmrd_cart_high_res(ellipse_phantom, tmp_path_factory):
    """Fully sampled cartesian data set."""
    ismrmrd_filename = tmp_path_factory.mktemp('mrpro') / 'ismrmrd_cart_high_res.h5'
    ismrmrd_kdata = IsmrmrdRawTestData(
        filename=ismrmrd_filename,
        matrix_size=256,
        noise_level=0.0,
        repetitions=3,
        phantom=ellipse_phantom.phantom,
    )
    return ismrmrd_kdata


COMMON_MR_TRAJECTORIES = pytest.mark.parametrize(
    ('im_shape', 'k_shape', 'nkx', 'nky', 'nkz', 'type_kx', 'type_ky', 'type_kz', 'type_k0', 'type_k1', 'type_k2'),
    [
        (  # (0) 2d Cartesian single coil, no oversampling
            (1, 1, 1, 96, 128),  # im_shape
            (1, 1, 1, 96, 128),  # k_shape
            (1, 1, 1, 128),  # nkx
            (1, 1, 96, 1),  # nky
            (1, 1, 1, 1),  # nkz
            'uniform',  # type_kx
            'uniform',  # type_ky
            'zero',  # type_kz
            'uniform',  # type_k0
            'uniform',  # type_k1
            'zero',  # type_k2
        ),
        (  # (1) 2d Cartesian single coil, with oversampling
            (1, 1, 1, 96, 128),  # im_shape
            (1, 1, 1, 128, 192),  # k_shape
            (1, 1, 1, 192),  # nkx
            (1, 1, 128, 1),  # nky
            (1, 1, 1, 1),  # nkz
            'uniform',  # type_kx
            'uniform',  # type_ky
            'zero',  # type_kz
            'uniform',  # type_k0
            'uniform',  # type_k1
            'zero',  # type_k2
        ),
        (  # (2) 2d non-Cartesian mri with 2 coils
            (1, 2, 1, 96, 128),  # im_shape
            (1, 2, 1, 16, 192),  # k_shape
            (1, 1, 16, 192),  # nkx
            (1, 1, 16, 192),  # nky
            (1, 1, 1, 1),  # nkz
            'non-uniform',  # type_kx
            'non-uniform',  # type_ky
            'zero',  # type_kz
            'non-uniform',  # type_k0
            'non-uniform',  # type_k1
            'zero',  # type_k2
        ),
        (  # (3) 2d Cartesian with irregular sampling
            (1, 1, 1, 96, 128),  # im_shape
            (1, 1, 1, 1, 192),  # k_shape
            (1, 1, 1, 192),  # nkx
            (1, 1, 1, 192),  # nky
            (1, 1, 1, 1),  # nkz
            'uniform',  # type_kx
            'uniform',  # type_ky
            'zero',  # type_kz
            'uniform',  # type_k0
            'zero',  # type_k1
            'zero',  # type_k2
        ),
        (  # (4) 2d single shot spiral
            (1, 2, 1, 96, 128),  # im_shape
            (1, 2, 1, 1, 192),  # k_shape
            (1, 1, 1, 192),  # nkx
            (1, 1, 1, 192),  # nky
            (1, 1, 1, 1),  # nkz
            'non-uniform',  # type_kx
            'non-uniform',  # type_ky
            'zero',  # type_kz
            'non-uniform',  # type_k0
            'zero',  # type_k1
            'zero',  # type_k2
        ),
        (  # (5) 3d single shot spiral, 4 coils, 2 other
            (2, 4, 16, 32, 64),  # im_shape
            (2, 4, 1, 64, 1),  # k_shape
            (2, 1, 64, 1),  # nkx
            (2, 1, 64, 1),  # nky
            (2, 1, 64, 1),  # nkz
            'non-uniform',  # type_kx
            'non-uniform',  # type_ky
            'non-uniform',  # type_kz
            'zero',  # type_k0
            'non-uniform',  # type_k1
            'zero',  # type_k2
        ),
        (  # (6) 3d non-uniform, 3 coils, 2 other
            (2, 3, 10, 12, 14),  # im_shape
            (2, 3, 6, 8, 10),  # k_shape
            (2, 6, 8, 10),  # nkx
            (2, 6, 8, 10),  # nky
            (2, 6, 8, 10),  # nkz
            'non-uniform',  # type_kx
            'non-uniform',  # type_ky
            'non-uniform',  # type_kz
            'non-uniform',  # type_k0
            'non-uniform',  # type_k1
            'non-uniform',  # type_k2
        ),
        (  # (7) 2d non-uniform cine with 2 cardiac phases, 3 coils, same traj for each phase
            (2, 3, 1, 64, 64),  # im_shape
            (2, 3, 1, 18, 128),  # k_shape
            (1, 1, 18, 128),  # nkx
            (1, 1, 18, 128),  # nky
            (1, 1, 1, 1),  # nkz
            'non-uniform',  # type_kx
            'non-uniform',  # type_ky
            'zero',  # type_kz
            'non-uniform',  # type_k0
            'non-uniform',  # type_k1
            'zero',  # type_k2
        ),
        (  # (8) 2d non-uniform cine with 2 cardiac phases, 3 coils
            (2, 3, 1, 64, 64),  # im_shape
            (2, 3, 1, 18, 128),  # k_shape
            (2, 1, 18, 128),  # nkx
            (2, 1, 18, 128),  # nky
            (2, 1, 1, 1),  # nkz
            'non-uniform',  # type_kx
            'non-uniform',  # type_ky
            'zero',  # type_kz
            'non-uniform',  # type_k0
            'non-uniform',  # type_k1
            'zero',  # type_k2
        ),
        (  # (9) 2d cartesian cine with 2 cardiac phases, 3 coils
            (2, 3, 1, 96, 128),  # im_shape
            (2, 3, 1, 128, 192),  # k_shape
            (2, 1, 1, 192),  # nkx
            (2, 1, 128, 1),  # nky
            (2, 1, 1, 1),  # nkz
            'uniform',  # type_kx
            'uniform',  # type_ky
            'zero',  # type_kz
            'uniform',  # type_k0
            'uniform',  # type_k1
            'zero',  # type_k2
        ),
        (  # (10) radial phase encoding (RPE), 3 coils, with oversampling in both FFT and non-uniform directions
            (2, 3, 6, 8, 10),  # im_shape
            (2, 3, 8, 10, 12),  # k_shape
            (2, 1, 1, 12),  # nkx
            (2, 8, 10, 1),  # nky
            (2, 8, 10, 1),  # nkz
            'uniform',  # type_kx
            'non-uniform',  # type_ky
            'non-uniform',  # type_kz
            'uniform',  # type_k0
            'non-uniform',  # type_k1
            'non-uniform',  # type_k2
        ),
        (  # (11) radial phase encoding (RPE), 2 coils with non-Cartesian sampling along readout
            (2, 2, 6, 8, 10),  # im_shape
            (2, 2, 8, 10, 12),  # k_shape
            (2, 1, 1, 12),  # nkx
            (2, 8, 10, 1),  # nky
            (2, 8, 10, 1),  # nkz
            'non-uniform',  # type_kx
            'non-uniform',  # type_ky
            'non-uniform',  # type_kz
            'non-uniform',  # type_k0
            'non-uniform',  # type_k1
            'non-uniform',  # type_k2
        ),
        (  # (12) stack of stars, 3 other, 2 coil, oversampling in both FFT and non-uniform directions
            (3, 2, 10, 8, 8),  # im_shape
            (3, 2, 12, 8, 10),  # k_shape
            (3, 1, 8, 10),  # nkx
            (3, 1, 8, 10),  # nky
            (3, 12, 1, 1),  # nkz
            'non-uniform',  # type_kx
            'non-uniform',  # type_ky
            'uniform',  # type_kz
            'non-uniform',  # type_k0
            'non-uniform',  # type_k1
            'uniform',  # type_k2
        ),
        (  # (13) stack of stars, (2,2,4) other, 3 coil, trajectory is different along second other dimension
            (2, 2, 4, 3, 8, 6, 6),  # im_shape
            (2, 2, 4, 3, 12, 6, 10),  # k_shape
            (2, 1, 1, 6, 10),  # nkx
            (2, 1, 1, 6, 10),  # nky
            (2, 1, 12, 1, 1),  # nkz
            'non-uniform',  # type_kx
            'non-uniform',  # type_ky
            'uniform',  # type_kz
            'non-uniform',  # type_k0
            'non-uniform',  # type_k1
            'uniform',  # type_k2
        ),
        (  # (14) 2d non-uniform not aligned in kzyx and k210, similar to 3d single shot spiral but with singleton dim
            (8, 5, 64, 1, 64),  # im_shape
            (8, 5, 1, 18, 128),  # k_shape
            (8, 1, 18, 128),  # nkx
            (8, 1, 1, 1),  # nky
            (8, 1, 18, 128),  # nkz
            'non-uniform',  # type_kx
            'zero',  # type_ky
            'non-uniform',  # type_kz
            'non-uniform',  # type_k0
            'non-uniform',  # type_k1
            'zero',  # type_k2
        ),
    ],
    ids=[
        '2d_cartesian_1_coil_no_oversampling',
        '2d_cartesian_1_coil_with_oversampling',
        '2d_non_cartesian_mri_2_coils',
        '2d_cartesian_irregular_sampling',
        '2d_single_shot_spiral',
        '3d_single_shot_spiral',
        '3d_nonuniform_4_coils_2_other',
        '2d_nonuniform_cine_mri_3_cardiac_phases_2_coils_same_traj',
        '2d_nonuniform_cine_mri_3_cardiac_phases_2_coils',
        '2d_cartesian_cine_2_cardiac_phases_3_coils',
        'radial_phase_encoding_3_coils_with_oversampling',
        'radial_phase_encoding_2_coils_non_cartesian_sampling',
        'stack_of_stars_3_other_4_coil_with_oversampling',
        'stack_of_stars_2_2_4_other',
        '2d_nonuniform_kzyx_k210_not_aligned',
    ],
)<|MERGE_RESOLUTION|>--- conflicted
+++ resolved
@@ -223,14 +223,8 @@
     if len(kidx) > 1:
         raise ValueError('nk is allowed to have at most one non-singleton dimension')
     if len(kidx) >= 1:
-<<<<<<< HEAD
         n_kpoints = nk[-3 + kidx]
-        k = torch.linspace(-k_shape[-3 + kidx] // 2, k_shape[-3 + kidx] // 2 - 1, n_kpoints, dtype=torch.float32)
-=======
-        # kidx+1 because we searched in nk[1:]
-        n_kpoints = nk[kidx + 1]
         k = torch.linspace(-n_kpoints // 2, n_kpoints // 2 - 1, n_kpoints, dtype=torch.float32)
->>>>>>> c2b7469e
         views = [1 if i != n_kpoints else -1 for i in nk]
         k = k.view(*views).expand(list(nk))
     else:
