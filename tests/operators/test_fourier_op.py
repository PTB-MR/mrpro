"""Tests for Fourier operator."""

from typing import cast

import pytest
import torch
from mrpro.data import KData, KTrajectory, SpatialDimension
from mrpro.data.enums import TrajType
from mrpro.data.traj_calculators import KTrajectoryCartesian
from mrpro.operators import FourierOp

from tests import (
    RandomGenerator,
    dotproduct_adjointness_test,
    forward_mode_autodiff_of_linear_operator_test,
    gradient_of_linear_operator_test,
)
from tests.conftest import COMMON_MR_TRAJECTORIES, create_traj


def create_data(im_shape, k_shape, nkx, nky, nkz, type_kx, type_ky, type_kz):
    random_generator = RandomGenerator(seed=0)

    # generate random image
    img = random_generator.complex64_tensor(size=im_shape)
    # create random trajectories
    trajectory = create_traj(k_shape, nkx, nky, nkz, type_kx, type_ky, type_kz)
    return img, trajectory


<<<<<<< HEAD
def create_fourier_op_and_range_domain(im_shape, k_shape, nkx, nky, nkz, type_kx, type_ky, type_kz):
    """Create a fourier operator and an element from domain and range."""
=======
class NufftTrajektory(KTrajectory):
    """Always returns non-grid trajectory type."""

    def _traj_types(
        self,
        tolerance: float,
    ) -> tuple[tuple[TrajType, TrajType, TrajType], tuple[TrajType, TrajType, TrajType]]:
        true_types = super()._traj_types(tolerance)
        modified = tuple(tuple(t & (~TrajType.ONGRID) for t in ts) for ts in true_types)
        return cast(tuple[tuple[TrajType, TrajType, TrajType], tuple[TrajType, TrajType, TrajType]], modified)


@COMMON_MR_TRAJECTORIES
def test_fourier_op_fwd_adj_property(
    im_shape, k_shape, nkx, nky, nkz, type_kx, type_ky, type_kz, type_k0, type_k1, type_k2
):
    """Test adjoint property of Fourier operator."""

>>>>>>> 2119f04f
    # generate random images and k-space trajectories
    _, trajectory = create_data(im_shape, k_shape, nkx, nky, nkz, type_kx, type_ky, type_kz)

    # create operator
    recon_matrix = SpatialDimension(im_shape[-3], im_shape[-2], im_shape[-1])
    encoding_matrix = SpatialDimension(
        int(trajectory.kz.max() - trajectory.kz.min() + 1),
        int(trajectory.ky.max() - trajectory.ky.min() + 1),
        int(trajectory.kx.max() - trajectory.kx.min() + 1),
    )
    fourier_op = FourierOp(recon_matrix=recon_matrix, encoding_matrix=encoding_matrix, traj=trajectory)
<<<<<<< HEAD
    # apply forward operator
    (kdata,) = fourier_op(img)
    # test adjoint property; i.e. <Fu,v> == <u, F^Hv> for all u,v
    random_generator = RandomGenerator(seed=0)
    u = random_generator.complex64_tensor(size=img.shape)
    v = random_generator.complex64_tensor(size=kdata.shape)
    return fourier_op, u, v


@COMMON_MR_TRAJECTORIES
def test_fourier_fwd_adj_property(
    im_shape, k_shape, nkx, nky, nkz, type_kx, type_ky, type_kz, type_k0, type_k1, type_k2
):
    """Test adjoint property of Fourier operator."""
    dotproduct_adjointness_test(
        *create_fourier_op_and_range_domain(im_shape, k_shape, nkx, nky, nkz, type_kx, type_ky, type_kz)
    )


@COMMON_MR_TRAJECTORIES
def test_fourier_op_grad(im_shape, k_shape, nkx, nky, nkz, type_kx, type_ky, type_kz, type_k0, type_k1, type_k2):
    """Test gradient of Fourier operator."""
    gradient_of_linear_operator_test(
        *create_fourier_op_and_range_domain(im_shape, k_shape, nkx, nky, nkz, type_kx, type_ky, type_kz)
    )


@COMMON_MR_TRAJECTORIES
def test_fourier_op_forward_mode_autodiff(
    im_shape, k_shape, nkx, nky, nkz, type_kx, type_ky, type_kz, type_k0, type_k1, type_k2
):
    """Test forward-mode autodiff of Fourier operator."""
    forward_mode_autodiff_of_linear_operator_test(
        *create_fourier_op_and_range_domain(im_shape, k_shape, nkx, nky, nkz, type_kx, type_ky, type_kz)
    )
=======

    # test adjoint property; i.e. <Fu,v> == <u, F^Hv> for all u,v
    random_generator = RandomGenerator(seed=0)
    u = random_generator.complex64_tensor(size=im_shape)
    v = random_generator.complex64_tensor(size=k_shape)
    dotproduct_adjointness_test(fourier_op, u, v)
>>>>>>> 2119f04f


@COMMON_MR_TRAJECTORIES
def test_fourier_op_gram(im_shape, k_shape, nkx, nky, nkz, type_kx, type_ky, type_kz, type_k0, type_k1, type_k2):
    """Test gram of Fourier operator."""
    img, trajectory = create_data(im_shape, k_shape, nkx, nky, nkz, type_kx, type_ky, type_kz)

    recon_matrix = SpatialDimension(im_shape[-3], im_shape[-2], im_shape[-1])
    encoding_matrix = SpatialDimension(
        int(trajectory.kz.max() - trajectory.kz.min() + 1),
        int(trajectory.ky.max() - trajectory.ky.min() + 1),
        int(trajectory.kx.max() - trajectory.kx.min() + 1),
    )
    fourier_op = FourierOp(recon_matrix=recon_matrix, encoding_matrix=encoding_matrix, traj=trajectory)

    (expected,) = (fourier_op.H @ fourier_op)(img)
    (actual,) = fourier_op.gram(img)

    torch.testing.assert_close(actual, expected, rtol=1e-3, atol=1e-3)


def test_fourier_op_cartesian_sorting(ismrmrd_cart):
    """Verify correct sorting of Cartesian k-space data before FFT."""
    kdata = KData.from_file(ismrmrd_cart.filename, KTrajectoryCartesian())
    ff_op = FourierOp.from_kdata(kdata)
    (img,) = ff_op.adjoint(kdata.data)

    # shuffle the kspace points along k0
    permutation_index = RandomGenerator(13).randperm(kdata.data.shape[-1])
    kdata_unsorted = KData(
        header=kdata.header,
        data=kdata.data[..., permutation_index],
        traj=KTrajectory.from_tensor(kdata.traj.as_tensor()[..., permutation_index]),
    )
    ff_op_unsorted = FourierOp.from_kdata(kdata_unsorted)
    (img_unsorted,) = ff_op_unsorted.adjoint(kdata_unsorted.data)

    torch.testing.assert_close(img, img_unsorted)


@pytest.mark.parametrize(
    ('im_shape', 'k_shape', 'nkx', 'nky', 'nkz', 'type_kx', 'type_ky', 'type_kz'),  # parameter names
    [
        (  # 3d single shot stack of spiral but cartesian FFT dimension in ky and k2
            (1, 2, 96, 4, 128),  # im_shape
            (1, 2, 4, 1, 192),  # k_shape
            (1, 1, 1, 192),  # nkx
            (1, 4, 1, 1),  # nky
            (1, 1, 1, 192),  # nkz
            'non-uniform',  # type_kx
            'uniform',  # type_ky
            'non-uniform',  # type_kz
        ),
        (  # radial phase encoding, cartesian FFT dimension not aligned with corresponding k2, k1, k0 dimensions
            (2, 3, 48, 16, 32),  # im_shape
            (2, 3, 96, 18, 64),  # k_shape
            (2, 1, 18, 64),  # nkx
            (2, 96, 1, 1),  # nky - Cartesian ky dimension defined along k2 rather than k1
            (2, 1, 18, 64),  # nkz
            'non-uniform',  # type_kx
            'uniform',  # type_ky
            'non-uniform',  # type_kz
        ),
    ],
    ids=['3d_single_shot_stack_of_spirals_ky_in_k2', 'cartesian_fft_dims_not_aligned_with_k2_k1_k0_dims'],
)
def test_fourier_op_not_supported_traj(im_shape, k_shape, nkx, nky, nkz, type_kx, type_ky, type_kz):
    """Test trajectory not supported by Fourier operator."""

    # generate random images and k-space trajectories
    img, trajectory = create_data(im_shape, k_shape, nkx, nky, nkz, type_kx, type_ky, type_kz)

    # create operator
    recon_matrix = SpatialDimension(im_shape[-3], im_shape[-2], im_shape[-1])
    encoding_matrix = SpatialDimension(
        int(trajectory.kz.max() - trajectory.kz.min() + 1),
        int(trajectory.ky.max() - trajectory.ky.min() + 1),
        int(trajectory.kx.max() - trajectory.kx.min() + 1),
    )
    with pytest.raises(NotImplementedError, match='Cartesian FFT dims need to be aligned'):
        FourierOp(recon_matrix=recon_matrix, encoding_matrix=encoding_matrix, traj=trajectory)


@COMMON_MR_TRAJECTORIES
def test_fourier_op_fft_nufft_forward(
    im_shape, k_shape, nkx, nky, nkz, type_kx, type_ky, type_kz, type_k0, type_k1, type_k2
):
    """Test Nufft vs FFT for Fourier operator."""
    if not any(t == 'uniform' for t in [type_kx, type_ky, type_kz]):
        return  # only test for uniform trajectories

    img, trajectory = create_data(im_shape, k_shape, nkx, nky, nkz, type_kx, type_ky, type_kz)

    recon_matrix = SpatialDimension(im_shape[-3], im_shape[-2], im_shape[-1])
    encoding_matrix = SpatialDimension(
        int(trajectory.kz.max() - trajectory.kz.min() + 1),
        int(trajectory.ky.max() - trajectory.ky.min() + 1),
        int(trajectory.kx.max() - trajectory.kx.min() + 1),
    )
    fourier_op = FourierOp(recon_matrix=recon_matrix, encoding_matrix=encoding_matrix, traj=trajectory)

    nufft_fourier_op = FourierOp(
        recon_matrix=recon_matrix,
        encoding_matrix=encoding_matrix,
        traj=NufftTrajektory(trajectory.kz, trajectory.ky, trajectory.kx),
    )

    (result_normal,) = fourier_op(img)
    (result_nufft,) = nufft_fourier_op(img)
    torch.testing.assert_close(result_normal, result_nufft, atol=3e-4, rtol=5e-3)


@COMMON_MR_TRAJECTORIES
def test_fourier_op_fft_nufft_adjoint(
    im_shape, k_shape, nkx, nky, nkz, type_kx, type_ky, type_kz, type_k0, type_k1, type_k2
):
    """Test AdjointNufft vs IFFT for Fourier operator."""
    if not any(t == 'uniform' for t in [type_kx, type_ky, type_kz]):
        return  # only test for uniform trajectories
    img, trajectory = create_data(im_shape, k_shape, nkx, nky, nkz, type_kx, type_ky, type_kz)
    recon_matrix = SpatialDimension(im_shape[-3], im_shape[-2], im_shape[-1])
    encoding_matrix = SpatialDimension(
        int(trajectory.kz.max() - trajectory.kz.min() + 1),
        int(trajectory.ky.max() - trajectory.ky.min() + 1),
        int(trajectory.kx.max() - trajectory.kx.min() + 1),
    )
    fourier_op = FourierOp(recon_matrix=recon_matrix, encoding_matrix=encoding_matrix, traj=trajectory)

    nufft_fourier_op = FourierOp(
        recon_matrix=recon_matrix,
        encoding_matrix=encoding_matrix,
        traj=NufftTrajektory(trajectory.kz, trajectory.ky, trajectory.kx),
    )

    (k,) = fourier_op(img)
    (result_normal,) = fourier_op.H(k)
    (result_nufft,) = nufft_fourier_op.H(k)
    torch.testing.assert_close(result_normal, result_nufft, atol=3e-4, rtol=5e-3)


@COMMON_MR_TRAJECTORIES
def test_fourier_op_fft_nufft_gram(
    im_shape, k_shape, nkx, nky, nkz, type_kx, type_ky, type_kz, type_k0, type_k1, type_k2
):
    """Test Nufft gram vs FFt gram for Fourier operator."""
    if not any(t == 'uniform' for t in [type_kx, type_ky, type_kz]):
        return  # only test for uniform trajectories
    img, trajectory = create_data(im_shape, k_shape, nkx, nky, nkz, type_kx, type_ky, type_kz)
    recon_matrix = SpatialDimension(im_shape[-3], im_shape[-2], im_shape[-1])
    encoding_matrix = SpatialDimension(
        int(trajectory.kz.max() - trajectory.kz.min() + 1),
        int(trajectory.ky.max() - trajectory.ky.min() + 1),
        int(trajectory.kx.max() - trajectory.kx.min() + 1),
    )
    fourier_op = FourierOp(recon_matrix=recon_matrix, encoding_matrix=encoding_matrix, traj=trajectory)

    nufft_fourier_op = FourierOp(
        recon_matrix=recon_matrix,
        encoding_matrix=encoding_matrix,
        traj=NufftTrajektory(trajectory.kz, trajectory.ky, trajectory.kx),
    )

    (result_normal,) = fourier_op.gram(img)
    (result_nufft,) = nufft_fourier_op.gram(img)
    torch.testing.assert_close(result_normal, result_nufft, atol=3e-4, rtol=5e-3)<|MERGE_RESOLUTION|>--- conflicted
+++ resolved
@@ -28,10 +28,26 @@
     return img, trajectory
 
 
-<<<<<<< HEAD
 def create_fourier_op_and_range_domain(im_shape, k_shape, nkx, nky, nkz, type_kx, type_ky, type_kz):
     """Create a fourier operator and an element from domain and range."""
-=======
+    # generate random images and k-space trajectories
+    _, trajectory = create_data(im_shape, k_shape, nkx, nky, nkz, type_kx, type_ky, type_kz)
+
+    # create operator
+    recon_matrix = SpatialDimension(im_shape[-3], im_shape[-2], im_shape[-1])
+    encoding_matrix = SpatialDimension(
+        int(trajectory.kz.max() - trajectory.kz.min() + 1),
+        int(trajectory.ky.max() - trajectory.ky.min() + 1),
+        int(trajectory.kx.max() - trajectory.kx.min() + 1),
+    )
+    fourier_op = FourierOp(recon_matrix=recon_matrix, encoding_matrix=encoding_matrix, traj=trajectory)
+
+    random_generator = RandomGenerator(seed=0)
+    u = random_generator.complex64_tensor(size=im_shape)
+    v = random_generator.complex64_tensor(size=k_shape)
+    return fourier_op, u, v
+
+
 class NufftTrajektory(KTrajectory):
     """Always returns non-grid trajectory type."""
 
@@ -49,34 +65,6 @@
     im_shape, k_shape, nkx, nky, nkz, type_kx, type_ky, type_kz, type_k0, type_k1, type_k2
 ):
     """Test adjoint property of Fourier operator."""
-
->>>>>>> 2119f04f
-    # generate random images and k-space trajectories
-    _, trajectory = create_data(im_shape, k_shape, nkx, nky, nkz, type_kx, type_ky, type_kz)
-
-    # create operator
-    recon_matrix = SpatialDimension(im_shape[-3], im_shape[-2], im_shape[-1])
-    encoding_matrix = SpatialDimension(
-        int(trajectory.kz.max() - trajectory.kz.min() + 1),
-        int(trajectory.ky.max() - trajectory.ky.min() + 1),
-        int(trajectory.kx.max() - trajectory.kx.min() + 1),
-    )
-    fourier_op = FourierOp(recon_matrix=recon_matrix, encoding_matrix=encoding_matrix, traj=trajectory)
-<<<<<<< HEAD
-    # apply forward operator
-    (kdata,) = fourier_op(img)
-    # test adjoint property; i.e. <Fu,v> == <u, F^Hv> for all u,v
-    random_generator = RandomGenerator(seed=0)
-    u = random_generator.complex64_tensor(size=img.shape)
-    v = random_generator.complex64_tensor(size=kdata.shape)
-    return fourier_op, u, v
-
-
-@COMMON_MR_TRAJECTORIES
-def test_fourier_fwd_adj_property(
-    im_shape, k_shape, nkx, nky, nkz, type_kx, type_ky, type_kz, type_k0, type_k1, type_k2
-):
-    """Test adjoint property of Fourier operator."""
     dotproduct_adjointness_test(
         *create_fourier_op_and_range_domain(im_shape, k_shape, nkx, nky, nkz, type_kx, type_ky, type_kz)
     )
@@ -98,14 +86,6 @@
     forward_mode_autodiff_of_linear_operator_test(
         *create_fourier_op_and_range_domain(im_shape, k_shape, nkx, nky, nkz, type_kx, type_ky, type_kz)
     )
-=======
-
-    # test adjoint property; i.e. <Fu,v> == <u, F^Hv> for all u,v
-    random_generator = RandomGenerator(seed=0)
-    u = random_generator.complex64_tensor(size=im_shape)
-    v = random_generator.complex64_tensor(size=k_shape)
-    dotproduct_adjointness_test(fourier_op, u, v)
->>>>>>> 2119f04f
 
 
 @COMMON_MR_TRAJECTORIES
