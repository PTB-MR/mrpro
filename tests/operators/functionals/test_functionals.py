--- conflicted
+++ resolved
@@ -4,11 +4,7 @@
 import pytest
 import torch
 from mrpro.operators.Functional import ElementaryFunctional, ElementaryProximableFunctional
-<<<<<<< HEAD
-from mrpro.operators.functionals import L1NormViewAsReal
-=======
-from mrpro.operators.functionals import L2NormSquared
->>>>>>> f3c65a41
+from mrpro.operators.functionals import L1NormViewAsReal, L2NormSquared
 
 from tests import RandomGenerator
 from tests.operators.functionals.conftest import (
@@ -244,20 +240,13 @@
 
 # This is more readable than using pytest.mark.parametrize directly
 NUMERICCASES: dict[str, NumericCase] = {  # Name: Case
-<<<<<<< HEAD
     'L1NormViewAsReal real': {
         # The same as the L1Norm case
         'functional': L1NormViewAsReal,
-=======
-    'L2NormSquared real odl': {
-        # Generated with ODL
-        'functional': L2NormSquared,
->>>>>>> f3c65a41
         'x': torch.tensor([[[-3.0, -2.0, -1.0], [0.0, 1.0, 2.0]]]),
         'weight': 2.0,
         'target': torch.tensor([[[0.340, 0.130, 0.230], [0.230, -1.120, -0.190]]]),
         'sigma': 0.5,
-<<<<<<< HEAD
         'fx_expected': torch.tensor(22.480),
         'prox_expected': torch.tensor([[[-2.0, -1.0, 0.0], [0.230, 0.0, 1.0]]]),
         'prox_convex_conj_expected': torch.tensor([[[-2.0, -2.0, -1.115], [-0.115, 1.560, 2.0]]]),
@@ -272,13 +261,19 @@
         'fx_expected': torch.tensor(22.480),
         'prox_expected': torch.tensor([-2.0 + 0.230j, -1.0 + 0.0j, 0.0 + 1.0j]),
         'prox_convex_conj_expected': torch.tensor([-2.0 - 0.115j, -2.0 + 1.560j, -1.115 + 2.0j]),
-=======
+    },
+    'L2NormSquared real odl': {
+        # Generated with ODL
+        'functional': L2NormSquared,
+        'x': torch.tensor([[[-3.0, -2.0, -1.0], [0.0, 1.0, 2.0]]]),
+        'weight': 2.0,
+        'target': torch.tensor([[[0.340, 0.130, 0.230], [0.230, -1.120, -0.190]]]),
+        'sigma': 0.5,
         'fx_expected': torch.tensor(106.195198),
         'prox_expected': torch.tensor([[[-0.328, -0.296, -0.016], [0.184, -0.696, 0.248]]]),
         'prox_convex_conj_expected': torch.tensor(
             [[[-2.983529, -1.943529, -1.049412], [-0.108235, 1.468235, 1.971765]]]
         ),
->>>>>>> f3c65a41
     },
 }
 
