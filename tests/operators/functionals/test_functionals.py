--- conflicted
+++ resolved
@@ -4,11 +4,7 @@
 import pytest
 import torch
 from mrpro.operators.Functional import ElementaryFunctional, ElementaryProximableFunctional
-<<<<<<< HEAD
-from mrpro.operators.functionals.L1Norm import L1Norm
-=======
-from mrpro.operators.functionals import L1NormViewAsReal, L2NormSquared, ZeroFunctional
->>>>>>> 4c8a1778
+from mrpro.operators.functionals import L1NormViewAsReal, L1Norm, L2NormSquared, ZeroFunctional
 
 from tests import RandomGenerator
 from tests.operators.functionals.conftest import (
@@ -244,11 +240,17 @@
 
 # This is more readable than using pytest.mark.parametrize directly
 NUMERICCASES: dict[str, NumericCase] = {  # Name: Case
-<<<<<<< HEAD
     'L1Norm real odl': {
         # Generated with ODL
         'functional': L1Norm,
-=======
+        'x': torch.tensor([[[-3.0, -2.0, -1.0], [0.0, 1.0, 2.0]]]),
+        'weight': 2.0,
+        'target': torch.tensor([[[0.340, 0.130, 0.230], [0.230, -1.120, -0.190]]]),
+        'sigma': 0.5,
+        'fx_expected': torch.tensor(22.480),
+        'prox_expected': torch.tensor([[[-2.0, -1.0, 0.0], [0.230, 0.0, 1.0]]]),
+        'prox_convex_conj_expected': torch.tensor([[[-2.0, -2.0, -1.115], [-0.115, 1.560, 2.0]]]),
+    },
     'ZeroFunctional with complex weight': {
         'functional': ZeroFunctional,
         'x': torch.tensor([1.0, 2.0, 3.0]),
@@ -262,7 +264,6 @@
     'L1NormViewAsReal real': {
         # The same as the L1Norm case
         'functional': L1NormViewAsReal,
->>>>>>> 4c8a1778
         'x': torch.tensor([[[-3.0, -2.0, -1.0], [0.0, 1.0, 2.0]]]),
         'weight': 2.0,
         'target': torch.tensor([[[0.340, 0.130, 0.230], [0.230, -1.120, -0.190]]]),
@@ -271,8 +272,6 @@
         'prox_expected': torch.tensor([[[-2.0, -1.0, 0.0], [0.230, 0.0, 1.0]]]),
         'prox_convex_conj_expected': torch.tensor([[[-2.0, -2.0, -1.115], [-0.115, 1.560, 2.0]]]),
     },
-<<<<<<< HEAD
-=======
     'L1NormViewAsReal complex': {
         # The same as the real case, weight, target and x are complex
         'functional': L1NormViewAsReal,
@@ -297,7 +296,6 @@
             [[[-2.983529, -1.943529, -1.049412], [-0.108235, 1.468235, 1.971765]]]
         ),
     },
->>>>>>> 4c8a1778
 }
 
 
