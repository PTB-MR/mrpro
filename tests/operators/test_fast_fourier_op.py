"""Tests for Fast Fourier Operator class."""

from collections.abc import Sequence

import numpy as np
import pytest
import torch
from mrpro.data import SpatialDimension
from mrpro.operators import FastFourierOp

from tests import (
    RandomGenerator,
    dotproduct_adjointness_test,
    forward_mode_autodiff_of_linear_operator_test,
    gradient_of_linear_operator_test,
)


def create_fast_fourier_op_and_range_domain(
    recon_matrix: Sequence[int], encoding_matrix: Sequence[int]
) -> tuple[FastFourierOp, torch.Tensor, torch.Tensor]:
    """Create a fast Fourier operator and an element from domain and range."""
    # Create test data
    generator = RandomGenerator(seed=0)
    u = generator.complex64_tensor(recon_matrix)
    v = generator.complex64_tensor(encoding_matrix)

    # Create operator and apply
    ff_op = FastFourierOp(recon_matrix=recon_matrix, encoding_matrix=encoding_matrix)
    return ff_op, u, v


@pytest.mark.parametrize(('npoints', 'a'), [(100, 20), (300, 20)])
def test_fast_fourier_op_forward(npoints: int, a: int) -> None:
    """Test Fast Fourier Op transformation using a Gaussian."""
    # Utilize that a Fourier transform of a Gaussian function is given by
    # F(exp(-x^2/a)) = sqrt(pi*a)exp(-a*pi^2k^2)

    # Define k-space between [-1, 1) and image space accordingly
    dk = 2 / npoints
    k = torch.linspace(-1, 1 - dk, npoints)
    dx = 1 / 2
    x = torch.linspace(-1 / (2 * dk), 1 / (2 * dk) - dx, npoints)

    # Create Gaussian function in k-space and image space
    igauss = torch.exp(-(x**2) / a).to(torch.complex64)
    kgauss = np.sqrt(torch.pi * a) * torch.exp(-a * torch.pi**2 * k**2).to(torch.complex64)

    # Transform image to k-space
    ff_op = FastFourierOp(dim=(0,))
    (igauss_fwd,) = ff_op(igauss)

    # Scaling to "undo" fft scaling
    igauss_fwd *= np.sqrt(npoints) / 2
    torch.testing.assert_close(igauss_fwd, kgauss)


MATRIX_PARAMETERS = pytest.mark.parametrize(
    ('encoding_matrix', 'recon_matrix'),
    [
        ((101, 201, 50), (13, 221, 64)),
        ((100, 200, 50), (14, 220, 64)),
        ((101, 201, 50), (14, 220, 64)),
        ((100, 200, 50), (13, 221, 64)),
    ],
)
<<<<<<< HEAD


@MATRIX_PARAMETERS
def test_fast_fourier_op_adjoint(encoding_matrix: Sequence[int], recon_matrix: Sequence[int]) -> None:
=======
def test_fast_fourier_op_adjoint(encoding_matrix, recon_matrix) -> None:
>>>>>>> 3839a07e
    """Test adjointness of Fast Fourier Op."""
    dotproduct_adjointness_test(*create_fast_fourier_op_and_range_domain(recon_matrix, encoding_matrix))


@MATRIX_PARAMETERS
def test_density_compensation_op_grad(encoding_matrix: Sequence[int], recon_matrix: Sequence[int]) -> None:
    """Test the gradient of the fast Fourier operator."""
    gradient_of_linear_operator_test(*create_fast_fourier_op_and_range_domain(recon_matrix, encoding_matrix))


@MATRIX_PARAMETERS
def test_density_compensation_op_forward_mode_autodiff(
    encoding_matrix: Sequence[int], recon_matrix: Sequence[int]
) -> None:
    """Test forward-mode autodiff of the fast Fourier operator."""
    forward_mode_autodiff_of_linear_operator_test(
        *create_fast_fourier_op_and_range_domain(recon_matrix, encoding_matrix)
    )


def test_fast_fourier_op_spatial_dim() -> None:
    """Test for equal results if matrices are spatial dimension or lists"""
    # Create test data
    recon_matrix = SpatialDimension(z=101, y=201, x=61)
    encoding_matrix = SpatialDimension(z=14, y=220, x=61)
    generator = RandomGenerator(seed=0)
    u = generator.complex64_tensor(size=(3, 2, recon_matrix.z, recon_matrix.y, recon_matrix.x))
    v = generator.complex64_tensor(size=(3, 2, encoding_matrix.z, encoding_matrix.y, encoding_matrix.x))
    # these should not matter and are set to arbitrary values
    recon_matrix.x = -13
    encoding_matrix.x = -13
    ff_op_list = FastFourierOp(
        recon_matrix=[recon_matrix.y, recon_matrix.z],
        encoding_matrix=[encoding_matrix.y, encoding_matrix.z],
        dim=(-2, -3),
    )
    ff_op_spatialdim = FastFourierOp(
        recon_matrix=recon_matrix,
        encoding_matrix=encoding_matrix,
        dim=(-2, -3),
    )
    assert torch.equal(*ff_op_list(u), *ff_op_spatialdim(u))
    assert torch.equal(*ff_op_list.H(v), *ff_op_spatialdim.H(v))


def test_fast_fourier_op_onematrix() -> None:
    recon_matrix = SpatialDimension(z=101, y=201, x=61)
    encoding_matrix = SpatialDimension(z=14, y=220, x=61)
    with pytest.raises(ValueError, match='None'):
        FastFourierOp(recon_matrix=recon_matrix, encoding_matrix=None)
    with pytest.raises(ValueError, match='None'):
        FastFourierOp(recon_matrix=None, encoding_matrix=encoding_matrix)


def test_invalid_dim() -> None:
    """Tests that dims are in (-3,-2,-1) if recon_matrix
    or encoding_matrix is SpatialDimension"""

    recon_matrix = SpatialDimension(z=101, y=201, x=61)
    encoding_matrix = SpatialDimension(z=14, y=220, x=61)

    with pytest.raises(NotImplementedError, match='recon_matrix'):
        FastFourierOp(recon_matrix=recon_matrix, encoding_matrix=None, dim=(-4, -2, -1))

    with pytest.raises(NotImplementedError, match='encoding_matrix'):
        FastFourierOp(recon_matrix=None, encoding_matrix=encoding_matrix, dim=(-4, -2, -1))


def test_fast_fourier_op_repr():
    """Test the __repr__ method of FastFourierOp."""

    recon_matrix = SpatialDimension(64, 64, 64)
    encoding_matrix = SpatialDimension(128, 128, 128)
    fft_op = FastFourierOp(dim=(-3, -2, -1), recon_matrix=recon_matrix, encoding_matrix=encoding_matrix)
    repr_str = repr(fft_op)

    # Check if __repr__ contains expected information
    assert 'Dimension(s) along which FFT is applied' in repr_str<|MERGE_RESOLUTION|>--- conflicted
+++ resolved
@@ -64,14 +64,10 @@
         ((100, 200, 50), (13, 221, 64)),
     ],
 )
-<<<<<<< HEAD
 
 
 @MATRIX_PARAMETERS
 def test_fast_fourier_op_adjoint(encoding_matrix: Sequence[int], recon_matrix: Sequence[int]) -> None:
-=======
-def test_fast_fourier_op_adjoint(encoding_matrix, recon_matrix) -> None:
->>>>>>> 3839a07e
     """Test adjointness of Fast Fourier Op."""
     dotproduct_adjointness_test(*create_fast_fourier_op_and_range_domain(recon_matrix, encoding_matrix))
 
