"""Tests for Einsum Operator."""

from collections.abc import Sequence

import pytest
import torch
from mrpro.operators.EinsumOp import EinsumOp

from tests import (
    RandomGenerator,
    dotproduct_adjointness_test,
    forward_mode_autodiff_of_linear_operator_test,
    gradient_of_linear_operator_test,
)


def create_einsum_op_and_range_domain(
    tensor_shape: Sequence[int], input_shape: Sequence[int], rule: str, output_shape: Sequence[int], dtype: str
) -> tuple[EinsumOp, torch.Tensor, torch.Tensor]:
    """Create an Einsum operator and an element from range and domain."""
    generator = RandomGenerator(seed=0)
    generate_tensor = getattr(generator, f'{dtype}_tensor')
    tensor = generate_tensor(size=tensor_shape)
    u = generate_tensor(size=input_shape)
    v = generate_tensor(size=output_shape)
    einsum_op = EinsumOp(tensor, rule)
    return einsum_op, u, v


EINSUM_PARAMETERS = pytest.mark.parametrize(
    ('tensor_shape', 'input_shape', 'rule', 'output_shape'),
    [
        ((3, 3), (3), 'i j,j->i', (3)),  # matrix vector product
        ((2, 4), (2, 4), '... i, ... i->... i', (2, 4)),  # hadamard product
        ((2, 4, 3), (2, 3), '... i j, ... j->... i', (2, 4)),  # batched matrix product
        ((4, 3), (3, 2), '... i j , j k -> i k', (4, 2)),  # additional spaces in rule
        ((3, 5, 4, 2), (3, 2, 5), 'l ... i j, l j k -> k i l', (5, 4, 3)),  # general tensor contraction
    ],
)
<<<<<<< HEAD


@pytest.mark.parametrize('dtype', ['float32', 'complex128'])
@EINSUM_PARAMETERS
def test_einsum_op(
    tensor_shape: Sequence[int], input_shape: Sequence[int], rule: str, output_shape: Sequence[int], dtype: str
) -> None:
=======
def test_einsum_op(tensor_shape, input_shape, rule, output_shape, dtype) -> None:
>>>>>>> 3839a07e
    """Test adjointness and shape."""
    dotproduct_adjointness_test(
        *create_einsum_op_and_range_domain(tensor_shape, input_shape, rule, output_shape, dtype)
    )


@pytest.mark.parametrize('dtype', ['float32', 'complex128'])
@EINSUM_PARAMETERS
def test_einsum_op_grad(
    tensor_shape: Sequence[int], input_shape: Sequence[int], rule: str, output_shape: Sequence[int], dtype: str
) -> None:
    """Test the gradient of the einsum operator."""
    gradient_of_linear_operator_test(
        *create_einsum_op_and_range_domain(tensor_shape, input_shape, rule, output_shape, dtype)
    )


@pytest.mark.parametrize('dtype', ['float32', 'complex128'])
@EINSUM_PARAMETERS
def test_einsum_op_forward_mode_autodiff(
    tensor_shape: Sequence[int], input_shape: Sequence[int], rule: str, output_shape: Sequence[int], dtype: str
) -> None:
    """Test forward-mode autodiff of the einsum operator."""
    forward_mode_autodiff_of_linear_operator_test(
        *create_einsum_op_and_range_domain(tensor_shape, input_shape, rule, output_shape, dtype)
    )


@pytest.mark.parametrize(
    'rule',
    [
        'no -> coma',  # missing comma
        'no, arow',  # missing arrow
        ',no->first',  # missing first argument
        'no->second',  # missing second argument
        '',  # empty string
    ],
)
<<<<<<< HEAD
def test_einsum_op_invalid(rule: str) -> None:
=======
def test_einsum_op_invalid(rule) -> None:
>>>>>>> 3839a07e
    """Test with different invalid rules."""
    with pytest.raises(ValueError, match='pattern should match'):
        EinsumOp(torch.tensor([]), rule)<|MERGE_RESOLUTION|>--- conflicted
+++ resolved
@@ -37,7 +37,6 @@
         ((3, 5, 4, 2), (3, 2, 5), 'l ... i j, l j k -> k i l', (5, 4, 3)),  # general tensor contraction
     ],
 )
-<<<<<<< HEAD
 
 
 @pytest.mark.parametrize('dtype', ['float32', 'complex128'])
@@ -45,9 +44,6 @@
 def test_einsum_op(
     tensor_shape: Sequence[int], input_shape: Sequence[int], rule: str, output_shape: Sequence[int], dtype: str
 ) -> None:
-=======
-def test_einsum_op(tensor_shape, input_shape, rule, output_shape, dtype) -> None:
->>>>>>> 3839a07e
     """Test adjointness and shape."""
     dotproduct_adjointness_test(
         *create_einsum_op_and_range_domain(tensor_shape, input_shape, rule, output_shape, dtype)
@@ -86,11 +82,8 @@
         '',  # empty string
     ],
 )
-<<<<<<< HEAD
+
 def test_einsum_op_invalid(rule: str) -> None:
-=======
-def test_einsum_op_invalid(rule) -> None:
->>>>>>> 3839a07e
     """Test with different invalid rules."""
     with pytest.raises(ValueError, match='pattern should match'):
         EinsumOp(torch.tensor([]), rule)