--- conflicted
+++ resolved
@@ -12,25 +12,15 @@
 )
 
 
-<<<<<<< HEAD
 def create_density_compensation_op_and_range_domain() -> tuple[DensityCompensationOp, torch.Tensor, torch.Tensor]:
     """Create a density compensation operator and an element from domain and range."""
-=======
-def test_density_compensation_op_adjointness() -> None:
-    """Test density operator adjoint property."""
->>>>>>> 3839a07e
     random_generator = RandomGenerator(seed=0)
 
     n_zyx = (2, 3, 4)
     n_other = (5, 6, 7)
     n_coils = 8
-<<<<<<< HEAD
     # Generate random dcf and operator
-    random_tensor = random_generator.complex64_tensor(size=(*n_other, *n_zyx))
-=======
-
     random_tensor = random_generator.complex64_tensor(size=(*n_other, 1, *n_zyx))
->>>>>>> 3839a07e
     random_dcf = DcfData(data=random_tensor)
     dcf_op = DensityCompensationOp(random_dcf)
 
