--- conflicted
+++ resolved
@@ -3,12 +3,8 @@
 from typing import assert_type
 
 import torch
-<<<<<<< HEAD
-from mrpro.operators import IdentityOp, MultiIdentityOp
-=======
 from mrpro.operators import IdentityOp, MagnitudeOp, MultiIdentityOp
 from mrpro.operators.LinearOperator import LinearOperator
->>>>>>> e98d1787
 
 from tests import RandomGenerator
 
@@ -48,9 +44,6 @@
     generator = RandomGenerator(seed=0)
     tensor = generator.complex64_tensor(2, 3, 4)
     operator = MultiIdentityOp()
-<<<<<<< HEAD
-    torch.testing.assert_close(tuple(tensor), operator(*tensor))
-=======
     torch.testing.assert_close(tuple(tensor), operator(*tensor))
 
 
@@ -75,5 +68,4 @@
     assert op @ identity is op
     assert identity @ op is op
     assert_type((op @ identity)(torch.ones(1), torch.ones(1)), tuple[torch.Tensor, torch.Tensor])
-    assert_type((identity @ op)(torch.ones(1), torch.ones(1)), tuple[torch.Tensor, torch.Tensor])
->>>>>>> e98d1787
+    assert_type((identity @ op)(torch.ones(1), torch.ones(1)), tuple[torch.Tensor, torch.Tensor])