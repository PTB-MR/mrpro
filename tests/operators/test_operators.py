--- conflicted
+++ resolved
@@ -307,7 +307,6 @@
     dotproduct_adjointness_test(linear_op_sum, u, v)
 
 
-<<<<<<< HEAD
 def test_adjoint_tensor_sum():
     rng = RandomGenerator(3)
     a = DummyLinearOperator(rng.complex64_tensor((3, 3)))
@@ -336,7 +335,7 @@
     u = rng.complex64_tensor(10)
     v = rng.complex64_tensor(3)
     dotproduct_adjointness_test(linear_op_sum, u, v)
-=======
+
 def test_gram_shortcuts():
     """Test that .gram for composition and scalar multiplication results in shortcuts."""
 
@@ -383,5 +382,4 @@
     u = rng.complex64_tensor(10)
     actual = gram(u)[0]
     expected = op.H(*op(u))[0]
-    torch.testing.assert_close(actual, expected)
->>>>>>> 6c1c8cce
+    torch.testing.assert_close(actual, expected)