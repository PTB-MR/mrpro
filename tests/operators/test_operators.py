--- conflicted
+++ resolved
@@ -185,62 +185,6 @@
     a = DummyLinearOperator(rng.complex64_tensor((3, 3)))
     b = rng.complex64_tensor((3,))
     c = cast(LinearOperator, b + a)  # required due to https://github.com/pytorch/pytorch/issues/124015
-    x = rng.complex64_tensor(3)
-    (y1,) = c(x)
-    y2 = a(x)[0] + b * x
-
-    torch.testing.assert_close(y1, y2)
-    assert isinstance(c, LinearOperator), 'LinearOperator + tensor should be a LinearOperator'
-    assert isinstance(c, Operator), 'LinearOperator + tensor should be an Operator'
-
-
-def test_sum_operator_tensor():
-    rng = RandomGenerator(0)
-    a = DummyOperator(torch.tensor(3.0))
-    b = rng.complex64_tensor((3, 10))
-    c = a + b
-    x = rng.complex64_tensor(10)
-    (y1,) = c(x)
-    y2 = a(x)[0] + b * x
-
-    torch.testing.assert_close(y1, y2)
-    assert isinstance(c, Operator), 'Operator + tensor should be an Operator'
-    assert not isinstance(c, LinearOperator), 'Operator + tensor should not be a LinearOperator'
-
-
-def test_rsum_operator_tensor():
-    rng = RandomGenerator(0)
-    a = DummyOperator(torch.tensor(3.0))
-    b = rng.complex64_tensor((3, 10))
-    c = b + a
-    x = rng.complex64_tensor(10)
-    (y1,) = c(x)
-    y2 = a(x)[0] + b * x
-
-    torch.testing.assert_close(y1, y2)
-    assert isinstance(c, Operator), 'Operator + tensor should be an Operator'
-    assert not isinstance(c, LinearOperator), 'Operator + tensor should not be a LinearOperator'
-
-
-def test_sum_linearoperator_tensor():
-    rng = RandomGenerator(0)
-    a = DummyLinearOperator(rng.complex64_tensor((3, 3)))
-    b = rng.complex64_tensor((3,))
-    c = a + b
-    x = rng.complex64_tensor(3)
-    (y1,) = c(x)
-    y2 = a(x)[0] + b * x
-
-    torch.testing.assert_close(y1, y2)
-    assert isinstance(c, LinearOperator), 'LinearOperator + tensor should be a LinearOperator'
-    assert isinstance(c, Operator), 'LinearOperator + tensor should be an Operator'
-
-
-def test_rsum_linearoperator_tensor():
-    rng = RandomGenerator(0)
-    a = DummyLinearOperator(rng.complex64_tensor((3, 3)))
-    b = rng.complex64_tensor((3,))
-    c = b + a
     x = rng.complex64_tensor(3)
     (y1,) = c(x)
     y2 = a(x)[0] + b * x
@@ -370,9 +314,6 @@
     u = rng.complex64_tensor(3)
     v = rng.complex64_tensor(3)
     linear_op_sum = a + b
-<<<<<<< HEAD
-    dotproduct_adjointness_test(linear_op_sum, u, v)
-=======
     dotproduct_adjointness_test(linear_op_sum, u, v)
 
 
@@ -442,5 +383,4 @@
     u = rng.complex64_tensor(10)
     actual = gram(u)[0]
     expected = op.H(*op(u))[0]
-    torch.testing.assert_close(actual, expected)
->>>>>>> e98d1787
+    torch.testing.assert_close(actual, expected)