"""Tests for the operators module."""

<<<<<<< HEAD
from typing import assert_type, cast
=======
from typing import Any, assert_type, cast
>>>>>>> e98d1787

import pytest
import torch
from mrpro.operators import LinearOperator, Operator

from tests import RandomGenerator
from tests.helper import dotproduct_adjointness_test


class DummyOperator(Operator[torch.Tensor, tuple[torch.Tensor,]]):
    """Dummy operator for testing, raises input to the power of value and sums."""

    def __init__(self, value: torch.Tensor):
        super().__init__()
        self._value = value

    def forward(self, x: torch.Tensor) -> tuple[torch.Tensor,]:
        """Dummy operator."""
        return ((x**self._value).sum().unsqueeze(0),)


class DummyLinearOperator(LinearOperator):
    """Dummy linear operator for testing, multiplies input by value."""

    def __init__(self, value: torch.Tensor):
        super().__init__()
        self._value = value

    def forward(self, x: torch.Tensor):
        """Dummy linear operator."""
        return (self._value @ x,)

    def adjoint(self, x: torch.Tensor):
        """Dummy adjoint linear operator."""
        return (self._value.mH @ x,)


def test_composition_operator():
    a = DummyOperator(torch.tensor(2.0))
    b = DummyOperator(torch.tensor(3.0))
    c = a @ b
    x = RandomGenerator(0).complex64_tensor(10)
    (y1,) = c(x)
    (y2,) = a(*b(x))

    torch.testing.assert_close(y1, y2)
    assert isinstance(c, Operator)
    assert not isinstance(c, LinearOperator)


def test_composition_linearoperator():
    rng = RandomGenerator(2)
    a = DummyLinearOperator(rng.complex64_tensor((2, 3)))
    b = DummyLinearOperator(rng.complex64_tensor((3, 10)))
    c = a @ b
    x = RandomGenerator(0).complex64_tensor(10)
    (y1,) = c(x)
    (y2,) = a(*b(x))

    torch.testing.assert_close(y1, y2)
    assert isinstance(c, Operator), 'LinearOperator @ LinearOperator should be an Operator'
    assert isinstance(c, LinearOperator), 'LinearOperator @ LinearOperator should be a LinearOperator'


def test_composition_linearoperator_operator():
    rng = RandomGenerator(2)
    a = DummyLinearOperator(rng.complex64_tensor((3, 1)))
    b = DummyOperator(torch.tensor(3.0))
    c = a @ b
    x = RandomGenerator(0).complex64_tensor(10)
    (y1,) = c(x)
    (y2,) = a(*b(x))

    torch.testing.assert_close(y1, y2)
    assert isinstance(c, Operator), 'LinearOperator @ Operator should be an Operator'
    assert not isinstance(c, LinearOperator), 'LinearOperator @ Operator should not be a LinearOperator'


def test_sum_operator():
    a = DummyOperator(torch.tensor(2.0))
    b = DummyOperator(torch.tensor(3.0))
    c = a + b
    x = RandomGenerator(0).complex64_tensor(10)
    (y1,) = c(x)
    y2 = a(x)[0] + b(x)[0]

    torch.testing.assert_close(y1, y2)
    assert isinstance(c, Operator), 'Operator + Operator should be an Operator'
    assert not isinstance(c, LinearOperator), 'Operator + Operator should not be a LinearOperator'


def test_sum_linearoperator():
    rng = RandomGenerator(2)
    a = DummyLinearOperator(rng.complex64_tensor((3, 10)))
    b = DummyLinearOperator(rng.complex64_tensor((3, 10)))
    c = a + b
    x = RandomGenerator(0).complex64_tensor(10)
    (y1,) = c(x)
    y2 = a(x)[0] + b(x)[0]

    torch.testing.assert_close(y1, y2)
    assert isinstance(c, Operator), 'LinearOperator + LinearOperator should be an Operator'
    assert isinstance(c, LinearOperator), 'LinearOperator + LinearOperator should be a LinearOperator'
    assert_type(c, LinearOperator)


def test_sum_linearoperator_operator():
    rng = RandomGenerator(0)
    a = DummyLinearOperator(rng.complex64_tensor((3, 10)))
    b = DummyOperator(torch.tensor(3.0))
    c = a + b
    x = rng.complex64_tensor(10)
    (y1,) = c(x)
    y2 = a(x)[0] + b(x)[0]

    torch.testing.assert_close(y1, y2)
    assert isinstance(c, Operator), 'LinearOperator + Operator should be an Operator'
    assert not isinstance(c, LinearOperator), 'LinearOperator + Operator should not be a LinearOperator'
    assert_type(c, Operator[torch.Tensor, tuple[torch.Tensor]])


def test_sum_operator_linearoperator():
    rng = RandomGenerator(0)
    a = DummyOperator(torch.tensor(3.0))
    b = DummyLinearOperator(rng.complex64_tensor((3, 10)))
    c = a + b
    x = rng.complex64_tensor(10)
    (y1,) = c(x)
    y2 = a(x)[0] + b(x)[0]

    torch.testing.assert_close(y1, y2)
    assert isinstance(c, Operator), 'Operator + LinearOperator should be an Operator'
    assert not isinstance(c, LinearOperator), 'Operator + LinearOperator should not be a LinearOperator'
    assert_type(c, Operator[torch.Tensor, tuple[torch.Tensor]])


def test_sum_operator_tensor():
    rng = RandomGenerator(0)
    a = DummyOperator(torch.tensor(3.0))
    b = rng.complex64_tensor((3, 10))
    c = a + b
    x = rng.complex64_tensor(10)
    (y1,) = c(x)
    y2 = a(x)[0] + b * x

    torch.testing.assert_close(y1, y2)
    assert isinstance(c, Operator), 'Operator + tensor should be an Operator'
    assert not isinstance(c, LinearOperator), 'Operator + tensor should not be a LinearOperator'
    assert_type(c, Operator[torch.Tensor, tuple[torch.Tensor]])


def test_rsum_operator_tensor():
    rng = RandomGenerator(0)
    a = DummyOperator(torch.tensor(3.0))
    b = rng.complex64_tensor((3, 10))
    c = cast(Operator, b + a)  # required due to https://github.com/pytorch/pytorch/issues/124015
    x = rng.complex64_tensor(10)
    (y1,) = c(x)
    y2 = a(x)[0] + b * x

    torch.testing.assert_close(y1, y2)
    assert isinstance(c, Operator), 'Operator + tensor should be an Operator'
    assert not isinstance(c, LinearOperator), 'Operator + tensor should not be a LinearOperator'


def test_sum_linearoperator_tensor():
    rng = RandomGenerator(0)
    a = DummyLinearOperator(rng.complex64_tensor((3, 3)))
    b = rng.complex64_tensor((3,))
    c = a + b
    x = rng.complex64_tensor(3)
    (y1,) = c(x)
    y2 = a(x)[0] + b * x

    torch.testing.assert_close(y1, y2)
    assert isinstance(c, LinearOperator), 'LinearOperator + tensor should be a LinearOperator'
    assert isinstance(c, Operator), 'LinearOperator + tensor should be an Operator'


def test_rsum_linearoperator_tensor():
    rng = RandomGenerator(0)
    a = DummyLinearOperator(rng.complex64_tensor((3, 3)))
    b = rng.complex64_tensor((3,))
    c = cast(LinearOperator, b + a)  # required due to https://github.com/pytorch/pytorch/issues/124015
    x = rng.complex64_tensor(3)
    (y1,) = c(x)
    y2 = a(x)[0] + b * x

    torch.testing.assert_close(y1, y2)
    assert isinstance(c, LinearOperator), 'LinearOperator + tensor should be a LinearOperator'
    assert isinstance(c, Operator), 'LinearOperator + tensor should be an Operator'


@pytest.mark.parametrize('value', [2, 3j])
def test_elementwise_product_operator(value):
    a = DummyOperator(torch.tensor(2.0))
    b = torch.ones(10) * value
    c = a * b
    x = RandomGenerator(0).complex64_tensor(10)
    (y1,) = c(x)
    (y2,) = a(b * x)

    torch.testing.assert_close(y1, y2)
    assert isinstance(c, Operator), 'Operator * tensor should be an Operator'
    assert not isinstance(c, LinearOperator), 'Operator * tensor should not be a LinearOperator'


@pytest.mark.parametrize('value', [2, 3j])
def test_elementwise_rproduct_operator(value):
    a = DummyOperator(torch.tensor(2.0))
    b = torch.tensor(value)
    c = cast(DummyOperator, b * a)
    x = RandomGenerator(0).complex64_tensor(10)
    (y1,) = c(x)
    y2 = b * a(x)[0]

    torch.testing.assert_close(y1, y2)
    assert isinstance(c, Operator), 'tensor * Operator should be an Operator'
    assert not isinstance(c, LinearOperator), 'tensor * Operator should not be a LinearOperator'


@pytest.mark.parametrize('value', [2, 3j])
def test_elementwise_product_linearoperator(value):
    rng = RandomGenerator(0)
    a = DummyLinearOperator(rng.complex64_tensor((3, 10)))
    b = torch.ones(10) * value
    c = a * b
    assert isinstance(c, Operator), 'LinearOperator * tensor should be an Operator'
    assert isinstance(c, LinearOperator), 'LinearOperator * tensor should be a LinearOperator'

    x = rng.complex64_tensor(10)
    (y1,) = c(x)
    (y2,) = a(x * b)
    torch.testing.assert_close(y1, y2)

    y = rng.complex64_tensor(3)
    (x1,) = c.H(y)
    x2 = b.conj() * a.H(y)[0]
    torch.testing.assert_close(x1, x2)


@pytest.mark.parametrize('value', [2, 3j])
def test_elementwise_rproduct_linearoperator(value):
    rng = RandomGenerator(2)
    a = DummyLinearOperator(rng.complex64_tensor((3, 10)))
    b = torch.ones(3) * value
    c = b * a
    assert isinstance(c, Operator), 'tensor * LinearOperator should be an Operator'
    assert isinstance(c, LinearOperator), 'tensor * LinearOperator should be a LinearOperator'

    x = RandomGenerator(0).complex64_tensor(10)
    (y1,) = c(x)
    y2 = a(x)[0] * b
    torch.testing.assert_close(y1, y2)

    y = RandomGenerator(0).complex64_tensor(10)
    (y1,) = c(x)
    y2 = a(x)[0] * b
    torch.testing.assert_close(y1, y2)

    y = rng.complex64_tensor(3)
    (x1,) = c.H(y)
    (x2,) = a.H(b.conj() * y)
    torch.testing.assert_close(x1, x2)


def test_adjoint_composition_operators():
    rng = RandomGenerator(2)
    a = DummyLinearOperator(rng.complex64_tensor((2, 3)))
    b = DummyLinearOperator(rng.complex64_tensor((3, 10)))
    u = rng.complex64_tensor(10)
    v = rng.complex64_tensor(2)
    linear_op_composition = a @ b
    dotproduct_adjointness_test(linear_op_composition, u, v)


def test_adjoint_product_left():
    rng = RandomGenerator(0)
    a = DummyLinearOperator(rng.complex64_tensor((3, 10)))
    b = rng.float32_tensor(10)
    u = rng.complex64_tensor(10)
    v = rng.complex64_tensor(3)
    linear_op_product = a * b
    dotproduct_adjointness_test(linear_op_product, u, v)


def test_adjoint_product_right():
    rng = RandomGenerator(1)
    a = DummyLinearOperator(rng.complex64_tensor((3, 10)))
    b = rng.float32_tensor(3)
    u = rng.complex64_tensor(10)
    v = rng.complex64_tensor(3)
    linear_op_product = cast(LinearOperator, b * a)  # required due to https://github.com/pytorch/pytorch/issues/124015
    dotproduct_adjointness_test(linear_op_product, u, v)


def test_adjoint_sum():
    rng = RandomGenerator(2)
    a = DummyLinearOperator(rng.complex64_tensor((3, 10)))
    b = DummyLinearOperator(rng.complex64_tensor((3, 10)))
    u = rng.complex64_tensor(10)
    v = rng.complex64_tensor(3)
    linear_op_sum = a + b
    dotproduct_adjointness_test(linear_op_sum, u, v)


def test_adjoint_tensor_sum():
    rng = RandomGenerator(3)
    a = DummyLinearOperator(rng.complex64_tensor((3, 3)))
    b = rng.float32_tensor(3)
    u = rng.complex64_tensor(3)
    v = rng.complex64_tensor(3)
    linear_op_sum = a + b
    dotproduct_adjointness_test(linear_op_sum, u, v)


def test_sum_operator_multiple():
    a = DummyOperator(torch.tensor(2.0))
    op_sum = a + (a + a) + (a + a) + a
    assert len(op_sum._operators) == 6
    x = RandomGenerator(0).complex64_tensor(10)
    (actual,) = op_sum(x)
    expected = 6 * a(x)[0]
    torch.testing.assert_close(actual, expected)


def test_sum_operator_multiple_adjoint():
    rng = RandomGenerator(7)
    a = DummyLinearOperator(rng.complex64_tensor((3, 10)))
    linear_op_sum = a + (a + a) + (a + a) + a
    assert len(linear_op_sum._operators) == 6
    u = rng.complex64_tensor(10)
    v = rng.complex64_tensor(3)
<<<<<<< HEAD
    dotproduct_adjointness_test(linear_op_sum, u, v)
=======
    dotproduct_adjointness_test(linear_op_sum, u, v)


def test_gram_shortcuts():
    """Test that .gram for composition and scalar multiplication results in shortcuts."""

    class GramOnlyOperator(LinearOperator):
        """Operator-Wrapper that only has a working .gram property."""

        def __init__(self, op: LinearOperator):
            super().__init__()
            self.op = op

        def forward(self, _: torch.Tensor):
            raise RuntimeError('This operator should not be called')

        def adjoint(self, _: torch.Tensor):
            raise RuntimeError('This operator should not be called')

        @property
        def gram(self):
            return self.op.H @ self.op

    rng = RandomGenerator(2)
    a = DummyLinearOperator(rng.complex64_tensor((3, 10)))
    b = DummyLinearOperator(rng.complex64_tensor((10, 10)))
    a_gram_only = GramOnlyOperator(a)
    # ignore required due to https://github.com/pytorch/pytorch/issues/124015
    op: LinearOperator = torch.tensor(1) * ((3 + 4j) * a_gram_only @ b) * (1 + 2j)  # type: ignore[assignment]
    gram = op.gram

    u = rng.complex64_tensor(10)
    v = rng.complex64_tensor(10)

    # Next line would raise an error if forward or adjoint were called on a_gram_only,
    # but if all shortcuts are taken, it should work as only .gram is called
    dotproduct_adjointness_test(gram, u, v)


def test_gram_correctness():
    """Test that the gram property is numerically correct."""
    rng = RandomGenerator(2)
    a = DummyLinearOperator(rng.complex64_tensor((3, 10)))
    b = DummyLinearOperator(rng.complex64_tensor((10, 10)))
    op: Any = rng.complex64_tensor(3) * ((3 + 4j) * a @ b) * (1 + 2j) * rng.complex64_tensor(10)
    gram = op.gram
    u = rng.complex64_tensor(10)
    actual = gram(u)[0]
    expected = op.H(*op(u))[0]
    torch.testing.assert_close(actual, expected)
>>>>>>> e98d1787
<|MERGE_RESOLUTION|>--- conflicted
+++ resolved
@@ -1,10 +1,6 @@
 """Tests for the operators module."""
 
-<<<<<<< HEAD
-from typing import assert_type, cast
-=======
 from typing import Any, assert_type, cast
->>>>>>> e98d1787
 
 import pytest
 import torch
@@ -338,9 +334,6 @@
     assert len(linear_op_sum._operators) == 6
     u = rng.complex64_tensor(10)
     v = rng.complex64_tensor(3)
-<<<<<<< HEAD
-    dotproduct_adjointness_test(linear_op_sum, u, v)
-=======
     dotproduct_adjointness_test(linear_op_sum, u, v)
 
 
@@ -390,5 +383,4 @@
     u = rng.complex64_tensor(10)
     actual = gram(u)[0]
     expected = op.H(*op(u))[0]
-    torch.testing.assert_close(actual, expected)
->>>>>>> e98d1787
+    torch.testing.assert_close(actual, expected)