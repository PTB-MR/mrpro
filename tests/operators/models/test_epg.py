"""Tests for EPG signal models."""

from collections.abc import Sequence
from typing import Literal

import pytest
import torch
from mrpro.operators.models.EPG import (
    AcquisitionBlock,
    DelayBlock,
    EPGSequence,
    FispBlock,
    GradientDephasingBlock,
    InversionBlock,
    Parameters,
    RFBlock,
<<<<<<< HEAD
    T1RhoPrepBlock,
    T2PrepBlock,
    TseBlock,
=======
    T2PrepBlock,
>>>>>>> ada0527e
    initial_state,
)
from mrpro.operators.SignalModel import SignalModel
from mrpro.utils import RandomGenerator
from tests.operators.models.conftest import SHAPE_VARIATIONS_SIGNAL_MODELS


<<<<<<< HEAD
class BasicEpgModel(SignalModel[torch.Tensor, torch.Tensor, torch.Tensor, torch.Tensor, torch.Tensor]):
=======
class BasicEpgModel(SignalModel[torch.Tensor, torch.Tensor, torch.Tensor, torch.Tensor]):
>>>>>>> ada0527e
    """An EPG model which covers all basic EPG blocks for testing.

    A "basic block" is a block which carries out a single operation on the EPG states.
    """

    def __init__(
        self,
        n_states: int = 10,
        device: Literal['cpu', 'cuda'] = 'cpu',
    ):
        super().__init__()
        self.sequence = EPGSequence()
        self.sequence.append(AcquisitionBlock())
        self.sequence.append(DelayBlock(delay_time=torch.tensor(0.01, device=device)))
        self.sequence.append(GradientDephasingBlock())
        self.sequence.append(InversionBlock(inversion_time=torch.tensor(0.02, device=device)))
        self.sequence.append(
            RFBlock(flip_angle=torch.tensor(torch.pi, device=device), phase=torch.tensor(0, device=device))
        )
<<<<<<< HEAD
        self.sequence.append(T1RhoPrepBlock(spin_lock_duration=torch.tensor(0.04, device=device)))
=======
>>>>>>> ada0527e
        self.sequence.append(T2PrepBlock(te=torch.tensor(0.1, device=device)))
        self.n_states = n_states

    def forward(
<<<<<<< HEAD
        self, m0: torch.Tensor, t1: torch.Tensor, t2: torch.Tensor, b1_relative: torch.Tensor, t1_rho: torch.Tensor
=======
        self, m0: torch.Tensor, t1: torch.Tensor, t2: torch.Tensor, b1_relative: torch.Tensor
>>>>>>> ada0527e
    ) -> tuple[torch.Tensor]:
        """Simulate the signal.

        Parameters
        ----------
        m0
            Steady state magnetization (complex)
        t1
            longitudinal relaxation time T1
        t2
            transversal relaxation time T2
        b1_relative
            relative B1 scaling (complex)
<<<<<<< HEAD
        t1_rho
            T1 rho relaxation time
=======
>>>>>>> ada0527e

        Returns
        -------
            Signal of sequence.
        """
<<<<<<< HEAD
        parameters = Parameters(m0, t1, t2, b1_relative, t1_rho)
=======
        parameters = Parameters(m0, t1, t2, b1_relative)
>>>>>>> ada0527e
        _, signals = self.sequence(parameters, states=self.n_states)
        signal = torch.stack(list(signals), dim=0)
        return (signal,)


class EpgFispModel(SignalModel[torch.Tensor, torch.Tensor, torch.Tensor, torch.Tensor]):
    """A simple EPG model of a Fisp sequence for testing."""

    def __init__(
        self,
        flip_angles: float | torch.Tensor = torch.pi,
        rf_phases: float | torch.Tensor = 0,
        tr: float | torch.Tensor = 0.01,
        te: float | torch.Tensor = 0.005,
        n_states: int = 10,
    ):
        super().__init__()
        self.sequence = EPGSequence()
        self.sequence.append(FispBlock(flip_angles, rf_phases, te, tr))
        self.n_states = n_states

    def forward(
        self, m0: torch.Tensor, t1: torch.Tensor, t2: torch.Tensor, b1_relative: torch.Tensor
    ) -> tuple[torch.Tensor]:
        """Simulate the signal.

        Parameters
        ----------
        m0
            Steady state magnetization (complex)
        t1
            longitudinal relaxation time T1
        t2
            transversal relaxation time T2
        b1_relative
            relative B1 scaling (complex)


        Returns
        -------
            Signal of Fisp sequence.
        """
        parameters = Parameters(m0, t1, t2, b1_relative)
        _, signals = self.sequence(parameters, states=self.n_states)
        signal = torch.stack(list(signals), dim=0)
        return (signal,)


<<<<<<< HEAD
class EpgTseModel(SignalModel[torch.Tensor, torch.Tensor, torch.Tensor, torch.Tensor]):
    """A simple EPG model of a Tse sequence for testing."""

    def __init__(
        self,
        refocusing_flip_angles: float | torch.Tensor = torch.pi,
        refocusing_rf_phases: float | torch.Tensor = 0,
        te: float = 0.005,
        n_states: int = 10,
    ):
        super().__init__()
        self.sequence = EPGSequence()
        self.sequence.append(TseBlock(refocusing_flip_angles, refocusing_rf_phases, te))
        self.n_states = n_states

    def forward(
        self, m0: torch.Tensor, t1: torch.Tensor, t2: torch.Tensor, b1_relative: torch.Tensor
    ) -> tuple[torch.Tensor]:
        """Simulate the signal.

        Parameters
        ----------
        m0
            Steady state magnetization (complex)
        t1
            longitudinal relaxation time T1
        t2
            transversal relaxation time T2
        b1_relative
            relative B1 scaling (complex)


        Returns
        -------
            Signal of Tse sequence.
        """
        parameters = Parameters(m0, t1, t2, b1_relative)
        _, signals = self.sequence(parameters, states=self.n_states)
        signal = torch.stack(list(signals), dim=0)
        return (signal,)


=======
>>>>>>> ada0527e
@pytest.mark.cuda
def test_BasicEpgModel_cuda(parameter_shape: Sequence[int] = (2,)) -> None:
    """Test basic EPG blocks work on cuda devices."""
    rng = RandomGenerator(8)
    t1 = rng.float32_tensor(parameter_shape, low=1e-5, high=5)
    t2 = rng.float32_tensor(parameter_shape, low=1e-5, high=0.5)
    m0 = rng.complex64_tensor(parameter_shape)
    relative_b1 = rng.complex64_tensor(parameter_shape)
<<<<<<< HEAD
    t1_rho = rng.float32_tensor(parameter_shape, low=1e-5, high=0.5)
=======
>>>>>>> ada0527e

    # Create on CPU, transfer to GPU and run on GPU
    model = BasicEpgModel()
    model.cuda()
<<<<<<< HEAD
    (signal,) = model(m0.cuda(), t1.cuda(), t2.cuda(), relative_b1.cuda(), t1_rho.cuda())
=======
    (signal,) = model(m0.cuda(), t1.cuda(), t2.cuda(), relative_b1.cuda())
>>>>>>> ada0527e
    assert signal.is_cuda
    assert signal.isfinite().all()

    # Create on GPU and run on GPU
    model = BasicEpgModel(device='cuda')
<<<<<<< HEAD
    (signal,) = model(m0.cuda(), t1.cuda(), t2.cuda(), relative_b1.cuda(), t1_rho.cuda())
=======
    (signal,) = model(m0.cuda(), t1.cuda(), t2.cuda(), relative_b1.cuda())
>>>>>>> ada0527e
    assert signal.is_cuda
    assert signal.isfinite().all()

    # Create on GPU, transfer to CPU and run on CPU
    model = BasicEpgModel(device='cuda')
    model.cpu()
<<<<<<< HEAD
    (signal,) = model(m0, t1, t2, relative_b1, t1_rho)
=======
    (signal,) = model(m0, t1, t2, relative_b1)
>>>>>>> ada0527e
    assert signal.is_cpu
    assert signal.isfinite().all()


def test_initial_state_not_enough_states() -> None:
    """Verify error for less than 2 states."""
    with pytest.raises(ValueError, match='Number of states should be at least 2'):
        initial_state(shape=(1, 2), n_states=1)


def test_EpgFisp_parameter_broadcasting() -> None:
    """Verify correct broadcasting of values."""
    te = tr = rf_phases = torch.ones((1,))
    flip_angles = torch.ones((20,))
    epg_model = EpgFispModel(flip_angles=flip_angles, rf_phases=rf_phases, te=te, tr=tr)
    m0 = t1 = t2 = b1_relative = torch.randn((30,))
    (epg_signal,) = epg_model(m0, t1, t2, b1_relative)
    assert epg_signal.shape == (20, 30)


def test_EpgFisp_parameter_mismatch() -> None:
    """Verify error for shape mismatch."""
    flip_angles = rf_phases = tr = torch.ones((1, 2))
    te = torch.ones((1, 3))
    with pytest.raises(ValueError, match='Shapes of flip_angles'):
        EpgFispModel(flip_angles=flip_angles, rf_phases=rf_phases, te=te, tr=tr)


def test_EpgFisp_tr_te() -> None:
    """Verify error for tr shorter than te."""
    flip_angles = rf_phases = tr = torch.ones((1, 2))
    with pytest.raises(ValueError, match='should be smaller than repetition time'):
        EpgFispModel(flip_angles=flip_angles, rf_phases=rf_phases, te=tr * 2, tr=tr)


def test_EpgFisp_neg_te() -> None:
    """Verify error for negative te."""
    flip_angles = rf_phases = tr = torch.ones((1, 2))
    with pytest.raises(ValueError, match='Negative echo time'):
        EpgFispModel(flip_angles=flip_angles, rf_phases=rf_phases, te=-tr, tr=tr)


@SHAPE_VARIATIONS_SIGNAL_MODELS
def test_EpgFisp_shape(parameter_shape, contrast_dim_shape, signal_shape) -> None:
    """Test correct signal shapes."""
    rng = RandomGenerator(0)
    flip_angles = rng.float32_tensor(contrast_dim_shape, low=1e-5, high=5)
    rf_phases = rng.float32_tensor(contrast_dim_shape, low=1e-5, high=0.5)
    te = rng.float32_tensor(contrast_dim_shape, low=1e-5, high=0.01)
    tr = rng.float32_tensor(contrast_dim_shape, low=0.01, high=0.05)
    t1 = rng.float32_tensor(parameter_shape, low=1e-5, high=5)
    t2 = rng.float32_tensor(parameter_shape, low=1e-5, high=0.5)
    m0 = rng.complex64_tensor(parameter_shape)
    relative_b1 = rng.complex64_tensor(parameter_shape)

    model_op = EpgFispModel(flip_angles=flip_angles, rf_phases=rf_phases, te=te, tr=tr)
    (signal,) = model_op(m0, t1, t2, relative_b1)
    assert signal.shape == signal_shape


@pytest.mark.cuda
def test_EpgFisp_cuda(parameter_shape: Sequence[int] = (2,)) -> None:
    """Test Fisp model works on cuda devices."""
    rng = RandomGenerator(8)
    flip_angles = rng.float32_tensor(9, low=1e-5, high=5)
    rf_phases = rng.float32_tensor(9, low=1e-5, high=0.5)
    te = rng.float32_tensor(9, low=1e-5, high=0.01)
    tr = rng.float32_tensor(9, low=0.01, high=0.05)
    t1 = rng.float32_tensor(parameter_shape, low=1e-5, high=5)
    t2 = rng.float32_tensor(parameter_shape, low=1e-5, high=0.5)
    m0 = rng.complex64_tensor(parameter_shape)
    relative_b1 = rng.complex64_tensor(parameter_shape)

    # Create on CPU, transfer to GPU and run on GPU
    model = EpgFispModel(flip_angles, rf_phases, tr, te)
    model.cuda()
    (signal,) = model(m0.cuda(), t1.cuda(), t2.cuda(), relative_b1.cuda())
    assert signal.is_cuda
    assert signal.isfinite().all()

    # Create on GPU and run on GPU
<<<<<<< HEAD
    model = EpgFispModel(flip_angles.cuda(), rf_phases.cuda(), tr.cuda(), te.cuda())
=======
    model = EpgFispModel(flip_angles.cuda(), rf_phases.cuda(), tr, te.cuda())
>>>>>>> ada0527e
    (signal,) = model(m0.cuda(), t1.cuda(), t2.cuda(), relative_b1.cuda())
    assert signal.is_cuda
    assert signal.isfinite().all()

    # Create on GPU, transfer to CPU and run on CPU
<<<<<<< HEAD
    model = EpgFispModel(flip_angles.cuda(), rf_phases.cuda(), tr.cuda(), te.cuda())
=======
    model = EpgFispModel(flip_angles.cuda(), rf_phases.cuda(), tr.cuda(), te)
>>>>>>> ada0527e
    model.cpu()
    (signal,) = model(m0, t1, t2, relative_b1)
    assert signal.is_cpu
    assert signal.isfinite().all()


def test_EpgFisp_inversion_recovery() -> None:
    """EPG simulation of single-line inversion recovery sequence.

    Obtaining a single point at different times after an inversion pulse follows a mono-exponential model.
    """
    t1 = torch.as_tensor([100, 200, 300, 400, 500, 1000, 2000, 4000]) * 1e-3
    t2 = torch.as_tensor([20, 80, 160, 320, 20, 80, 160, 320]) * 1e-3
    m0 = torch.ones_like(t1, dtype=torch.complex64)

    # inversion times
    ti_list = [0.0, 0.2, 0.4, 0.6, 0.8, 1.0, 1.5, 2.0, 2.5]

    # analytical signal
    analytical_signal = m0 * (1 - 2 * torch.exp(-(torch.as_tensor(ti_list)[..., None] / t1)))

    # single readout per inversion block with 90° pulse and very short echo time to avoid T2 effects
    sequence = EPGSequence()
    for ti in ti_list:
        sequence.append(InversionBlock(inversion_time=ti))
        sequence.append(FispBlock(flip_angles=torch.pi / 2, rf_phases=torch.pi / 2, tr=0.007, te=1e-6))
        sequence.append(DelayBlock(delay_time=40))
    parameters = Parameters(m0, t1, t2)
    _, signals = sequence(parameters)
    epg_signal = torch.stack(list(signals), dim=0)

    torch.testing.assert_close(epg_signal, analytical_signal, rtol=1e-3, atol=1e-3)


def test_EpgFisp_t2_preparation() -> None:
    """EPG simulation of single-line T2-prep sequence.

    Obtaining a single point at different TEs of a T2-prep pulse follows a mono-exponential model.
    """
    t1 = torch.as_tensor([100, 200, 300, 400, 500, 1000, 2000, 4000]) * 1e-3
    t2 = torch.as_tensor([20, 80, 160, 320, 20, 80, 160, 320]) * 1e-3
    m0 = torch.ones_like(t1, dtype=torch.complex64)

    # echo times
    t2_prep_te_times = [0, 0.02, 0.04, 0.08, 0.2]

    # analytical signal
    analytical_signal = m0 * torch.exp(-(torch.as_tensor(t2_prep_te_times)[:, None] / t2))

    # single readout per T2-prep block with 90° pulse and very short echo time to avoid T2 effects during acquisition
    sequence = EPGSequence()
    for te in t2_prep_te_times:
        sequence.append(T2PrepBlock(te=te))
        sequence.append(FispBlock(flip_angles=torch.pi / 2, rf_phases=torch.pi / 2, tr=0.007, te=1e-6))
        sequence.append(DelayBlock(delay_time=40))
    parameters = Parameters(m0, t1, t2)
    _, signals = sequence(parameters)
    epg_signal = torch.stack(list(signals), dim=0)

    torch.testing.assert_close(epg_signal, analytical_signal, rtol=1e-3, atol=1e-3)


def test_epg_tse_mono_exponential_decay():
    """Echo trains should follow monoexpontial model for long TR."""
    t1 = torch.as_tensor([0.1, 0.2, 0.3, 0.4, 0.5, 1.0, 2.0, 4.00])
    t2 = torch.as_tensor([0.02, 0.08, 0.16, 0.32, 0.02, 0.08, 0.16, 0.32])
    m0 = torch.ones_like(t1, dtype=torch.complex64)

    n_echoes = 10
    te = 0.02

    # analytical signal
    # cumsum because te is the time between refocusing pulses and for the mono-exponential model we start counting
    # from the 90° excitation pulse
    analytical_signal = m0 * torch.exp(-(torch.cumsum(torch.tensor([te] * n_echoes), dim=0)[:, None] / t2))

    # Two TSE trains with long TR in between to ensure full T1 relaxation
    flip_angles = torch.tensor([torch.pi] * n_echoes)
    rf_phases = 0.0
    sequence = EPGSequence()
    sequence.append(TseBlock(refocusing_flip_angles=flip_angles, refocusing_rf_phases=rf_phases, te=te))
    sequence.append(DelayBlock(delay_time=40.0))
    sequence.append(TseBlock(refocusing_flip_angles=flip_angles, refocusing_rf_phases=rf_phases, te=te))
    parameters = Parameters(m0, t1, t2)
    _, signals = sequence(parameters)
    epg_signal = torch.stack(list(signals), dim=0)

    # first TSE train
    torch.testing.assert_close(epg_signal[:n_echoes], analytical_signal, rtol=1e-3, atol=1e-3)
    # second TSE train
    torch.testing.assert_close(epg_signal[n_echoes:], analytical_signal, rtol=1e-3, atol=1e-3)


def test_EpgTse_parameter_mismatch() -> None:
    """Verify error for shape mismatch."""
    refocusing_flip_angles = torch.ones((1, 2))
    refocusing_rf_phases = torch.ones((1, 3))
    with pytest.raises(ValueError, match='Shapes of flip_angles'):
        EpgTseModel(refocusing_flip_angles, refocusing_rf_phases, te=0.1)


def test_EpgTse_parameter_broadcasting() -> None:
    """Verify correct broadcasting of values."""
    refocusing_rf_phases = torch.ones((1,))
    refocusing_flip_angles = torch.ones((20,))
    epg_model = EpgTseModel(refocusing_flip_angles, refocusing_rf_phases, te=0.1)
    m0 = t1 = t2 = b1_relative = torch.randn((30,))
    (epg_signal,) = epg_model(m0, t1, t2, b1_relative)
    assert epg_signal.shape == (20, 30)


def test_EpgTse_neg_te() -> None:
    """Verify error for negative te."""
    refocusing_flip_angles = refocusing_rf_phases = torch.ones((1, 2))
    with pytest.raises(ValueError, match='Negative echo time'):
        EpgTseModel(refocusing_flip_angles=refocusing_flip_angles, refocusing_rf_phases=refocusing_rf_phases, te=-0.1)


@SHAPE_VARIATIONS_SIGNAL_MODELS
def test_EpgTse_shape(parameter_shape, contrast_dim_shape, signal_shape) -> None:
    """Test correct signal shapes."""
    rng = RandomGenerator(0)
    refocusing_flip_angles = rng.float32_tensor(contrast_dim_shape, low=1e-5, high=5)
    refocusing_rf_phases = rng.float32_tensor(contrast_dim_shape, low=1e-5, high=0.5)
    t1 = rng.float32_tensor(parameter_shape, low=1e-5, high=5)
    t2 = rng.float32_tensor(parameter_shape, low=1e-5, high=0.5)
    m0 = rng.complex64_tensor(parameter_shape)
    relative_b1 = rng.complex64_tensor(parameter_shape)

    model_op = EpgTseModel(refocusing_flip_angles, refocusing_rf_phases, te=0.1)
    (signal,) = model_op(m0, t1, t2, relative_b1)
    assert signal.shape == signal_shape


@pytest.mark.cuda
def test_EpgTse_cuda(parameter_shape: Sequence[int] = (2,)) -> None:
    """Test Tse model works on cuda devices."""
    rng = RandomGenerator(8)
    refocusing_flip_angles = rng.float32_tensor(15, low=1e-5, high=5)
    refocusing_rf_phases = rng.float32_tensor(15, low=1e-5, high=0.5)

    t1 = rng.float32_tensor(parameter_shape, low=1e-5, high=5)
    t2 = rng.float32_tensor(parameter_shape, low=1e-5, high=0.5)
    m0 = rng.complex64_tensor(parameter_shape)
    relative_b1 = rng.complex64_tensor(parameter_shape)

    # Create on CPU, transfer to GPU and run on GPU
    model = EpgTseModel(refocusing_flip_angles, refocusing_rf_phases, te=0.1)
    model.cuda()
    (signal,) = model(m0.cuda(), t1.cuda(), t2.cuda(), relative_b1.cuda())
    assert signal.is_cuda
    assert signal.isfinite().all()

    # Create on GPU and run on GPU
    model = EpgTseModel(refocusing_flip_angles.cuda(), refocusing_rf_phases.cuda(), te=0.1)
    (signal,) = model(m0.cuda(), t1.cuda(), t2.cuda(), relative_b1.cuda())
    assert signal.is_cuda
    assert signal.isfinite().all()

    # Create on GPU, transfer to CPU and run on CPU
    model = EpgTseModel(refocusing_flip_angles.cuda(), refocusing_rf_phases.cuda(), te=0.1)
    model.cpu()
    (signal,) = model(m0, t1, t2, relative_b1)
    assert signal.is_cpu
    assert signal.isfinite().all()


def test_epg_se_t1_rho_preparation() -> None:
    """EPG simulation of single-line T1-rho-prep sequence.

    Obtaining a single point with different spin-lock durations follows a mono-exponential model.
    """
    t1 = torch.as_tensor([0.1, 0.2, 0.3, 0.4, 0.5, 1.0, 2.0, 4.00])
    t2 = torch.as_tensor([0.02, 0.08, 0.16, 0.32, 0.02, 0.08, 0.16, 0.32])
    m0 = torch.ones_like(t1, dtype=torch.complex64)
    t1_rho = torch.as_tensor([0.03, 0.03, 0.09, 0.09, 0.13, 0.13, 0.24, 0.24])

    spin_lock_durations = [0, 0.02, 0.04, 0.08, 0.2, 0.4]

    # analytical signal
    analytical_signal = m0 * torch.exp(-(torch.as_tensor(spin_lock_durations)[:, None] / t1_rho))

    # single readout per T2-prep block with 90° pulse and very short echo time to avoid T2 effects during acquisition
    sequence = EPGSequence()
    for sld in spin_lock_durations:
        sequence.append(T1RhoPrepBlock(spin_lock_duration=sld))
        sequence.append(TseBlock(refocusing_flip_angles=torch.pi, refocusing_rf_phases=0.0, te=1e-6))
        sequence.append(DelayBlock(delay_time=40))
    parameters = Parameters(m0, t1, t2, None, t1_rho)
    _, signals = sequence(parameters)
    epg_signal = torch.stack(list(signals), dim=0)

    torch.testing.assert_close(epg_signal, analytical_signal, rtol=1e-3, atol=1e-3)<|MERGE_RESOLUTION|>--- conflicted
+++ resolved
@@ -14,13 +14,9 @@
     InversionBlock,
     Parameters,
     RFBlock,
-<<<<<<< HEAD
     T1RhoPrepBlock,
     T2PrepBlock,
     TseBlock,
-=======
-    T2PrepBlock,
->>>>>>> ada0527e
     initial_state,
 )
 from mrpro.operators.SignalModel import SignalModel
@@ -28,11 +24,7 @@
 from tests.operators.models.conftest import SHAPE_VARIATIONS_SIGNAL_MODELS
 
 
-<<<<<<< HEAD
 class BasicEpgModel(SignalModel[torch.Tensor, torch.Tensor, torch.Tensor, torch.Tensor, torch.Tensor]):
-=======
-class BasicEpgModel(SignalModel[torch.Tensor, torch.Tensor, torch.Tensor, torch.Tensor]):
->>>>>>> ada0527e
     """An EPG model which covers all basic EPG blocks for testing.
 
     A "basic block" is a block which carries out a single operation on the EPG states.
@@ -52,19 +44,12 @@
         self.sequence.append(
             RFBlock(flip_angle=torch.tensor(torch.pi, device=device), phase=torch.tensor(0, device=device))
         )
-<<<<<<< HEAD
         self.sequence.append(T1RhoPrepBlock(spin_lock_duration=torch.tensor(0.04, device=device)))
-=======
->>>>>>> ada0527e
         self.sequence.append(T2PrepBlock(te=torch.tensor(0.1, device=device)))
         self.n_states = n_states
 
     def forward(
-<<<<<<< HEAD
         self, m0: torch.Tensor, t1: torch.Tensor, t2: torch.Tensor, b1_relative: torch.Tensor, t1_rho: torch.Tensor
-=======
-        self, m0: torch.Tensor, t1: torch.Tensor, t2: torch.Tensor, b1_relative: torch.Tensor
->>>>>>> ada0527e
     ) -> tuple[torch.Tensor]:
         """Simulate the signal.
 
@@ -78,21 +63,14 @@
             transversal relaxation time T2
         b1_relative
             relative B1 scaling (complex)
-<<<<<<< HEAD
         t1_rho
             T1 rho relaxation time
-=======
->>>>>>> ada0527e
 
         Returns
         -------
             Signal of sequence.
         """
-<<<<<<< HEAD
         parameters = Parameters(m0, t1, t2, b1_relative, t1_rho)
-=======
-        parameters = Parameters(m0, t1, t2, b1_relative)
->>>>>>> ada0527e
         _, signals = self.sequence(parameters, states=self.n_states)
         signal = torch.stack(list(signals), dim=0)
         return (signal,)
@@ -141,7 +119,6 @@
         return (signal,)
 
 
-<<<<<<< HEAD
 class EpgTseModel(SignalModel[torch.Tensor, torch.Tensor, torch.Tensor, torch.Tensor]):
     """A simple EPG model of a Tse sequence for testing."""
 
@@ -184,8 +161,6 @@
         return (signal,)
 
 
-=======
->>>>>>> ada0527e
 @pytest.mark.cuda
 def test_BasicEpgModel_cuda(parameter_shape: Sequence[int] = (2,)) -> None:
     """Test basic EPG blocks work on cuda devices."""
@@ -194,40 +169,25 @@
     t2 = rng.float32_tensor(parameter_shape, low=1e-5, high=0.5)
     m0 = rng.complex64_tensor(parameter_shape)
     relative_b1 = rng.complex64_tensor(parameter_shape)
-<<<<<<< HEAD
     t1_rho = rng.float32_tensor(parameter_shape, low=1e-5, high=0.5)
-=======
->>>>>>> ada0527e
 
     # Create on CPU, transfer to GPU and run on GPU
     model = BasicEpgModel()
     model.cuda()
-<<<<<<< HEAD
     (signal,) = model(m0.cuda(), t1.cuda(), t2.cuda(), relative_b1.cuda(), t1_rho.cuda())
-=======
-    (signal,) = model(m0.cuda(), t1.cuda(), t2.cuda(), relative_b1.cuda())
->>>>>>> ada0527e
     assert signal.is_cuda
     assert signal.isfinite().all()
 
     # Create on GPU and run on GPU
     model = BasicEpgModel(device='cuda')
-<<<<<<< HEAD
     (signal,) = model(m0.cuda(), t1.cuda(), t2.cuda(), relative_b1.cuda(), t1_rho.cuda())
-=======
-    (signal,) = model(m0.cuda(), t1.cuda(), t2.cuda(), relative_b1.cuda())
->>>>>>> ada0527e
     assert signal.is_cuda
     assert signal.isfinite().all()
 
     # Create on GPU, transfer to CPU and run on CPU
     model = BasicEpgModel(device='cuda')
     model.cpu()
-<<<<<<< HEAD
     (signal,) = model(m0, t1, t2, relative_b1, t1_rho)
-=======
-    (signal,) = model(m0, t1, t2, relative_b1)
->>>>>>> ada0527e
     assert signal.is_cpu
     assert signal.isfinite().all()
 
@@ -309,21 +269,13 @@
     assert signal.isfinite().all()
 
     # Create on GPU and run on GPU
-<<<<<<< HEAD
-    model = EpgFispModel(flip_angles.cuda(), rf_phases.cuda(), tr.cuda(), te.cuda())
-=======
     model = EpgFispModel(flip_angles.cuda(), rf_phases.cuda(), tr, te.cuda())
->>>>>>> ada0527e
     (signal,) = model(m0.cuda(), t1.cuda(), t2.cuda(), relative_b1.cuda())
     assert signal.is_cuda
     assert signal.isfinite().all()
 
     # Create on GPU, transfer to CPU and run on CPU
-<<<<<<< HEAD
-    model = EpgFispModel(flip_angles.cuda(), rf_phases.cuda(), tr.cuda(), te.cuda())
-=======
     model = EpgFispModel(flip_angles.cuda(), rf_phases.cuda(), tr.cuda(), te)
->>>>>>> ada0527e
     model.cpu()
     (signal,) = model(m0, t1, t2, relative_b1)
     assert signal.is_cpu
