--- conflicted
+++ resolved
@@ -16,15 +16,9 @@
 
 def test_WASABITI_symmetry():
     """Test symmetry property of complete WASABITI spectra."""
-<<<<<<< HEAD
-    offsets, b0_shift, rb1, t1 = create_data()
-    wasabiti_model = WASABITI(offsets=offsets, recovery_time=torch.ones_like(offsets))
-    (signal,) = wasabiti_model(b0_shift, rb1, t1)
-=======
     offsets, b0_shift, relative_b1, t1 = create_data()
     wasabiti_model = WASABITI(offsets=offsets, recovery_time=torch.ones_like(offsets))
     (signal,) = wasabiti_model(b0_shift, relative_b1, t1)
->>>>>>> aff63fbf
 
     # check that all values are symmetric around the center
     assert torch.allclose(signal, signal.flipud(), rtol=1e-15), 'Result should be symmetric around center'
@@ -32,17 +26,10 @@
 
 def test_WASABITI_symmetry_after_shift():
     """Test symmetry property of shifted WASABITI spectra."""
-<<<<<<< HEAD
-    offsets_shifted, b0_shift, rb1, t1 = create_data(b0_shift=100)
-    trec = torch.ones_like(offsets_shifted)
-    wasabiti_model = WASABITI(offsets=offsets_shifted, recovery_time=trec)
-    (signal_shifted,) = wasabiti_model(b0_shift, rb1, t1)
-=======
     offsets_shifted, b0_shift, relative_b1, t1 = create_data(b0_shift=100)
     recovery_time = torch.ones_like(offsets_shifted)
     wasabiti_model = WASABITI(offsets=offsets_shifted, recovery_time=recovery_time)
     (signal_shifted,) = wasabiti_model(b0_shift, relative_b1, t1)
->>>>>>> aff63fbf
 
     lower_index = int((offsets_shifted == -300).nonzero()[0][0])
     upper_index = int((offsets_shifted == 500).nonzero()[0][0])
@@ -57,13 +44,8 @@
     # set first half of recovery_time values to 2.0
     recovery_time[: len(offsets_unshifted) // 2] = 2.0
 
-<<<<<<< HEAD
-    wasabiti_model = WASABITI(offsets=offsets_unshifted, recovery_time=trec)
-    (signal,) = wasabiti_model(b0_shift, rb1, t1)
-=======
     wasabiti_model = WASABITI(offsets=offsets_unshifted, recovery_time=recovery_time)
     (signal,) = wasabiti_model(b0_shift, relative_b1, t1)
->>>>>>> aff63fbf
 
     assert not torch.allclose(signal, signal.flipud(), rtol=1e-8), 'Result should not be symmetric around center'
 
@@ -71,17 +53,10 @@
 @pytest.mark.parametrize('t1', [(1), (2), (3)])
 def test_WASABITI_relaxation_term(t1):
     """Test relaxation term (Mzi) of WASABITI model."""
-<<<<<<< HEAD
-    offset, b0_shift, rb1, t1 = create_data(offset_max=50000, n_offsets=1, t1=t1)
-    trec = torch.ones_like(offset) * t1
-    wasabiti_model = WASABITI(offsets=offset, recovery_time=trec)
-    sig = wasabiti_model(b0_shift, rb1, t1)
-=======
     offset, b0_shift, relative_b1, t1 = create_data(offset_max=50000, n_offsets=1, t1=t1)
     recovery_time = torch.ones_like(offset) * t1
     wasabiti_model = WASABITI(offsets=offset, recovery_time=recovery_time)
     sig = wasabiti_model(b0_shift, relative_b1, t1)
->>>>>>> aff63fbf
 
     assert torch.isclose(sig[0], torch.FloatTensor([1 - torch.exp(torch.FloatTensor([-1]))]), rtol=1e-8)
 
@@ -89,15 +64,9 @@
 def test_WASABITI_offsets_recovery_time_mismatch():
     """Verify error for shape mismatch."""
     offsets = torch.ones((1, 2))
-<<<<<<< HEAD
-    trec = torch.ones((1,))
-    with pytest.raises(ValueError, match='Shape of trec'):
-        WASABITI(offsets=offsets, recovery_time=trec)
-=======
     recovery_time = torch.ones((1,))
     with pytest.raises(ValueError, match='Shape of recovery_time'):
         WASABITI(offsets=offsets, recovery_time=recovery_time)
->>>>>>> aff63fbf
 
 
 @SHAPE_VARIATIONS_SIGNAL_MODELS
@@ -112,14 +81,7 @@
 
 def test_autodiff_WASABITI():
     """Test autodiff works for WASABITI model."""
-<<<<<<< HEAD
-    offset, b0_shift, rb1, t1 = create_data(offset_max=300, n_offsets=2)
-    trec = torch.ones_like(offset) * t1
-    wasabiti_model = WASABITI(offsets=offset, recovery_time=trec)
-    autodiff_test(wasabiti_model, b0_shift, rb1, t1)
-=======
     offset, b0_shift, relative_b1, t1 = create_data(offset_max=300, n_offsets=2)
     recovery_time = torch.ones_like(offset) * t1
     wasabiti_model = WASABITI(offsets=offset, recovery_time=recovery_time)
-    autodiff_test(wasabiti_model, b0_shift, relative_b1, t1)
->>>>>>> aff63fbf
+    autodiff_test(wasabiti_model, b0_shift, relative_b1, t1)