--- conflicted
+++ resolved
@@ -78,8 +78,7 @@
         sampling_time, repetition_time, m0_scaling_preparation, delay_after_preparation
     )
     m0, t1, flip_angle = create_parameter_tensor_tuples(parameter_shape, number_of_tensors=3)
-<<<<<<< HEAD
-    (signal,) = model_op.forward(m0, t1, flip_angle)
+    (signal,) = model_op(m0, t1, flip_angle)
     assert signal.shape == signal_shape
 
 
@@ -94,8 +93,4 @@
         sampling_time, repetition_time, m0_scaling_preparation, delay_after_preparation
     )
     m0, t1, flip_angle = create_parameter_tensor_tuples(parameter_shape=(2, 5, 10, 10, 10), number_of_tensors=3)
-    autodiff_test(model, m0, t1, flip_angle)
-=======
-    (signal,) = model_op(m0, t1, flip_angle)
-    assert signal.shape == signal_shape
->>>>>>> 202d395a
+    autodiff_test(model, m0, t1, flip_angle)