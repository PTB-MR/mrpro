--- conflicted
+++ resolved
@@ -120,7 +120,6 @@
     dotproduct_adjointness_test(sampling_op, u, v)
 
 
-<<<<<<< HEAD
 @pytest.mark.parametrize(
     'sampling',
     [
@@ -130,6 +129,7 @@
         'regular_undersampling',
         'random_undersampling',
         'different_random_undersampling',
+        'cartesian_and_non_cartesian',
     ],
 )
 def test_cart_sampling_op_gram(sampling):
@@ -140,10 +140,10 @@
     nkx = (2, 1, 1, 60)
     nky = (2, 1, 40, 1)
     nkz = (2, 20, 1, 1)
-    sx = 'uf'
-    sy = 'uf'
-    sz = 'uf'
-    trajectory_tensor = create_traj(k_shape, nkx, nky, nkz, sx, sy, sz).as_tensor()
+    type_kx = 'uniform'
+    type_ky = 'non-uniform' if sampling == 'cartesian_and_non_cartesian' else 'uniform'
+    type_kz = 'non-uniform' if sampling == 'cartesian_and_non_cartesian' else 'uniform'
+    trajectory_tensor = create_traj(k_shape, nkx, nky, nkz, type_kx, type_ky, type_kz).as_tensor()
 
     # Subsample data and trajectory
     match sampling:
@@ -174,7 +174,7 @@
     (expected,) = (sampling_op.H @ sampling_op)(u)
     (actual,) = sampling_op.gram(u)
     torch.testing.assert_close(actual, expected, rtol=1e-3, atol=1e-3)
-=======
+
 @pytest.mark.parametrize(('k2_min', 'k2_max'), [(-1, 21), (-21, 1)])
 @pytest.mark.parametrize(('k0_min', 'k0_max'), [(-6, 13), (-13, 6)])
 def test_cart_sampling_op_oversampling(k0_min, k0_max, k2_min, k2_max):
@@ -198,4 +198,4 @@
 
     assert sampling_op.adjoint(u)[0].shape[-3:] == encoding_matrix.zyx
     assert sampling_op(v)[0].shape[-3:] == (kz.shape[-3], ky.shape[-2], kx.shape[-1])
->>>>>>> 202d395a
+    