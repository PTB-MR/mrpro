"""Tests for the Cartesian sampling operator."""

import pytest
import torch
from einops import rearrange
from mrpro.data import KTrajectory, SpatialDimension
from mrpro.operators import CartesianSamplingOp
from typing_extensions import Unpack

from tests import (
    RandomGenerator,
    dotproduct_adjointness_test,
    forward_mode_autodiff_of_linear_operator_test,
    gradient_of_linear_operator_test,
)
from tests.conftest import create_traj


def test_cart_sampling_op_data_match() -> None:
    # Create 3D uniform trajectory
    k_shape = (1, 5, 20, 40, 60)
    nkx = (1, 1, 1, 1, 60)
    nky = (1, 1, 1, 40, 1)
    nkz = (1, 1, 20, 1, 1)
    type_kx = 'uniform'
    type_ky = 'uniform'
    type_kz = 'uniform'
    trajectory = create_traj(nkx, nky, nkz, type_kx, type_ky, type_kz)

    # Create matching data
    random_generator = RandomGenerator(seed=0)
    kdata = random_generator.complex64_tensor(size=k_shape)

    # Create sampling operator
    encoding_matrix = SpatialDimension(k_shape[-3], k_shape[-2], k_shape[-1])
    sampling_op = CartesianSamplingOp(encoding_matrix=encoding_matrix, traj=trajectory)

    # Subsample data and trajectory
    kdata_sub = kdata[..., ::2, ::4, ::3]
    trajectory_sub = KTrajectory(
        kz=trajectory.kz[..., ::2, :, :],
        ky=trajectory.ky[..., :, ::4, :],
        kx=trajectory.kx[..., :, :, ::3],
    )
    sampling_op_sub = CartesianSamplingOp(encoding_matrix=encoding_matrix, traj=trajectory_sub)

    # Verify that the fully-sampled sampling operator does not do anything because the data is already sorted
    assert not sampling_op._needs_indexing

    # Verify identical shape
    (k,) = sampling_op.adjoint(kdata)
    (k_sub,) = sampling_op_sub.adjoint(kdata_sub)
    assert k.shape == k_sub.shape

    # Verify data is correctly sorted
    torch.testing.assert_close(kdata[..., ::2, ::4, ::3], k_sub[..., ::2, ::4, ::3])


def subsample_traj(
    trajectory: KTrajectory, sampling: str, k_shape: tuple[int, int, int, Unpack[tuple[int, ...]]]
) -> KTrajectory:
    """Subsample trajectory based on sampling type."""
    trajectory_tensor = trajectory.as_tensor()
    # Subsample data and trajectory
    match sampling:
        case 'random':
            random_idx = RandomGenerator(13).randperm(k_shape[-2])
            trajectory = KTrajectory.from_tensor(trajectory_tensor[..., random_idx, :])
        case 'partial_echo':
            trajectory = KTrajectory.from_tensor(trajectory_tensor[..., : k_shape[-1] // 2])
        case 'partial_fourier':
            trajectory = KTrajectory.from_tensor(trajectory_tensor[..., : k_shape[-3] // 2, : k_shape[-2] // 2, :])
        case 'regular_undersampling':
            trajectory = KTrajectory.from_tensor(trajectory_tensor[..., ::3, ::5, :])
        case 'random_undersampling':
            random_idx = RandomGenerator(13).randperm(k_shape[-2])
            trajectory = KTrajectory.from_tensor(trajectory_tensor[..., random_idx[: k_shape[-2] // 2], :])
        case 'different_random_undersampling':
            traj_list = [
                traj_one_other[..., RandomGenerator(13).randperm(k_shape[-2])[: k_shape[-2] // 2], :]
                for traj_one_other in trajectory_tensor.unbind(1)
            ]
            trajectory = KTrajectory.from_tensor(torch.stack(traj_list, dim=1))
        case 'cartesian_and_non_cartesian':
            trajectory = KTrajectory.from_tensor(trajectory_tensor)
        case 'kx_ky_along_k0':
            trajectory_tensor = rearrange(trajectory_tensor, '... k1 k0->... 1 (k1 k0)')
            trajectory = KTrajectory.from_tensor(trajectory_tensor)
        case 'kx_ky_along_k0_undersampling':
            trajectory_tensor = rearrange(trajectory_tensor, '... k1 k0->... 1 (k1 k0)')
            random_idx = RandomGenerator(13).randperm(trajectory_tensor.shape[-1])
            trajectory = KTrajectory.from_tensor(trajectory_tensor[..., random_idx[: trajectory_tensor.shape[-1] // 2]])
        case _:
            raise NotImplementedError(f'Test {sampling} not implemented.')
    return trajectory


def create_cart_sampling_op_and_range_domain(
    sampling: str,
    k_shape: tuple[int, int, int, Unpack[tuple[int, ...]]] = (2, 5, 20, 40, 60),
    nkx: tuple[int, int, int, Unpack[tuple[int, ...]]] = (2, 1, 1, 60),
    nky: tuple[int, int, int, Unpack[tuple[int, ...]]] = (2, 1, 40, 1),
    nkz: tuple[int, int, int, Unpack[tuple[int, ...]]] = (2, 20, 1, 1),
) -> tuple[CartesianSamplingOp, torch.Tensor, torch.Tensor]:
    type_kx = 'uniform'
    type_ky = 'non-uniform' if sampling == 'cartesian_and_non_cartesian' else 'uniform'
    type_kz = 'non-uniform' if sampling == 'cartesian_and_non_cartesian' else 'uniform'
    trajectory = create_traj(k_shape, nkx, nky, nkz, type_kx, type_ky, type_kz)
    trajectory = subsample_traj(trajectory, sampling, k_shape)

    encoding_matrix = SpatialDimension(k_shape[-3], k_shape[-2], k_shape[-1])
    sampling_op = CartesianSamplingOp(encoding_matrix=encoding_matrix, traj=trajectory)

    # Test adjoint property; i.e. <Fu,v> == <u, F^Hv> for all u,v
    random_generator = RandomGenerator(seed=0)
    u = random_generator.complex64_tensor(size=k_shape)
    v = random_generator.complex64_tensor(size=k_shape[:2] + trajectory.as_tensor().shape[2:])
    return sampling_op, u, v


SAMPLING_PARAMETERS = pytest.mark.parametrize(
    'sampling',
    [
        'random',
        'partial_echo',
        'partial_fourier',
        'regular_undersampling',
        'random_undersampling',
        'different_random_undersampling',
        'cartesian_and_non_cartesian',
        'kx_ky_along_k0',
        'kx_ky_along_k0_undersampling',
    ],
)

<<<<<<< HEAD
=======
    # Create 3D uniform trajectory
    k_shape = (2, 5, 20, 40, 60)
    nkx = (2, 1, 1, 1, 60)
    nky = (2, 1, 1, 40, 1)
    nkz = (2, 1, 20, 1, 1)
    type_kx = 'uniform'
    type_ky = 'non-uniform' if sampling == 'cartesian_and_non_cartesian' else 'uniform'
    type_kz = 'non-uniform' if sampling == 'cartesian_and_non_cartesian' else 'uniform'
    trajectory = create_traj(nkx, nky, nkz, type_kx, type_ky, type_kz)
    trajectory = subsample_traj(trajectory, sampling, k_shape)
>>>>>>> 3839a07e

@SAMPLING_PARAMETERS
def test_cart_sampling_op_fwd_adj(sampling: str) -> None:
    """Test adjoint property of the Cartesian sampling operator."""
    dotproduct_adjointness_test(*create_cart_sampling_op_and_range_domain(sampling))

<<<<<<< HEAD

@SAMPLING_PARAMETERS
def test_cart_sampling_op_grad(sampling: str) -> None:
    """Test the gradient of the Cartesian sampling operator."""
    gradient_of_linear_operator_test(*create_cart_sampling_op_and_range_domain(sampling))


@SAMPLING_PARAMETERS
def test_cart_sampling_op_forward_mode_autodiff(sampling: str) -> None:
    """Test forward-mode autodiff of the Cartesian sampling operator."""
    forward_mode_autodiff_of_linear_operator_test(*create_cart_sampling_op_and_range_domain(sampling))
=======
    # Test adjoint property; i.e. <Fu,v> == <u, F^Hv> for all u,v
    random_generator = RandomGenerator(seed=0)
    u = random_generator.complex64_tensor(size=k_shape)
    v = random_generator.complex64_tensor(size=k_shape[:-3] + trajectory.broadcasted_shape[-3:])
    dotproduct_adjointness_test(sampling_op, u, v)
>>>>>>> 3839a07e


@pytest.mark.parametrize(
    'sampling',
    [
        'random',
        'partial_echo',
        'partial_fourier',
        'regular_undersampling',
        'random_undersampling',
        'different_random_undersampling',
        'cartesian_and_non_cartesian',
        'kx_ky_along_k0',
        'kx_ky_along_k0_undersampling',
    ],
)
def test_cart_sampling_op_gram(sampling: str) -> None:
    """Test adjoint gram of Cartesian sampling operator."""
<<<<<<< HEAD
    sampling_op, u, _ = create_cart_sampling_op_and_range_domain(sampling)
=======

    # Create 3D uniform trajectory
    k_shape = (2, 5, 20, 40, 60)
    nkx = (2, 1, 1, 1, 60)
    nky = (2, 1, 1, 40, 1)
    nkz = (2, 1, 20, 1, 1)
    type_kx = 'uniform'
    type_ky = 'non-uniform' if sampling == 'cartesian_and_non_cartesian' else 'uniform'
    type_kz = 'non-uniform' if sampling == 'cartesian_and_non_cartesian' else 'uniform'
    trajectory = create_traj(nkx, nky, nkz, type_kx, type_ky, type_kz)
    trajectory = subsample_traj(trajectory, sampling, k_shape)

    encoding_matrix = SpatialDimension(k_shape[-3], k_shape[-2], k_shape[-1])
    sampling_op = CartesianSamplingOp(encoding_matrix=encoding_matrix, traj=trajectory)
    u = RandomGenerator(seed=0).complex64_tensor(size=k_shape)
>>>>>>> 3839a07e
    (expected,) = (sampling_op.H @ sampling_op)(u)
    (actual,) = sampling_op.gram(u)
    torch.testing.assert_close(actual, expected, rtol=1e-3, atol=1e-3)


@pytest.mark.parametrize(('k2_min', 'k2_max'), [(-1, 21), (-21, 1)])
@pytest.mark.parametrize(('k0_min', 'k0_max'), [(-6, 13), (-13, 6)])
def test_cart_sampling_op_oversampling(k0_min: int, k0_max: int, k2_min: int, k2_max: int) -> None:
    """Test trajectory points outside of encoding_matrix."""
    encoding_matrix = SpatialDimension(40, 1, 20)

    # Create kx and kz sampling which are asymmetric and larger than the encoding matrix on one side
    # The indices are inverted to ensure CartesianSamplingOp acts on them
    kx = rearrange(torch.linspace(k0_max, k0_min, 20), 'kx -> 1 1 1 1 kx')
    ky = torch.ones(1, 1, 1, 1, 1)
    kz = rearrange(torch.linspace(k2_max, k2_min, 40), 'kz -> 1 1 kz 1 1')
    kz = torch.concat([kz, -kz], dim=0)  # different kz values for two other elements
    trajectory = KTrajectory(kz=kz, ky=ky, kx=kx)

    with pytest.warns(UserWarning, match='K-space points lie outside of the encoding_matrix'):
        sampling_op = CartesianSamplingOp(encoding_matrix=encoding_matrix, traj=trajectory)

    random_generator = RandomGenerator(seed=0)
    u = random_generator.complex64_tensor(size=(3, 2, 5, kz.shape[-3], ky.shape[-2], kx.shape[-1]))
    v = random_generator.complex64_tensor(size=(3, 2, 5, *encoding_matrix.zyx))

    assert sampling_op.adjoint(u)[0].shape[-3:] == encoding_matrix.zyx
    assert sampling_op(v)[0].shape[-3:] == (kz.shape[-3], ky.shape[-2], kx.shape[-1])


def test_cart_sampling_op_repr():
    """Test the __repr__ method of Cartesian sampling operator."""

    # Create 3D uniform trajectory
    k_shape = (1, 5, 20, 40, 60)
    nkx = (1, 1, 1, 1, 60)
    nky = (1, 1, 1, 40, 1)
    nkz = (1, 1, 20, 1, 1)
    type_kx = 'uniform'
    type_ky = 'uniform'
    type_kz = 'uniform'
    trajectory = create_traj(nkx, nky, nkz, type_kx, type_ky, type_kz)

    encoding_matrix = SpatialDimension(k_shape[-3], k_shape[-2], k_shape[-1])
    sampling_op = CartesianSamplingOp(encoding_matrix=encoding_matrix, traj=trajectory)
    repr_str = repr(sampling_op)

    # Check if the _repr__ string contains expected information
    assert 'CartesianSamplingOp' in repr_str
    assert 'Needs indexing' in repr_str
    assert 'Sorted grid shape' in repr_str
    assert 'device' in repr_str<|MERGE_RESOLUTION|>--- conflicted
+++ resolved
@@ -133,26 +133,13 @@
     ],
 )
 
-<<<<<<< HEAD
-=======
-    # Create 3D uniform trajectory
-    k_shape = (2, 5, 20, 40, 60)
-    nkx = (2, 1, 1, 1, 60)
-    nky = (2, 1, 1, 40, 1)
-    nkz = (2, 1, 20, 1, 1)
-    type_kx = 'uniform'
-    type_ky = 'non-uniform' if sampling == 'cartesian_and_non_cartesian' else 'uniform'
-    type_kz = 'non-uniform' if sampling == 'cartesian_and_non_cartesian' else 'uniform'
-    trajectory = create_traj(nkx, nky, nkz, type_kx, type_ky, type_kz)
-    trajectory = subsample_traj(trajectory, sampling, k_shape)
->>>>>>> 3839a07e
+
 
 @SAMPLING_PARAMETERS
 def test_cart_sampling_op_fwd_adj(sampling: str) -> None:
     """Test adjoint property of the Cartesian sampling operator."""
     dotproduct_adjointness_test(*create_cart_sampling_op_and_range_domain(sampling))
 
-<<<<<<< HEAD
 
 @SAMPLING_PARAMETERS
 def test_cart_sampling_op_grad(sampling: str) -> None:
@@ -164,13 +151,6 @@
 def test_cart_sampling_op_forward_mode_autodiff(sampling: str) -> None:
     """Test forward-mode autodiff of the Cartesian sampling operator."""
     forward_mode_autodiff_of_linear_operator_test(*create_cart_sampling_op_and_range_domain(sampling))
-=======
-    # Test adjoint property; i.e. <Fu,v> == <u, F^Hv> for all u,v
-    random_generator = RandomGenerator(seed=0)
-    u = random_generator.complex64_tensor(size=k_shape)
-    v = random_generator.complex64_tensor(size=k_shape[:-3] + trajectory.broadcasted_shape[-3:])
-    dotproduct_adjointness_test(sampling_op, u, v)
->>>>>>> 3839a07e
 
 
 @pytest.mark.parametrize(
@@ -189,25 +169,7 @@
 )
 def test_cart_sampling_op_gram(sampling: str) -> None:
     """Test adjoint gram of Cartesian sampling operator."""
-<<<<<<< HEAD
     sampling_op, u, _ = create_cart_sampling_op_and_range_domain(sampling)
-=======
-
-    # Create 3D uniform trajectory
-    k_shape = (2, 5, 20, 40, 60)
-    nkx = (2, 1, 1, 1, 60)
-    nky = (2, 1, 1, 40, 1)
-    nkz = (2, 1, 20, 1, 1)
-    type_kx = 'uniform'
-    type_ky = 'non-uniform' if sampling == 'cartesian_and_non_cartesian' else 'uniform'
-    type_kz = 'non-uniform' if sampling == 'cartesian_and_non_cartesian' else 'uniform'
-    trajectory = create_traj(nkx, nky, nkz, type_kx, type_ky, type_kz)
-    trajectory = subsample_traj(trajectory, sampling, k_shape)
-
-    encoding_matrix = SpatialDimension(k_shape[-3], k_shape[-2], k_shape[-1])
-    sampling_op = CartesianSamplingOp(encoding_matrix=encoding_matrix, traj=trajectory)
-    u = RandomGenerator(seed=0).complex64_tensor(size=k_shape)
->>>>>>> 3839a07e
     (expected,) = (sampling_op.H @ sampling_op)(u)
     (actual,) = sampling_op.gram(u)
     torch.testing.assert_close(actual, expected, rtol=1e-3, atol=1e-3)
