"""Tests the base Dataclass."""

from dataclasses import field

import pytest
import torch
<<<<<<< HEAD
from mrpro.data import Dataclass, Rotation, SpatialDimension
=======
from mrpro.data import Dataclass, Rotation
>>>>>>> 8c50fcbb
from typing_extensions import Any

from tests import RandomGenerator


class SharedModule(torch.nn.Module):
    """A module with two submodules that share the same parameters."""

    def __init__(self):
        super().__init__()
        self.module1 = torch.nn.Linear(1, 1)
        self.module2 = torch.nn.Linear(1, 1)
        self.module2.weight = self.module1.weight


class A(Dataclass):
    """Test class A."""

<<<<<<< HEAD
    floattensor: torch.Tensor = field(default_factory=lambda: RandomGenerator(0).float32_tensor((1, 20)))
    floattensor2: torch.Tensor = field(default_factory=lambda: RandomGenerator(1).float32_tensor((10, 1)))
    complextensor: torch.Tensor = field(default_factory=lambda: RandomGenerator(2).complex64_tensor((1, 1)))
    inttensor: torch.Tensor = field(default_factory=lambda: RandomGenerator(3).int32_tensor((10, 20)))
    booltensor: torch.Tensor = field(default_factory=lambda: RandomGenerator(4).bool_tensor((10, 20)))
    module: torch.nn.Module = field(default_factory=lambda: torch.nn.Linear(1, 1))
    rotation: Rotation = field(default_factory=lambda: Rotation.random((10, 20), 0))
=======
    floattensor: torch.Tensor = field(default_factory=lambda: torch.ones(1, 20))
    floattensor2: torch.Tensor = field(default_factory=lambda: torch.zeros(10, 1))
    complextensor: torch.Tensor = field(default_factory=lambda: torch.ones(1, 1, dtype=torch.complex64))
    inttensor: torch.Tensor = field(default_factory=lambda: torch.ones(10, 20, dtype=torch.int32))
    booltensor: torch.Tensor = field(default_factory=lambda: torch.ones(1, 1, dtype=torch.bool))
    module: torch.nn.Module = field(default_factory=lambda: torch.nn.Linear(1, 1))
    rotation: Rotation = field(default_factory=lambda: Rotation.identity((10, 20)))
>>>>>>> 8c50fcbb


class B(Dataclass):
    """Test class B."""

    child: A = field(default_factory=A)
    module: SharedModule = field(default_factory=SharedModule)
<<<<<<< HEAD
    floattensor: torch.Tensor = field(default_factory=lambda: RandomGenerator(0).float32_tensor((10, 20)))
    complextensor: torch.Tensor = field(default_factory=lambda: RandomGenerator(1).complex64_tensor((1, 1)))
    inttensor: torch.Tensor = field(default_factory=lambda: RandomGenerator(2).int32_tensor((10, 20)))
    booltensor: torch.Tensor = field(default_factory=lambda: RandomGenerator(3).bool_tensor((10, 1)))
    doubletensor: torch.Tensor = field(default_factory=lambda: RandomGenerator(4).float64_tensor((1, 20)))
=======
    floattensor: torch.Tensor = field(default_factory=lambda: torch.ones(10, 20))
    complextensor: torch.Tensor = field(default_factory=lambda: torch.ones(1, 1, dtype=torch.complex64))
    inttensor: torch.Tensor = field(default_factory=lambda: torch.ones(10, 20, dtype=torch.int32))
    booltensor: torch.Tensor = field(default_factory=lambda: torch.ones(10, 1, dtype=torch.bool))
    doubletensor: torch.Tensor = field(default_factory=lambda: torch.ones(1, 20, dtype=torch.float64))
>>>>>>> 8c50fcbb


def _assert_attribute_properties(
    original: Any,
    new: Any,
    attribute: str,
    copy: bool,
    expected_dtype: torch.dtype,
    expected_device: torch.device,
) -> None:
    """Assertion used in the move to device/dtype tests.

    Compares the attribute of the original and new object.
    Checks device, dtype and if the data is copied if required
    on the new object.
    """
    original_data = getattr(original, attribute)
    new_data = getattr(new, attribute)
    if copy:
        assert new_data is not original_data, 'copy requested but not performed'

    assert new_data.device == expected_device, 'device not set correctly'
    assert new_data.dtype == expected_dtype, 'dtype not set correctly'
    if torch.is_complex(original_data):
        # torch.equal not yet implemented for complex half tensors.
        assert torch.equal(
            torch.view_as_real(new_data),
            torch.view_as_real(original_data.to(device=expected_device, dtype=expected_dtype)),
        )
    else:
        assert torch.equal(new_data, original_data.to(device=expected_device, dtype=expected_dtype))


@pytest.mark.parametrize('dtype', [torch.float32, torch.complex64, torch.float64, torch.complex128])
@pytest.mark.parametrize('copy', [True, False])
def test_dataclass_to(copy: bool, dtype: torch.dtype) -> None:
    """Test dataclass.to using a nested object."""
    original = B()
    new = original.to(dtype=dtype, copy=copy)

    # Tensor attributes
    def test(attribute: str, expected_dtype: torch.dtype) -> None:
        return _assert_attribute_properties(original, new, attribute, copy, expected_dtype, torch.device('cpu'))

    test('floattensor', dtype.to_real())
    test('doubletensor', dtype.to_real())
    test('complextensor', dtype.to_complex())
    test('inttensor', torch.int32)
    test('booltensor', torch.bool)

    # Attributes of child
    def testchild(attribute: str, expected_dtype: torch.dtype) -> None:
        return _assert_attribute_properties(
            original.child, new.child, attribute, copy, expected_dtype, torch.device('cpu')
        )

    testchild('floattensor', dtype.to_real())
    testchild('complextensor', dtype.to_complex())
    testchild('inttensor', torch.int32)
    testchild('booltensor', torch.bool)

    # Module attribute
    _assert_attribute_properties(
        original.child.module, new.child.module, 'weight', copy, dtype.to_real(), torch.device('cpu')
    )

    # No-copy required for these
    if not copy:
        assert original.inttensor is new.inttensor, 'no copy of inttensor required'
        assert original.booltensor is new.booltensor, 'no copy of booltensor required'
        assert original.child.inttensor is new.child.inttensor, 'no copy of inttensor required'
        assert original.child.booltensor is new.child.booltensor, 'no copy of booltensor required'
    assert original is not new, 'original and new should not be the same object'

    assert new.module.module1.weight is new.module.module1.weight, 'shared module parameters should remain shared'


@pytest.mark.filterwarnings('ignore:ComplexHalf:UserWarning')
@pytest.mark.parametrize(
    ('dtype', 'attribute'), [(torch.float16, 'half'), (torch.float32, 'single'), (torch.float64, 'double')]
)
@pytest.mark.parametrize('copy', [True, False])
def test_dataclass_convert(copy: bool, dtype: torch.dtype, attribute: str) -> None:
    """Test dataclass.half/double/single using a nested object."""
    original = B()
    new = getattr(original, attribute)(copy=copy)

    # Tensor attributes
    def test(attribute, expected_dtype):
        return _assert_attribute_properties(original, new, attribute, copy, expected_dtype, torch.device('cpu'))

    test('floattensor', dtype.to_real())
    test('doubletensor', dtype.to_real())
    test('complextensor', dtype.to_complex())
    test('inttensor', torch.int32)
    test('booltensor', torch.bool)

    # Attributes of child
    def testchild(attribute, expected_dtype):
        return _assert_attribute_properties(
            original.child, new.child, attribute, copy, expected_dtype, torch.device('cpu')
        )

    testchild('floattensor', dtype.to_real())
    testchild('complextensor', dtype.to_complex())
    testchild('inttensor', torch.int32)
    testchild('booltensor', torch.bool)

    # Module attribute
    _assert_attribute_properties(
        original.child.module, new.child.module, 'weight', copy, dtype.to_real(), torch.device('cpu')
    )

    # No-copy required for these
    if not copy:
        assert original.inttensor is new.inttensor, 'no copy of inttensor required'
        assert original.booltensor is new.booltensor, 'no copy of booltensor required'
        assert original.child.inttensor is new.child.inttensor, 'no copy of inttensor required'
        assert original.child.booltensor is new.child.booltensor, 'no copy of booltensor required'
    assert original is not new, 'original and new should not be the same object'

    assert new.module.module1.weight is new.module.module1.weight, 'shared module parameters should remain shared'


@pytest.mark.cuda
@pytest.mark.parametrize('already_moved', [True, False])
@pytest.mark.parametrize('copy', [True, False])
def test_dataclass_cuda(already_moved: bool, copy: bool) -> None:
    """Test dataclass.cuda using a nested object."""
    original = B()
    if already_moved:
        original = original.cuda(torch.cuda.current_device())
    new = original.cuda(copy=copy)
    expected_device = torch.device(torch.cuda.current_device())
    assert new.device == expected_device

    # Tensor attributes
    def test(attribute, expected_dtype):
        return _assert_attribute_properties(original, new, attribute, copy, expected_dtype, expected_device)

    # all tensors should be of the same dtype as before
    test('floattensor', torch.float32)
    test('doubletensor', torch.float64)

    test('complextensor', torch.complex64)
    test('inttensor', torch.int32)
    test('booltensor', torch.bool)

    # Attributes of child
    def testchild(attribute, expected_dtype):
        return _assert_attribute_properties(original.child, new.child, attribute, copy, expected_dtype, expected_device)

    testchild('floattensor', torch.float32)
    testchild('complextensor', torch.complex64)
    testchild('inttensor', torch.int32)
    testchild('booltensor', torch.bool)

    # Module attribute
    _assert_attribute_properties(
        original.child.module, new.child.module, 'weight', copy, torch.float32, expected_device
    )

    # No-copy required for these
    if not copy and already_moved:
        assert original.inttensor is new.inttensor, 'no copy of inttensor required'
        assert original.booltensor is new.booltensor, 'no copy of booltensor required'
        assert original.floattensor is new.floattensor, 'no copy of floattensor required'
        assert original.doubletensor is new.doubletensor, 'no copy of doubletensor required'
        assert original.child.complextensor is new.child.complextensor, 'no copy of complextensor required'
        assert original.child.inttensor is new.child.inttensor, 'no copy of inttensor required'
        assert original.child.booltensor is new.child.booltensor, 'no copy of booltensor required'
    assert original is not new, 'original and new should not be the same object'

    assert new.module.module1.weight is new.module.module1.weight, 'shared module parameters should remain shared'


def test_dataclass_apply_() -> None:
    """Tests apply_ method of dataclass."""
    data = B()
    # make one of the parameters shared to test memo behavior
    data.child.floattensor2 = data.child.floattensor
    original = data.clone()

    def multiply_by_2(obj):
        if isinstance(obj, torch.Tensor):
            return obj * 2
        return obj

    data.apply_(multiply_by_2)
    torch.testing.assert_close(data.floattensor, original.floattensor * 2)
    torch.testing.assert_close(data.child.floattensor2, original.child.floattensor2 * 2)
    assert data.child.floattensor is data.child.floattensor2, 'shared module parameters should remain shared'


def test_dataclass_apply() -> None:
    """Tests apply method of dataclass."""
    data = B()
    # make one of the parameters shared to test memo behavior
    data.child.floattensor2 = data.child.floattensor
    original = data.clone()

    def multiply_by_2(obj):
        if isinstance(obj, torch.Tensor):
            return obj * 2
        return obj

    new = data.apply(multiply_by_2)
    torch.testing.assert_close(data.floattensor, original.floattensor)
    torch.testing.assert_close(data.child.floattensor2, original.child.floattensor2)
    torch.testing.assert_close(new.floattensor, original.floattensor * 2)
    torch.testing.assert_close(new.child.floattensor2, original.child.floattensor2 * 2)
    assert data.child.floattensor is data.child.floattensor2, 'shared module parameters should remain shared'
    assert new is not data, 'new object should be different from the original'


def test_dataclass_no_new_attributes() -> None:
    """Tests that new attributes are not added to the dataclass."""
    data = B()
    with pytest.raises(AttributeError):
        data.doesnotexist = 1  # type: ignore[attr-defined]


def test_dataclass_repr() -> None:
    """Test the repr method of the dataclass."""
    data = B()
    actual = repr(data)
    expected = """B with (broadcasted) shape [10, 20] on device "cpu".
Fields:
   child <A>
   module <SharedModule>
   floattensor <Tensor>
   complextensor <Tensor>
   inttensor <Tensor>
   booltensor <Tensor>
   doubletensor <Tensor>"""
    assert actual == expected


def check_broadcastable(actual_shape, expected_shape):
<<<<<<< HEAD
    """Raise a Runtime Error is actual is not boradcastable to expected."""
=======
    """Raise a Runtime Error if actual is not boradcastable to expected."""
>>>>>>> 8c50fcbb
    torch.empty(actual_shape).broadcast_to(expected_shape)


@pytest.mark.parametrize(
    ('index', 'expected_shape'),
    [
        (0, (1, 20)),
        (slice(0, 5), (5, 20)),
        ((Ellipsis, (2, 3)), (10, 2)),
        (((0, 1), (0, 1)), (2, 1, 1)),
    ],
    ids=['single', 'slice', 'ellipsis', 'vectorized'],
)
def test_dataclass_getitem(index, expected_shape: tuple[int, ...]) -> None:
    """Test the __getitem__ method of the dataclass."""
<<<<<<< HEAD
    # The indexing itself is alreadytested in test_indexer.py
    # Thus, this test only needs to check that the indexing if performed on the attributes.
=======
    # The indexing itself is already tested in test_indexer.py
    # Thus, this test only needs to check that the indexing is performed on the attributes.
>>>>>>> 8c50fcbb
    indexed = B()[index]
    check_broadcastable(indexed.floattensor.shape, expected_shape)
    check_broadcastable(indexed.child.floattensor.shape, expected_shape)
    check_broadcastable(indexed.child.rotation.shape, expected_shape)
    check_broadcastable(indexed.child.shape, expected_shape)
<<<<<<< HEAD
    check_broadcastable(indexed.shape, expected_shape)


def test_dataclass_reducerepeat() -> None:
    """Test reduction of repeated dimensions."""

    class Container(Dataclass):
        a: torch.Tensor
        b: SpatialDimension
        c: Rotation

    rng = RandomGenerator(10)

    a = rng.float32_tensor((5, 1, 1, 1))
    a_expanded = a.expand(5, 2, 3, 1)

    b = SpatialDimension(*rng.float32_tensor((3, 1, 1, 3)))
    b_expanded = SpatialDimension(*[x.expand(1, 2, 3) for x in b.zyx])

    c_matrix = torch.eye(3).reshape(1, 1, 3, 3)
    c_expanded = Rotation.from_matrix(c_matrix.expand(5, 2, 3, 3))

    test = Container(a_expanded, b_expanded, c_expanded)

    torch.testing.assert_close(test.a, a)
    torch.testing.assert_close(test.b.z, b.z)
    torch.testing.assert_close(test.b.y, b.y)
    torch.testing.assert_close(test.b.x, b.x)
    torch.testing.assert_close(test.c.as_matrix(), c_matrix)
=======
    check_broadcastable(indexed.shape, expected_shape)
>>>>>>> 8c50fcbb
<|MERGE_RESOLUTION|>--- conflicted
+++ resolved
@@ -4,11 +4,7 @@
 
 import pytest
 import torch
-<<<<<<< HEAD
 from mrpro.data import Dataclass, Rotation, SpatialDimension
-=======
-from mrpro.data import Dataclass, Rotation
->>>>>>> 8c50fcbb
 from typing_extensions import Any
 
 from tests import RandomGenerator
@@ -27,7 +23,6 @@
 class A(Dataclass):
     """Test class A."""
 
-<<<<<<< HEAD
     floattensor: torch.Tensor = field(default_factory=lambda: RandomGenerator(0).float32_tensor((1, 20)))
     floattensor2: torch.Tensor = field(default_factory=lambda: RandomGenerator(1).float32_tensor((10, 1)))
     complextensor: torch.Tensor = field(default_factory=lambda: RandomGenerator(2).complex64_tensor((1, 1)))
@@ -35,15 +30,6 @@
     booltensor: torch.Tensor = field(default_factory=lambda: RandomGenerator(4).bool_tensor((10, 20)))
     module: torch.nn.Module = field(default_factory=lambda: torch.nn.Linear(1, 1))
     rotation: Rotation = field(default_factory=lambda: Rotation.random((10, 20), 0))
-=======
-    floattensor: torch.Tensor = field(default_factory=lambda: torch.ones(1, 20))
-    floattensor2: torch.Tensor = field(default_factory=lambda: torch.zeros(10, 1))
-    complextensor: torch.Tensor = field(default_factory=lambda: torch.ones(1, 1, dtype=torch.complex64))
-    inttensor: torch.Tensor = field(default_factory=lambda: torch.ones(10, 20, dtype=torch.int32))
-    booltensor: torch.Tensor = field(default_factory=lambda: torch.ones(1, 1, dtype=torch.bool))
-    module: torch.nn.Module = field(default_factory=lambda: torch.nn.Linear(1, 1))
-    rotation: Rotation = field(default_factory=lambda: Rotation.identity((10, 20)))
->>>>>>> 8c50fcbb
 
 
 class B(Dataclass):
@@ -51,19 +37,11 @@
 
     child: A = field(default_factory=A)
     module: SharedModule = field(default_factory=SharedModule)
-<<<<<<< HEAD
     floattensor: torch.Tensor = field(default_factory=lambda: RandomGenerator(0).float32_tensor((10, 20)))
     complextensor: torch.Tensor = field(default_factory=lambda: RandomGenerator(1).complex64_tensor((1, 1)))
     inttensor: torch.Tensor = field(default_factory=lambda: RandomGenerator(2).int32_tensor((10, 20)))
     booltensor: torch.Tensor = field(default_factory=lambda: RandomGenerator(3).bool_tensor((10, 1)))
     doubletensor: torch.Tensor = field(default_factory=lambda: RandomGenerator(4).float64_tensor((1, 20)))
-=======
-    floattensor: torch.Tensor = field(default_factory=lambda: torch.ones(10, 20))
-    complextensor: torch.Tensor = field(default_factory=lambda: torch.ones(1, 1, dtype=torch.complex64))
-    inttensor: torch.Tensor = field(default_factory=lambda: torch.ones(10, 20, dtype=torch.int32))
-    booltensor: torch.Tensor = field(default_factory=lambda: torch.ones(10, 1, dtype=torch.bool))
-    doubletensor: torch.Tensor = field(default_factory=lambda: torch.ones(1, 20, dtype=torch.float64))
->>>>>>> 8c50fcbb
 
 
 def _assert_attribute_properties(
@@ -303,11 +281,7 @@
 
 
 def check_broadcastable(actual_shape, expected_shape):
-<<<<<<< HEAD
-    """Raise a Runtime Error is actual is not boradcastable to expected."""
-=======
     """Raise a Runtime Error if actual is not boradcastable to expected."""
->>>>>>> 8c50fcbb
     torch.empty(actual_shape).broadcast_to(expected_shape)
 
 
@@ -323,19 +297,13 @@
 )
 def test_dataclass_getitem(index, expected_shape: tuple[int, ...]) -> None:
     """Test the __getitem__ method of the dataclass."""
-<<<<<<< HEAD
-    # The indexing itself is alreadytested in test_indexer.py
-    # Thus, this test only needs to check that the indexing if performed on the attributes.
-=======
     # The indexing itself is already tested in test_indexer.py
     # Thus, this test only needs to check that the indexing is performed on the attributes.
->>>>>>> 8c50fcbb
     indexed = B()[index]
     check_broadcastable(indexed.floattensor.shape, expected_shape)
     check_broadcastable(indexed.child.floattensor.shape, expected_shape)
     check_broadcastable(indexed.child.rotation.shape, expected_shape)
     check_broadcastable(indexed.child.shape, expected_shape)
-<<<<<<< HEAD
     check_broadcastable(indexed.shape, expected_shape)
 
 
@@ -364,7 +332,4 @@
     torch.testing.assert_close(test.b.z, b.z)
     torch.testing.assert_close(test.b.y, b.y)
     torch.testing.assert_close(test.b.x, b.x)
-    torch.testing.assert_close(test.c.as_matrix(), c_matrix)
-=======
-    check_broadcastable(indexed.shape, expected_shape)
->>>>>>> 8c50fcbb
+    torch.testing.assert_close(test.c.as_matrix(), c_matrix)