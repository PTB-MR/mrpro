--- conflicted
+++ resolved
@@ -262,7 +262,22 @@
         data.doesnotexist = 1  # type: ignore[attr-defined]
 
 
-<<<<<<< HEAD
+def test_dataclass_repr() -> None:
+    """Test the repr method of the dataclass."""
+    data = B(floattensor=torch.ones(1, 2, 3))
+    actual = repr(data)
+    expected = """B with (broadcasted) shape [1, 2, 3] on device "cpu".
+Fields:
+   child <A>
+   module <SharedModule>
+   floattensor <Tensor>
+   complextensor <Tensor>
+   inttensor <Tensor>
+   booltensor <Tensor>
+   doubletensor <Tensor>"""
+    assert actual == expected
+
+
 def check_broadcastable(actual_shape, expected_shape):
     """Raise a Runtime Error is actual is not boradcastable to expected."""
     torch.empty(actual_shape).broadcast_to(expected_shape)
@@ -287,20 +302,4 @@
     check_broadcastable(indexed.child.floattensor.shape, expected_shape)
     check_broadcastable(indexed.child.rotation.shape, expected_shape)
     check_broadcastable(indexed.child.shape, expected_shape)
-    check_broadcastable(indexed.shape, expected_shape)
-=======
-def test_dataclass_repr() -> None:
-    """Test the repr method of the dataclass."""
-    data = B(floattensor=torch.ones(1, 2, 3))
-    actual = repr(data)
-    expected = """B with (broadcasted) shape [1, 2, 3] on device "cpu".
-Fields:
-   child <A>
-   module <SharedModule>
-   floattensor <Tensor>
-   complextensor <Tensor>
-   inttensor <Tensor>
-   booltensor <Tensor>
-   doubletensor <Tensor>"""
-    assert actual == expected
->>>>>>> fd5379af
+    check_broadcastable(indexed.shape, expected_shape)