--- conflicted
+++ resolved
@@ -67,11 +67,8 @@
         trajectory_type: Literal['cartesian', 'radial'] = 'cartesian',
         sampling_order: Literal['linear', 'low_high', 'high_low', 'random'] = 'linear',
         phantom: EllipsePhantom | None = None,
-<<<<<<< HEAD
         add_bodycoil_acquisitions: bool = False,
-=======
         n_separate_calibration_lines: int = 0,
->>>>>>> 549768ea
     ):
         if not phantom:
             phantom = EllipsePhantom()
@@ -240,7 +237,6 @@
             dataset.append_acquisition(acq)
             counter += 1  # increment the scan counter
 
-<<<<<<< HEAD
         # Add acquisitions obtained with a 2-element body coil (e.g. used for adjustment scans)
         if add_bodycoil_acquisitions:
             acq.resize(n_freq_encoding, 2, trajectory_dimensions=2)
@@ -251,10 +247,9 @@
                 dataset.append_acquisition(acq)
                 counter += 1  # increment the scan counter
             acq.resize(n_freq_encoding, self.n_coils, trajectory_dimensions=2)
-=======
+
         # Calibration lines
         if n_separate_calibration_lines > 0:
-            # we take calibration lines around the k-space center
             traj_ky_calibration, traj_kx_calibration, kpe_calibration = self._cartesian_trajectory(
                 n_separate_calibration_lines,
                 n_freq_encoding,
@@ -281,7 +276,6 @@
                 acq.data[:] = kspace_calibration[:, :, pe_idx].numpy()
                 dataset.append_acquisition(acq)
                 counter += 1
->>>>>>> 549768ea
 
         # Loop over the repetitions, add noise and write to disk
         for rep in range(self.repetitions):
