"""Create Pulseq test file with radial trajectory."""

import pypulseq
import torch
from einops import repeat
from mrpro.data import KTrajectory, SpatialDimension


class PulseqRadialTestSeq:
    def __init__(self, seq_filename: str, n_k0=256, n_spokes=10):
        """A radial 2D trajectory in Pulseq.

        Please note: this is not a working sequence as delays, spoiler, etc are nonsense.

        Parameters
        ----------
        seq_filename
            target filename
        n_k0
            number of frequency encoding points
        n_spokes
            number of spokes
        """
        seq = pypulseq.Sequence()
        fov = 200e-3

        delta_angle = torch.pi / n_spokes
        delta_k = 1 / fov

        system = pypulseq.Opts()
        rf, gz, _ = pypulseq.make_sinc_pulse(flip_angle=0.1, slice_thickness=1e-3, system=system, return_gz=True)
<<<<<<< HEAD
        gx = pypulseq.make_trapezoid(channel='x', flat_area=n_k0 * delta_k, flat_time=2e-3, system=system)
        adc = pypulseq.make_adc(num_samples=n_k0, duration=gx.flat_time, delay=gx.rise_time, system=system)
=======
        gx = pypulseq.make_trapezoid(
            channel='x', flat_area=n_x * delta_k, flat_time=n_x * system.grad_raster_time, system=system
        )
        adc = pypulseq.make_adc(num_samples=n_x, duration=gx.flat_time, delay=gx.rise_time, system=system)
>>>>>>> ff6adbd7
        gx_pre = pypulseq.make_trapezoid(channel='x', area=-gx.area / 2 - delta_k / 2, duration=2e-3, system=system)
        gz_reph = pypulseq.make_trapezoid(channel='z', area=-gz.area / 2, duration=2e-3, system=system)

        for spoke in range(n_spokes):
            angle = delta_angle * spoke
            seq.add_block(rf, gz)
            seq.add_block(*pypulseq.rotate(gx_pre, gz_reph, angle=angle, axis='z'))
            seq.add_block(pypulseq.make_delay(10e-3))
            seq.add_block(*pypulseq.rotate(gx, adc, angle=angle, axis='z'))
            seq.add_block(pypulseq.make_delay(100e-3))

        seq.write(str(seq_filename))

        self.n_k0 = n_k0
        self.n_spokes = n_spokes
        self.seq = seq
        self.seq_filename = seq_filename
        self.encoding_matrix = SpatialDimension(1, n_k0, n_k0)

        angle = repeat(torch.pi / n_spokes * torch.arange(n_spokes), 'k1 -> other k2 k1 k0', other=1, k2=1, k0=1)
        k0 = repeat(delta_k * torch.arange(-n_k0 / 2, n_k0 / 2), 'k0 -> other k2 k1 k0', other=1, k2=1, k1=1)
        kz = torch.zeros(1, 1, n_spokes, n_k0)
        ky = torch.sin(angle) * k0
        kx = torch.cos(angle) * k0
        self.traj_analytical = KTrajectory(kz, ky, kx)<|MERGE_RESOLUTION|>--- conflicted
+++ resolved
@@ -29,15 +29,10 @@
 
         system = pypulseq.Opts()
         rf, gz, _ = pypulseq.make_sinc_pulse(flip_angle=0.1, slice_thickness=1e-3, system=system, return_gz=True)
-<<<<<<< HEAD
-        gx = pypulseq.make_trapezoid(channel='x', flat_area=n_k0 * delta_k, flat_time=2e-3, system=system)
+        gx = pypulseq.make_trapezoid(
+            channel='x', flat_area=n_k0 * delta_k, flat_time=n_k0 * system.grad_raster_time, system=system
+        )
         adc = pypulseq.make_adc(num_samples=n_k0, duration=gx.flat_time, delay=gx.rise_time, system=system)
-=======
-        gx = pypulseq.make_trapezoid(
-            channel='x', flat_area=n_x * delta_k, flat_time=n_x * system.grad_raster_time, system=system
-        )
-        adc = pypulseq.make_adc(num_samples=n_x, duration=gx.flat_time, delay=gx.rise_time, system=system)
->>>>>>> ff6adbd7
         gx_pre = pypulseq.make_trapezoid(channel='x', area=-gx.area / 2 - delta_k / 2, duration=2e-3, system=system)
         gz_reph = pypulseq.make_trapezoid(channel='z', area=-gz.area / 2, duration=2e-3, system=system)
 
