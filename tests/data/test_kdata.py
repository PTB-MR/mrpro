--- conflicted
+++ resolved
@@ -413,7 +413,6 @@
         consistently_shaped_kdata.compress_coils(existing_coils + 1)
 
 
-<<<<<<< HEAD
 def test_KData_to_file(ismrmrd_cart, tmp_path_factory):
     """Read in data to file."""
     kdata = KData.from_file(ismrmrd_cart.filename, DummyTrajectory())
@@ -439,7 +438,8 @@
     )
     assert kdata.header.encoding_fov.x == kdata_reload.header.encoding_fov.x
     assert kdata.header.recon_matrix == kdata_reload.header.recon_matrix
-=======
+
+
 def test_KData_repr(consistently_shaped_kdata: KData) -> None:
     actual_repr = repr(consistently_shaped_kdata)
     actual_str = str(consistently_shaped_kdata)
@@ -472,5 +472,4 @@
 \s{5}measurement_id: unknown
 \s{5}patient_name: unknown""",
         actual_repr,
-    )
->>>>>>> 29c74bd9
+    )