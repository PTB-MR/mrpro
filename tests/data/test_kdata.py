--- conflicted
+++ resolved
@@ -9,76 +9,10 @@
 from mrpro.operators import FastFourierOp
 from mrpro.utils import split_idx
 
-<<<<<<< HEAD
-from tests import relative_image_difference
-from tests.conftest import RandomGenerator
-from tests.data import IsmrmrdRawTestData
-from tests.phantoms import EllipsePhantomTestData
-
-
-@pytest.fixture(scope='session')
-def ismrmrd_cart_bodycoil_and_surface_coil(ellipse_phantom, tmp_path_factory):
-    """Fully sampled cartesian data set with bodycoil and surface coil data."""
-    ismrmrd_filename = tmp_path_factory.mktemp('mrpro') / 'ismrmrd_cart.h5'
-    ismrmrd_kdata = IsmrmrdRawTestData(
-        filename=ismrmrd_filename,
-        noise_level=0.0,
-        repetitions=3,
-        phantom=ellipse_phantom.phantom,
-        add_bodycoil_acquisitions=True,
-    )
-    return ismrmrd_kdata
-
-
-@pytest.fixture(scope='session')
-def ismrmrd_cart_with_calibration_lines(ellipse_phantom, tmp_path_factory):
-    """Undersampled Cartesian data set with calibration lines."""
-    ismrmrd_filename = tmp_path_factory.mktemp('mrpro') / 'ismrmrd_cart.h5'
-    ismrmrd_kdata = IsmrmrdRawTestData(
-        filename=ismrmrd_filename,
-        noise_level=0.0,
-        repetitions=1,
-        acceleration=2,
-        phantom=ellipse_phantom.phantom,
-        n_separate_calibration_lines=16,
-    )
-    return ismrmrd_kdata
-
-
-@pytest.fixture(scope='session')
-def ismrmrd_cart_invalid_reps(tmp_path_factory):
-    """Fully sampled cartesian data set."""
-    ismrmrd_filename = tmp_path_factory.mktemp('mrpro') / 'ismrmrd_cart.h5'
-    ismrmrd_kdata = IsmrmrdRawTestData(
-        filename=ismrmrd_filename,
-        noise_level=0.0,
-        repetitions=3,
-        flag_invalid_reps=True,
-    )
-    return ismrmrd_kdata
-
-
-@pytest.fixture(scope='session')
-def ismrmrd_cart_random_us(ellipse_phantom, tmp_path_factory):
-    """Randomly undersampled cartesian data set with repetitions."""
-    ismrmrd_filename = tmp_path_factory.mktemp('mrpro') / 'ismrmrd_cart.h5'
-    ismrmrd_kdata = IsmrmrdRawTestData(
-        filename=ismrmrd_filename,
-        noise_level=0.0,
-        repetitions=3,
-        acceleration=4,
-        sampling_order='random',
-        phantom=ellipse_phantom.phantom,
-    )
-    return ismrmrd_kdata
-
-
-=======
 from tests import RandomGenerator, relative_image_difference
 from tests.phantoms import EllipsePhantomTestData
 
 
->>>>>>> 5f9b622f
 def test_KData_from_file(ismrmrd_cart):
     """Read in data from file."""
     kdata = KData.from_file(ismrmrd_cart.filename, DummyTrajectory())
