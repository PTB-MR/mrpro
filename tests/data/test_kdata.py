"""Tests for the KData class."""

import pytest
import torch
from einops import repeat
from mrpro.data import KData, KTrajectory, SpatialDimension
from mrpro.data.acq_filters import has_n_coils, is_coil_calibration_acquisition, is_image_acquisition
from mrpro.data.AcqInfo import rearrange_acq_info_fields
from mrpro.data.traj_calculators.KTrajectoryCalculator import DummyTrajectory
from mrpro.operators import FastFourierOp
from mrpro.utils import split_idx

from tests.conftest import RandomGenerator, generate_random_data
from tests.data import IsmrmrdRawTestData
from tests.helper import relative_image_difference
from tests.phantoms import EllipsePhantomTestData


@pytest.fixture(scope='session')
def ismrmrd_cart_bodycoil_and_surface_coil(ellipse_phantom, tmp_path_factory):
    """Fully sampled cartesian data set with bodycoil and surface coil data."""
    ismrmrd_filename = tmp_path_factory.mktemp('mrpro') / 'ismrmrd_cart.h5'
    ismrmrd_kdata = IsmrmrdRawTestData(
        filename=ismrmrd_filename,
        noise_level=0.0,
        repetitions=3,
        phantom=ellipse_phantom.phantom,
        add_bodycoil_acquisitions=True,
    )
    return ismrmrd_kdata


@pytest.fixture(scope='session')
def ismrmrd_cart_with_calibration_lines(ellipse_phantom, tmp_path_factory):
    """Undersampled Cartesian data set with calibration lines."""
    ismrmrd_filename = tmp_path_factory.mktemp('mrpro') / 'ismrmrd_cart.h5'
    ismrmrd_kdata = IsmrmrdRawTestData(
        filename=ismrmrd_filename,
        noise_level=0.0,
        repetitions=1,
        acceleration=2,
        phantom=ellipse_phantom.phantom,
        n_separate_calibration_lines=16,
    )
    return ismrmrd_kdata


@pytest.fixture(scope='session')
def ismrmrd_cart_invalid_reps(tmp_path_factory):
    """Fully sampled cartesian data set."""
    ismrmrd_filename = tmp_path_factory.mktemp('mrpro') / 'ismrmrd_cart.h5'
    ismrmrd_kdata = IsmrmrdRawTestData(
        filename=ismrmrd_filename,
        noise_level=0.0,
        repetitions=3,
        flag_invalid_reps=True,
    )
    return ismrmrd_kdata


@pytest.fixture(scope='session')
def ismrmrd_cart_random_us(ellipse_phantom, tmp_path_factory):
    """Randomly undersampled cartesian data set with repetitions."""
    ismrmrd_filename = tmp_path_factory.mktemp('mrpro') / 'ismrmrd_cart.h5'
    ismrmrd_kdata = IsmrmrdRawTestData(
        filename=ismrmrd_filename,
        noise_level=0.0,
        repetitions=3,
        acceleration=4,
        sampling_order='random',
        phantom=ellipse_phantom.phantom,
    )
    return ismrmrd_kdata


@pytest.fixture(params=({'seed': 0},))
def consistently_shaped_kdata(request, random_kheader_shape):
    """KData object with data, header and traj consistent in shape."""
    # Start with header
    kheader, n_other, n_coils, n_k2, n_k1, n_k0 = random_kheader_shape

    kheader.acq_info.apply_(
        lambda field: rearrange_acq_info_fields(
            field, '(other k2 k1) ... -> other k2 k1 ...', other=n_other, k2=n_k2, k1=n_k1
        )
    )

    # Create kdata with consistent shape
    kdata = generate_random_data(RandomGenerator(request.param['seed']), (n_other, n_coils, n_k2, n_k1, n_k0))

    # Create ktraj with consistent shape
    kx = repeat(torch.linspace(0, n_k0 - 1, n_k0, dtype=torch.float32), 'k0->other k2 k1 k0', other=1, k2=1, k1=1)
    ky = repeat(torch.linspace(0, n_k1 - 1, n_k1, dtype=torch.float32), 'k1->other k2 k1 k0', other=1, k2=1, k0=1)
    kz = repeat(torch.linspace(0, n_k2 - 1, n_k2, dtype=torch.float32), 'k2->other k2 k1 k0', other=1, k1=1, k0=1)
    ktraj = KTrajectory(kz, ky, kx)

    return KData(header=kheader, data=kdata, traj=ktraj)


def test_KData_from_file(ismrmrd_cart):
    """Read in data from file."""
    kdata = KData.from_file(ismrmrd_cart.filename, DummyTrajectory())
    assert kdata is not None


def test_KData_random_cart_undersampling(ismrmrd_cart_random_us):
    """Read data with different random Cartesian undersampling in multiple
    repetitions."""
    kdata = KData.from_file(ismrmrd_cart_random_us.filename, DummyTrajectory())
    assert kdata is not None


def test_KData_random_cart_undersampling_shape(ismrmrd_cart_random_us):
    """Check shape of KData with random Cartesian undersampling."""
    kdata = KData.from_file(ismrmrd_cart_random_us.filename, DummyTrajectory())
    # check if the number of repetitions is correct
    assert kdata.data.shape[-5] == ismrmrd_cart_random_us.repetitions
    # check if the number of phase encoding lines per repetition is correct
    assert kdata.data.shape[-2] == ismrmrd_cart_random_us.matrix_size // ismrmrd_cart_random_us.acceleration


def test_KData_raise_wrong_trajectory_shape(ismrmrd_cart):
    """Wrong KTrajectory shape raises exception."""
    kx = ky = kz = torch.zeros(1, 2, 3, 4)
    trajectory = KTrajectory(kz, ky, kx, repeat_detection_tolerance=None)
    with pytest.raises(ValueError):
        _ = KData.from_file(ismrmrd_cart.filename, trajectory)


def test_KData_raise_warning_for_bodycoil(ismrmrd_cart_bodycoil_and_surface_coil):
    """Mix of bodycoil and surface coil acquisitions leads to warning."""
    with pytest.raises(UserWarning, match='Acquisitions with different number'):
        _ = KData.from_file(ismrmrd_cart_bodycoil_and_surface_coil.filename, DummyTrajectory())


@pytest.mark.filterwarnings('ignore:Acquisitions with different number:UserWarning')
def test_KData_select_bodycoil_via_filter(ismrmrd_cart_bodycoil_and_surface_coil):
    """Bodycoil can be selected via a custom acquisition filter."""
    # This is the recommended way of selecting the body coil (i.e. 2 receiver elements)
    kdata = KData.from_file(
        ismrmrd_cart_bodycoil_and_surface_coil.filename,
        DummyTrajectory(),
        acquisition_filter_criterion=lambda acq: has_n_coils(2, acq) and is_image_acquisition(acq),
    )
    assert kdata.data.shape[-4] == 2


def test_KData_raise_wrong_coil_number(ismrmrd_cart):
    """Wrong number of coils leads to empty acquisitions."""
    with pytest.raises(ValueError, match='No acquisitions meeting the given filter criteria were found'):
        _ = KData.from_file(
            ismrmrd_cart.filename,
            DummyTrajectory(),
            acquisition_filter_criterion=lambda acq: has_n_coils(2, acq) and is_image_acquisition(acq),
        )


def test_KData_from_file_diff_nky_for_rep(ismrmrd_cart_invalid_reps):
    """Multiple repetitions with different number of phase encoding lines."""
    with pytest.warns(UserWarning, match=r'different number'):
        kdata = KData.from_file(ismrmrd_cart_invalid_reps.filename, DummyTrajectory())
    assert kdata.data.shape[-2] == 1, 'k1 should be 1'
    assert kdata.data.shape[-3] == 1, 'k2 should be 1'


def test_KData_calibration_lines(ismrmrd_cart_with_calibration_lines):
    """Correct handling of calibration lines."""
    # Exclude calibration lines
    kdata = KData.from_file(ismrmrd_cart_with_calibration_lines.filename, DummyTrajectory())
    assert (
        kdata.data.shape[-2]
        == ismrmrd_cart_with_calibration_lines.matrix_size // ismrmrd_cart_with_calibration_lines.acceleration
    )

    # Get only calibration lines
    kdata = KData.from_file(
        ismrmrd_cart_with_calibration_lines.filename,
        DummyTrajectory(),
        acquisition_filter_criterion=is_coil_calibration_acquisition,
    )
    assert kdata.data.shape[-2] == ismrmrd_cart_with_calibration_lines.n_separate_calibration_lines


def test_KData_kspace(ismrmrd_cart):
    """Read in data and verify k-space by comparing reconstructed image."""
    kdata = KData.from_file(ismrmrd_cart.filename, DummyTrajectory())
    ff_op = FastFourierOp(dim=(-1, -2))
    (reconstructed_img,) = ff_op.adjoint(kdata.data)

    # Due to discretisation artifacts the reconstructed image will be different to the reference image. Using standard
    # testing functions such as numpy.testing.assert_almost_equal fails because there are few voxels with high
    # differences along the edges of the elliptic objects.
    assert relative_image_difference(reconstructed_img[0, 0, 0, ...], ismrmrd_cart.img_ref) <= 0.05


@pytest.mark.parametrize(('field', 'value'), [('lamor_frequency_proton', 42.88 * 1e6), ('tr', torch.tensor([24.3]))])
def test_KData_modify_header(ismrmrd_cart, field, value):
    """Overwrite some parameters in the header."""
    parameter_dict = {field: value}
    kdata = KData.from_file(ismrmrd_cart.filename, DummyTrajectory(), header_overwrites=parameter_dict)
    assert getattr(kdata.header, field) == value


def test_KData_to_float64tensor(ismrmrd_cart):
    """Change KData dtype to double using other-tensor overload."""
    kdata = KData.from_file(ismrmrd_cart.filename, DummyTrajectory())
    kdata_float64 = kdata.to(torch.ones(1, dtype=torch.float64))
    assert kdata is not kdata_float64
    assert kdata_float64.data.dtype == torch.complex128
    torch.testing.assert_close(kdata_float64.data.to(dtype=torch.complex64), kdata.data)


@pytest.mark.cuda
def test_KData_to_cudatensor(ismrmrd_cart):
    """Move KData to cuda  using other-tensor overload."""
    kdata = KData.from_file(ismrmrd_cart.filename, DummyTrajectory())
    kdata_cuda = kdata.to(torch.ones(1, device=torch.device('cuda')))
    assert kdata is not kdata_cuda
    assert kdata_cuda.data.dtype == torch.complex64
    assert kdata_cuda.data.is_cuda


def test_Kdata_to_same_copy(ismrmrd_cart):
    """Call .to with no change in dtype or device."""
    kdata = KData.from_file(ismrmrd_cart.filename, DummyTrajectory())
    kdata2 = kdata.to(copy=True)
    assert kdata is not kdata2
    assert torch.equal(kdata.data, kdata2.data)
    assert kdata2.data.dtype == kdata.data.dtype
    assert kdata2.data.device == kdata.data.device


def test_Kdata_to_same_nocopy(ismrmrd_cart):
    """Call .to with no change in dtype or device."""
    kdata = KData.from_file(ismrmrd_cart.filename, DummyTrajectory())
    kdata2 = kdata.to(copy=False)
    assert kdata is not kdata2
    assert kdata.data is kdata2.data


def test_KData_to_complex128_data(ismrmrd_cart):
    """Change KData dtype complex128: test data."""
    kdata = KData.from_file(ismrmrd_cart.filename, DummyTrajectory())
    kdata_complex128 = kdata.to(dtype=torch.complex128)
    assert kdata is not kdata_complex128
    assert kdata_complex128.data.dtype == torch.complex128
    torch.testing.assert_close(kdata_complex128.data.to(dtype=torch.complex64), kdata.data)


def test_KData_to_complex128_traj(ismrmrd_cart):
    """Change KData dtype complex128: test trajectory."""
    kdata = KData.from_file(ismrmrd_cart.filename, DummyTrajectory())
    kdata_complex128 = kdata.to(dtype=torch.complex128)
    assert kdata_complex128.traj.kx.dtype == torch.float64
    assert kdata_complex128.traj.ky.dtype == torch.float64
    assert kdata_complex128.traj.kz.dtype == torch.float64


def test_KData_to_complex128_header(ismrmrd_cart):
    """Change KData dtype complex128: test header"""
    kdata = KData.from_file(ismrmrd_cart.filename, DummyTrajectory())
    kdata_complex128 = kdata.to(dtype=torch.complex128)
    assert kdata_complex128.header.acq_info.user_float.dtype == torch.float64
    assert kdata_complex128.header.acq_info.user_int.dtype == torch.int32


@pytest.mark.cuda
def test_KData_to_cuda(ismrmrd_cart):
    """Test KData.to to move data to CUDA memory."""
    kdata = KData.from_file(ismrmrd_cart.filename, DummyTrajectory())
    cuda_device = f'cuda:{torch.cuda.current_device()}'
    kdata_cuda = kdata.to(device=cuda_device)
    assert kdata_cuda.data.is_cuda
    assert kdata_cuda.traj.kz.is_cuda
    assert kdata_cuda.traj.ky.is_cuda
    assert kdata_cuda.traj.kx.is_cuda


@pytest.mark.cuda
def test_KData_cuda(ismrmrd_cart):
    """Move KData object to CUDA memory."""
    kdata = KData.from_file(ismrmrd_cart.filename, DummyTrajectory())
    kdata_cuda = kdata.cuda()
    assert kdata_cuda.data.is_cuda
    assert kdata_cuda.traj.kz.is_cuda
    assert kdata_cuda.traj.ky.is_cuda
    assert kdata_cuda.traj.kx.is_cuda
    assert kdata_cuda.header.acq_info.user_int.is_cuda
    assert kdata_cuda.device == torch.device(torch.cuda.current_device())
    assert kdata_cuda.header.acq_info.device == torch.device(torch.cuda.current_device())
    assert kdata_cuda.is_cuda
    assert not kdata_cuda.is_cpu


@pytest.mark.cuda
def test_KData_cpu(ismrmrd_cart):
    """Move KData object to CUDA memory and back to CPU memory."""
    kdata = KData.from_file(ismrmrd_cart.filename, DummyTrajectory())
    kdata_cpu = kdata.cuda().cpu()
    assert kdata_cpu.data.is_cpu
    assert kdata_cpu.traj.kz.is_cpu
    assert kdata_cpu.traj.ky.is_cpu
    assert kdata_cpu.traj.kx.is_cpu
    assert kdata_cpu.header.acq_info.user_int.is_cpu
    assert kdata_cpu.device == torch.device('cpu')
    assert kdata_cpu.header.acq_info.device == torch.device('cpu')


def test_Kdata_device_cpu(ismrmrd_cart):
    """Default device is CPU."""
    kdata = KData.from_file(ismrmrd_cart.filename, DummyTrajectory())
    assert kdata.device == torch.device('cpu')
    assert not kdata.is_cuda
    assert kdata.is_cpu


@pytest.mark.cuda
def test_KData_inconsistentdevice(ismrmrd_cart):
    """Inconsistent device raises exception."""
    kdata_cpu = KData.from_file(ismrmrd_cart.filename, DummyTrajectory())
    kdata_cuda = kdata_cpu.to(device='cuda')
    kdata_mix = KData(data=kdata_cuda.data, header=kdata_cpu.header, traj=kdata_cpu.traj)
    assert not kdata_mix.is_cuda
    assert not kdata_mix.is_cpu
    with pytest.raises(ValueError):
        _ = kdata_mix.device


def test_KData_clone(ismrmrd_cart):
    """Test .clone method."""
    kdata = KData.from_file(ismrmrd_cart.filename, DummyTrajectory())
    kdata2 = kdata.clone()
    assert kdata is not kdata2
    assert kdata.data is not kdata2.data
    assert torch.equal(kdata.data, kdata2.data)
    assert kdata.traj.kx is not kdata2.traj.kx
    assert torch.equal(kdata.traj.kx, kdata2.traj.kx)


def test_KData_rearrange_k2_k1_into_k1(consistently_shaped_kdata):
    """Test rearranging of k2 and k1 dimension into k1."""
    # Create KData
    n_other, n_coils, n_k2, n_k1, n_k0 = consistently_shaped_kdata.data.shape

    # Combine data
    kdata_combined = consistently_shaped_kdata.rearrange_k2_k1_into_k1()

    # Verify shape of k-space data
    assert kdata_combined.data.shape == (n_other, n_coils, 1, n_k2 * n_k1, n_k0)
    # Verify shape of trajectory (it is the same for all other)
    assert kdata_combined.traj.broadcasted_shape == (1, 1, n_k2 * n_k1, n_k0)


@pytest.mark.parametrize(
    ('n_other_split', 'other_label'),
    [
        (10, 'average'),
        (5, 'repetition'),
        (7, 'contrast'),
    ],
)
def test_KData_split_k1_into_other(consistently_shaped_kdata, monkeypatch, n_other_split, other_label):
    """Test splitting of the k1 dimension into other."""
    # Create KData
    n_other, n_coils, n_k2, n_k1, n_k0 = consistently_shaped_kdata.data.shape

    # Make sure that the other dimension/label used for the split data is not used yet
    monkeypatch.setattr(getattr(consistently_shaped_kdata.header.encoding_limits, other_label), 'center', 0)
    monkeypatch.setattr(getattr(consistently_shaped_kdata.header.encoding_limits, other_label), 'max', 0)
    monkeypatch.setattr(getattr(consistently_shaped_kdata.header.encoding_limits, other_label), 'min', 0)

    # Create split index
    ni_per_block = n_k1 // n_other_split
    idx_k1 = torch.linspace(0, n_k1 - 1, n_k1, dtype=torch.int32)
    idx_split = split_idx(idx_k1, ni_per_block)

    # Split data
    kdata_split = consistently_shaped_kdata.split_k1_into_other(idx_split, other_label)

    # Verify shape of k-space data
    assert kdata_split.data.shape == (idx_split.shape[0] * n_other, n_coils, n_k2, ni_per_block, n_k0)
    # Verify shape of trajectory
    assert kdata_split.traj.broadcasted_shape == (idx_split.shape[0] * n_other, n_k2, ni_per_block, n_k0)
    # Verify new other label describes split data
    assert getattr(kdata_split.header.encoding_limits, other_label).length == idx_split.shape[0]


@pytest.mark.parametrize(
    ('n_other_split', 'other_label'),
    [
        (10, 'average'),
        (5, 'repetition'),
        (7, 'contrast'),
    ],
)
def test_KData_split_k2_into_other(consistently_shaped_kdata, monkeypatch, n_other_split, other_label):
    """Test splitting of the k2 dimension into other."""
    # Create KData
    n_other, n_coils, n_k2, n_k1, n_k0 = consistently_shaped_kdata.data.shape

    # Make sure that the other dimension/label used for the split data is not used yet
    monkeypatch.setattr(getattr(consistently_shaped_kdata.header.encoding_limits, other_label), 'center', 0)
    monkeypatch.setattr(getattr(consistently_shaped_kdata.header.encoding_limits, other_label), 'max', 0)
    monkeypatch.setattr(getattr(consistently_shaped_kdata.header.encoding_limits, other_label), 'min', 0)

    # Create split index
    ni_per_block = n_k2 // n_other_split
    idx_k2 = torch.linspace(0, n_k2 - 1, n_k2, dtype=torch.int32)
    idx_split = split_idx(idx_k2, ni_per_block)

    # Split data
    kdata_split = consistently_shaped_kdata.split_k2_into_other(idx_split, other_label)

    # Verify shape of k-space data
    assert kdata_split.data.shape == (idx_split.shape[0] * n_other, n_coils, ni_per_block, n_k1, n_k0)
    # Verify shape of trajectory
    assert kdata_split.traj.broadcasted_shape == (idx_split.shape[0] * n_other, ni_per_block, n_k1, n_k0)
    # Verify new other label describes split data
    assert getattr(kdata_split.header.encoding_limits, other_label).length == idx_split.shape[0]


@pytest.mark.parametrize(
    ('subset_label', 'subset_idx'),
    [
        ('repetition', torch.tensor([1], dtype=torch.int32)),
        ('average', torch.tensor([3, 4, 5], dtype=torch.int32)),
        ('phase', torch.tensor([2, 2, 8], dtype=torch.int32)),
    ],
)
def test_KData_select_other_subset(consistently_shaped_kdata, monkeypatch, subset_label, subset_idx):
    """Test selection of a subset from other dimension."""
    # Create KData
    n_other, n_coils, n_k2, n_k1, n_k0 = consistently_shaped_kdata.data.shape

    # Set required parameters used in sel_kdata_subset.
    _, iother, _ = torch.meshgrid(torch.arange(n_k2), torch.arange(n_other), torch.arange(n_k1), indexing='xy')
    monkeypatch.setattr(consistently_shaped_kdata.header.acq_info.idx, subset_label, iother)

    # Select subset of data
    kdata_subset = consistently_shaped_kdata.select_other_subset(subset_idx, subset_label)

    # Verify shape of data
    assert kdata_subset.data.shape == (subset_idx.shape[0], n_coils, n_k2, n_k1, n_k0)
    # Verify other label describes subset data
    assert all(torch.unique(getattr(kdata_subset.header.acq_info.idx, subset_label)) == torch.unique(subset_idx))


def test_KData_remove_readout_os(monkeypatch, random_kheader):
    # Dimensions
    n_coils = 4
    n_k0 = 240
    n_k1 = 240
    n_k0_oversampled = 320
    discard_pre = 10
    discard_post = 20

    random_generator = RandomGenerator(seed=0)

    # List of k1 indices in the shape
    idx_k1 = repeat(torch.arange(n_k1, dtype=torch.int32), 'k1 -> other k2 k1', other=1, k2=1)

    # Set parameters need in remove_os
    monkeypatch.setattr(random_kheader.encoding_matrix, 'x', n_k0_oversampled)
    monkeypatch.setattr(random_kheader.recon_matrix, 'x', n_k0)
    monkeypatch.setattr(random_kheader.acq_info, 'center_sample', torch.zeros_like(idx_k1) + n_k0_oversampled // 2)
    monkeypatch.setattr(random_kheader.acq_info, 'number_of_samples', torch.zeros_like(idx_k1) + n_k0_oversampled)
    monkeypatch.setattr(random_kheader.acq_info, 'discard_pre', torch.tensor(discard_pre, dtype=torch.int32))
    monkeypatch.setattr(random_kheader.acq_info, 'discard_post', torch.tensor(discard_post, dtype=torch.int32))

    # Create kspace and image with oversampling
    phantom_os = EllipsePhantomTestData(n_y=n_k1, n_x=n_k0_oversampled)
    kdata_os = phantom_os.phantom.kspace(phantom_os.ky, phantom_os.kx)
    img_dim = SpatialDimension(z=1, y=n_k1, x=n_k0_oversampled)
    img_tensor = phantom_os.phantom.image_space(img_dim)

    # Crop image data
    start = (n_k0_oversampled - n_k0) // 2
    img_tensor = img_tensor[..., start : start + n_k0]

    # Create k-space data with correct dimensions
    k_tensor = repeat(kdata_os, 'k1 k0 -> other coils k2 k1 k0', other=1, coils=n_coils, k2=1)

    # Create random 2D Cartesian trajectory
    kx = random_generator.float32_tensor(size=(1, 1, 1, n_k0_oversampled))
    ky = random_generator.float32_tensor(size=(1, 1, n_k1, 1))
    kz = random_generator.float32_tensor(size=(1, 1, 1, 1))
    trajectory = KTrajectory(kz, ky, kx)

    # Create KData
    kdata = KData(header=random_kheader, data=k_tensor, traj=trajectory)

    # Remove oversampling
    kdata_without_os = kdata.remove_readout_os()

    # Reconstruct image from k-space data of one coil and compare to phantom image
    fourier_op = FastFourierOp(dim=(-1, -2))
    (img_recon,) = fourier_op.adjoint(kdata_without_os.data[:, 0, ...])

    # Due to discretisation artifacts the reconstructed image will be different to the reference image. Using standard
    # testing functions such as numpy.testing.assert_almost_equal fails because there are few voxels with high
    # differences along the edges of the elliptic objects.
    assert relative_image_difference(torch.abs(img_recon), img_tensor[:, 0, ...]) <= 0.05


<<<<<<< HEAD
def test_KData_compress_coils(ismrmrd_cart):
    """Test coil combination does not alter image content (much)."""
    kdata = KData.from_file(ismrmrd_cart.filename, DummyTrajectory())
    kdata = kdata.compress_coils(n_compressed_coils=4)
    ff_op = FastFourierOp(dim=(-1, -2))
    (reconstructed_img,) = ff_op.adjoint(kdata.data)

    # Image content of each coil is the same. Therefore we only compare one coil image but we need to normalize.
    reconstructed_img = reconstructed_img[0, 0, 0, ...].abs()
    reconstructed_img /= reconstructed_img.max()
    ref_img = ismrmrd_cart.img_ref[0, 0, 0, ...].abs()
    ref_img /= ref_img.max()

    assert relative_image_difference(reconstructed_img, ref_img) <= 0.1


@pytest.mark.parametrize(
    ('batch_dims', 'joint_dims'),
    [
        (None, ...),
        ((0,), ...),
        ((-2, -1), ...),
        (None, (-1, -2, -3)),
        (None, (0, -1, -2, -3)),
    ],
    ids=[
        'single_compression',
        'batching_along_dim0',
        'batching_along_dim-2_and_dim-1',
        'single_compression_for_last_3_dims',
        'single_compression_for_last_3_and_first_dims',
    ],
)
def test_KData_compress_coils_diff_batch_joint_dims(consistently_shaped_kdata, batch_dims, joint_dims):
    """Test that all of these options work and yield the same shape."""
    n_compressed_coils = 4
    orig_kdata_shape = consistently_shaped_kdata.data.shape
    kdata = consistently_shaped_kdata.compress_coils(n_compressed_coils, batch_dims, joint_dims)
    assert kdata.data.shape == (*orig_kdata_shape[:-4], n_compressed_coils, *orig_kdata_shape[-3:])


def test_KData_compress_coils_error_both_batch_and_joint(consistently_shaped_kdata):
    """Test if error is raised if both batch_dims and joint_dims is defined."""
    with pytest.raises(ValueError, match='Either batch_dims or joint_dims'):
        consistently_shaped_kdata.compress_coils(n_compressed_coils=3, batch_dims=(0,), joint_dims=(0,))


def test_KData_compress_coils_error_coil_dim(consistently_shaped_kdata):
    """Test if error is raised if coil_dim is in batch_dims or joint_dims."""
    with pytest.raises(ValueError, match='Coil dimension must not'):
        consistently_shaped_kdata.compress_coils(n_compressed_coils=3, batch_dims=(-4,))

    with pytest.raises(ValueError, match='Coil dimension must not'):
        consistently_shaped_kdata.compress_coils(n_compressed_coils=3, joint_dims=(-4,))
=======
def test_modify_acq_info(random_kheader_shape):
    """Test the modification of the acquisition info."""
    # Create random header where AcqInfo fields are of shape [n_k1*n_k2] and reshape to [n_other, n_k2, n_k1]
    kheader, n_other, _, n_k2, n_k1, _ = random_kheader_shape

    kheader.acq_info.apply_(
        lambda field: rearrange_acq_info_fields(
            field, '(other k2 k1) ... -> other k2 k1 ...', other=n_other, k2=n_k2, k1=n_k1
        )
    )

    # Verify shape
    assert kheader.acq_info.center_sample.shape == (n_other, n_k2, n_k1, 1)
    assert kheader.acq_info.idx.k1.shape == (n_other, n_k2, n_k1)
    assert kheader.acq_info.orientation.shape == (n_other, n_k2, n_k1, 1)
    assert kheader.acq_info.position.z.shape == (n_other, n_k2, n_k1, 1)
>>>>>>> 798f1e26
<|MERGE_RESOLUTION|>--- conflicted
+++ resolved
@@ -501,8 +501,23 @@
     # differences along the edges of the elliptic objects.
     assert relative_image_difference(torch.abs(img_recon), img_tensor[:, 0, ...]) <= 0.05
 
-
-<<<<<<< HEAD
+def test_modify_acq_info(random_kheader_shape):
+    """Test the modification of the acquisition info."""
+    # Create random header where AcqInfo fields are of shape [n_k1*n_k2] and reshape to [n_other, n_k2, n_k1]
+    kheader, n_other, _, n_k2, n_k1, _ = random_kheader_shape
+
+    kheader.acq_info.apply_(
+        lambda field: rearrange_acq_info_fields(
+            field, '(other k2 k1) ... -> other k2 k1 ...', other=n_other, k2=n_k2, k1=n_k1
+        )
+    )
+
+    # Verify shape
+    assert kheader.acq_info.center_sample.shape == (n_other, n_k2, n_k1, 1)
+    assert kheader.acq_info.idx.k1.shape == (n_other, n_k2, n_k1)
+    assert kheader.acq_info.orientation.shape == (n_other, n_k2, n_k1, 1)
+    assert kheader.acq_info.position.z.shape == (n_other, n_k2, n_k1, 1)
+
 def test_KData_compress_coils(ismrmrd_cart):
     """Test coil combination does not alter image content (much)."""
     kdata = KData.from_file(ismrmrd_cart.filename, DummyTrajectory())
@@ -556,22 +571,4 @@
         consistently_shaped_kdata.compress_coils(n_compressed_coils=3, batch_dims=(-4,))
 
     with pytest.raises(ValueError, match='Coil dimension must not'):
-        consistently_shaped_kdata.compress_coils(n_compressed_coils=3, joint_dims=(-4,))
-=======
-def test_modify_acq_info(random_kheader_shape):
-    """Test the modification of the acquisition info."""
-    # Create random header where AcqInfo fields are of shape [n_k1*n_k2] and reshape to [n_other, n_k2, n_k1]
-    kheader, n_other, _, n_k2, n_k1, _ = random_kheader_shape
-
-    kheader.acq_info.apply_(
-        lambda field: rearrange_acq_info_fields(
-            field, '(other k2 k1) ... -> other k2 k1 ...', other=n_other, k2=n_k2, k1=n_k1
-        )
-    )
-
-    # Verify shape
-    assert kheader.acq_info.center_sample.shape == (n_other, n_k2, n_k1, 1)
-    assert kheader.acq_info.idx.k1.shape == (n_other, n_k2, n_k1)
-    assert kheader.acq_info.orientation.shape == (n_other, n_k2, n_k1, 1)
-    assert kheader.acq_info.position.z.shape == (n_other, n_k2, n_k1, 1)
->>>>>>> 798f1e26
+        consistently_shaped_kdata.compress_coils(n_compressed_coils=3, joint_dims=(-4,))