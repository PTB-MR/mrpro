"""Tests for the KData class."""

import pytest
import torch
from einops import rearrange, repeat
from mrpro.data import KData, KTrajectory, SpatialDimension
from mrpro.data.acq_filters import is_coil_calibration_acquisition
from mrpro.data.traj_calculators.KTrajectoryCalculator import DummyTrajectory
from mrpro.operators import FastFourierOp
from mrpro.utils import modify_acq_info, split_idx

from tests.conftest import RandomGenerator, generate_random_data
from tests.data import IsmrmrdRawTestData
from tests.helper import relative_image_difference
from tests.phantoms import EllipsePhantomTestData


@pytest.fixture(scope='session')
def ismrmrd_cart(ellipse_phantom, tmp_path_factory):
    """Fully sampled cartesian data set."""
    ismrmrd_filename = tmp_path_factory.mktemp('mrpro') / 'ismrmrd_cart.h5'
    ismrmrd_kdata = IsmrmrdRawTestData(
        filename=ismrmrd_filename,
        noise_level=0.0,
        repetitions=3,
        phantom=ellipse_phantom.phantom,
    )
    return ismrmrd_kdata


@pytest.fixture(scope='session')
def ismrmrd_cart_with_calibration_lines(ellipse_phantom, tmp_path_factory):
    """Undersampled Cartesian data set with calibration lines."""
    ismrmrd_filename = tmp_path_factory.mktemp('mrpro') / 'ismrmrd_cart.h5'
    ismrmrd_kdata = IsmrmrdRawTestData(
        filename=ismrmrd_filename,
        noise_level=0.0,
        repetitions=1,
        acceleration=2,
        phantom=ellipse_phantom.phantom,
        n_separate_calibration_lines=16,
    )
    return ismrmrd_kdata


@pytest.fixture(scope='session')
def ismrmrd_cart_invalid_reps(tmp_path_factory):
    """Fully sampled cartesian data set."""
    ismrmrd_filename = tmp_path_factory.mktemp('mrpro') / 'ismrmrd_cart.h5'
    ismrmrd_kdata = IsmrmrdRawTestData(
        filename=ismrmrd_filename,
        noise_level=0.0,
        repetitions=3,
        flag_invalid_reps=True,
    )
    return ismrmrd_kdata


@pytest.fixture(scope='session')
def ismrmrd_cart_random_us(ellipse_phantom, tmp_path_factory):
    """Randomly undersampled cartesian data set with repetitions."""
    ismrmrd_filename = tmp_path_factory.mktemp('mrpro') / 'ismrmrd_cart.h5'
    ismrmrd_kdata = IsmrmrdRawTestData(
        filename=ismrmrd_filename,
        noise_level=0.0,
        repetitions=3,
        acceleration=4,
        sampling_order='random',
        phantom=ellipse_phantom.phantom,
    )
    return ismrmrd_kdata


@pytest.fixture(params=({'seed': 0},))
def consistently_shaped_kdata(request, random_kheader_shape):
    """KData object with data, header and traj consistent in shape."""
    # Start with header
    kheader, n_other, n_coils, n_k2, n_k1, n_k0 = random_kheader_shape

    def reshape_acq_data(data):
        return rearrange(data, '(other k2 k1) ... -> other k2 k1 ...', other=n_other, k2=n_k2, k1=n_k1)

    kheader.acq_info = modify_acq_info(reshape_acq_data, kheader.acq_info)

    # Create kdata with consistent shape
    kdata = generate_random_data(RandomGenerator(request.param['seed']), (n_other, n_coils, n_k2, n_k1, n_k0))

    # Create ktraj with consistent shape
    kx = repeat(torch.linspace(0, n_k0 - 1, n_k0, dtype=torch.float32), 'k0->other k2 k1 k0', other=1, k2=1, k1=1)
    ky = repeat(torch.linspace(0, n_k1 - 1, n_k1, dtype=torch.float32), 'k1->other k2 k1 k0', other=1, k2=1, k0=1)
    kz = repeat(torch.linspace(0, n_k2 - 1, n_k2, dtype=torch.float32), 'k2->other k2 k1 k0', other=1, k1=1, k0=1)
    ktraj = KTrajectory(kz, ky, kx)

    return KData(header=kheader, data=kdata, traj=ktraj)


def test_KData_from_file(ismrmrd_cart):
    """Read in data from file."""
    kdata = KData.from_file(ismrmrd_cart.filename, DummyTrajectory())
    assert kdata is not None


def test_KData_random_cart_undersampling(ismrmrd_cart_random_us):
    """Read data with different random Cartesian undersampling in multiple
    repetitions."""
    kdata = KData.from_file(ismrmrd_cart_random_us.filename, DummyTrajectory())
    assert kdata is not None


def test_KData_random_cart_undersampling_shape(ismrmrd_cart_random_us):
    """Check shape of KData with random Cartesian undersampling."""
    kdata = KData.from_file(ismrmrd_cart_random_us.filename, DummyTrajectory())
    # check if the number of repetitions is correct
    assert kdata.data.shape[-5] == ismrmrd_cart_random_us.repetitions
    # check if the number of phase encoding lines per repetition is correct
    assert kdata.data.shape[-2] == ismrmrd_cart_random_us.matrix_size // ismrmrd_cart_random_us.acceleration


def test_KData_raise_wrong_trajectory_shape(ismrmrd_cart):
    """Wrong KTrajectory shape raises exception."""
    kx = ky = kz = torch.zeros(1, 2, 3, 4)
    trajectory = KTrajectory(kz, ky, kx, repeat_detection_tolerance=None)
    with pytest.raises(ValueError):
        _ = KData.from_file(ismrmrd_cart.filename, trajectory)


def test_KData_from_file_diff_nky_for_rep(ismrmrd_cart_invalid_reps):
    """Multiple repetitions with different number of phase encoding lines."""
    with pytest.warns(UserWarning, match=r'different number'):
        kdata = KData.from_file(ismrmrd_cart_invalid_reps.filename, DummyTrajectory())
    assert kdata.data.shape[-2] == 1, 'k1 should be 1'
    assert kdata.data.shape[-3] == 1, 'k2 should be 1'
<<<<<<< HEAD
=======


def test_KData_calibration_lines(ismrmrd_cart_with_calibration_lines):
    """Correct handling of calibration lines."""
    # Exclude calibration lines
    kdata = KData.from_file(ismrmrd_cart_with_calibration_lines.filename, DummyTrajectory())
    assert (
        kdata.data.shape[-2]
        == ismrmrd_cart_with_calibration_lines.matrix_size // ismrmrd_cart_with_calibration_lines.acceleration
    )

    # Get only calibration lines
    kdata = KData.from_file(
        ismrmrd_cart_with_calibration_lines.filename,
        DummyTrajectory(),
        acquisition_filter_criterion=is_coil_calibration_acquisition,
    )
    assert kdata.data.shape[-2] == ismrmrd_cart_with_calibration_lines.n_separate_calibration_lines
>>>>>>> 8a988af6


def test_KData_kspace(ismrmrd_cart):
    """Read in data and verify k-space by comparing reconstructed image."""
    kdata = KData.from_file(ismrmrd_cart.filename, DummyTrajectory())
    ff_op = FastFourierOp(dim=(-1, -2))
    (reconstructed_img,) = ff_op.adjoint(kdata.data)

    # Due to discretisation artifacts the reconstructed image will be different to the reference image. Using standard
    # testing functions such as numpy.testing.assert_almost_equal fails because there are few voxels with high
    # differences along the edges of the elliptic objects.
    assert relative_image_difference(reconstructed_img[0, 0, 0, ...], ismrmrd_cart.img_ref) <= 0.05


@pytest.mark.parametrize(('field', 'value'), [('b0', 11.3), ('tr', torch.tensor([24.3]))])
def test_KData_modify_header(ismrmrd_cart, field, value):
    """Overwrite some parameters in the header."""
    parameter_dict = {field: value}
    kdata = KData.from_file(ismrmrd_cart.filename, DummyTrajectory(), header_overwrites=parameter_dict)
    assert getattr(kdata.header, field) == value


def test_KData_to_float64tensor(ismrmrd_cart):
    """Change KData dtype to double using other-tensor overload."""
    kdata = KData.from_file(ismrmrd_cart.filename, DummyTrajectory())
    kdata_float64 = kdata.to(torch.ones(1, dtype=torch.float64))
    assert kdata is not kdata_float64
    assert kdata_float64.data.dtype == torch.complex128
    torch.testing.assert_close(kdata_float64.data.to(dtype=torch.complex64), kdata.data)


@pytest.mark.cuda
def test_KData_to_cudatensor(ismrmrd_cart):
    """Move KData to cuda  using other-tensor overload."""
    kdata = KData.from_file(ismrmrd_cart.filename, DummyTrajectory())
    kdata_cuda = kdata.to(torch.ones(1, device=torch.device('cuda')))
    assert kdata is not kdata_cuda
    assert kdata_cuda.data.dtype == torch.complex64
    assert kdata_cuda.data.is_cuda


def test_Kdata_to_same_copy(ismrmrd_cart):
    """Call .to with no change in dtype or device."""
    kdata = KData.from_file(ismrmrd_cart.filename, DummyTrajectory())
    kdata2 = kdata.to(copy=True)
    assert kdata is not kdata2
    assert torch.equal(kdata.data, kdata2.data)
    assert kdata2.data.dtype == kdata.data.dtype
    assert kdata2.data.device == kdata.data.device


def test_Kdata_to_same_nocopy(ismrmrd_cart):
    """Call .to with no change in dtype or device."""
    kdata = KData.from_file(ismrmrd_cart.filename, DummyTrajectory())
    kdata2 = kdata.to(copy=False)
    assert kdata is not kdata2
    assert kdata.data is kdata2.data


def test_KData_to_complex128_data(ismrmrd_cart):
    """Change KData dtype complex128: test data."""
    kdata = KData.from_file(ismrmrd_cart.filename, DummyTrajectory())
    kdata_complex128 = kdata.to(dtype=torch.complex128)
    assert kdata is not kdata_complex128
    assert kdata_complex128.data.dtype == torch.complex128
    torch.testing.assert_close(kdata_complex128.data.to(dtype=torch.complex64), kdata.data)


def test_KData_to_complex128_traj(ismrmrd_cart):
    """Change KData dtype complex128: test trajectory."""
    kdata = KData.from_file(ismrmrd_cart.filename, DummyTrajectory())
    kdata_complex128 = kdata.to(dtype=torch.complex128)
    assert kdata_complex128.traj.kx.dtype == torch.float64
    assert kdata_complex128.traj.ky.dtype == torch.float64
    assert kdata_complex128.traj.kz.dtype == torch.float64


def test_KData_to_complex128_header(ismrmrd_cart):
    """Change KData dtype complex128: test header"""
    kdata = KData.from_file(ismrmrd_cart.filename, DummyTrajectory())
    kdata_complex128 = kdata.to(dtype=torch.complex128)
    assert kdata_complex128.header.acq_info.user_float.dtype == torch.float64
    assert kdata_complex128.header.acq_info.user_int.dtype == torch.int32


@pytest.mark.cuda
def test_KData_to_cuda(ismrmrd_cart):
    """Test KData.to to move data to CUDA memory."""
    kdata = KData.from_file(ismrmrd_cart.filename, DummyTrajectory())
    cuda_device = f'cuda:{torch.cuda.current_device()}'
    kdata_cuda = kdata.to(device=cuda_device)
    assert kdata_cuda.data.is_cuda
    assert kdata_cuda.traj.kz.is_cuda
    assert kdata_cuda.traj.ky.is_cuda
    assert kdata_cuda.traj.kx.is_cuda


@pytest.mark.cuda
def test_KData_cuda(ismrmrd_cart):
    """Move KData object to CUDA memory."""
    kdata = KData.from_file(ismrmrd_cart.filename, DummyTrajectory())
    kdata_cuda = kdata.cuda()
    assert kdata_cuda.data.is_cuda
    assert kdata_cuda.traj.kz.is_cuda
    assert kdata_cuda.traj.ky.is_cuda
    assert kdata_cuda.traj.kx.is_cuda
    assert kdata_cuda.header.acq_info.user_int.is_cuda
    assert kdata_cuda.device == torch.device(torch.cuda.current_device())
    assert kdata_cuda.header.acq_info.device == torch.device(torch.cuda.current_device())
    assert kdata_cuda.is_cuda
    assert not kdata_cuda.is_cpu


@pytest.mark.cuda
def test_KData_cpu(ismrmrd_cart):
    """Move KData object to CUDA memory and back to CPU memory."""
    kdata = KData.from_file(ismrmrd_cart.filename, DummyTrajectory())
    kdata_cpu = kdata.cuda().cpu()
    assert kdata_cpu.data.is_cpu
    assert kdata_cpu.traj.kz.is_cpu
    assert kdata_cpu.traj.ky.is_cpu
    assert kdata_cpu.traj.kx.is_cpu
    assert kdata_cpu.header.acq_info.user_int.is_cpu
    assert kdata_cpu.device == torch.device('cpu')
    assert kdata_cpu.header.acq_info.device == torch.device('cpu')


def test_Kdata_device_cpu(ismrmrd_cart):
    """Default device is CPU."""
    kdata = KData.from_file(ismrmrd_cart.filename, DummyTrajectory())
    assert kdata.device == torch.device('cpu')
    assert not kdata.is_cuda
    assert kdata.is_cpu


@pytest.mark.cuda
def test_KData_inconsistentdevice(ismrmrd_cart):
    """Inconsistent device raises exception."""
    kdata_cpu = KData.from_file(ismrmrd_cart.filename, DummyTrajectory())
    kdata_cuda = kdata_cpu.to(device='cuda')
    kdata_mix = KData(data=kdata_cuda.data, header=kdata_cpu.header, traj=kdata_cpu.traj)
    assert not kdata_mix.is_cuda
    assert not kdata_mix.is_cpu
    with pytest.raises(ValueError):
        _ = kdata_mix.device


def test_KData_clone(ismrmrd_cart):
    """Test .clone method."""
    kdata = KData.from_file(ismrmrd_cart.filename, DummyTrajectory())
    kdata2 = kdata.clone()
    assert kdata is not kdata2
    assert kdata.data is not kdata2.data
    assert torch.equal(kdata.data, kdata2.data)
    assert kdata.traj.kx is not kdata2.traj.kx
    assert torch.equal(kdata.traj.kx, kdata2.traj.kx)


def test_KData_rearrange_k2_k1_into_k1(consistently_shaped_kdata):
    """Test rearranging of k2 and k1 dimension into k1."""
    # Create KData
    n_other, n_coils, n_k2, n_k1, n_k0 = consistently_shaped_kdata.data.shape

    # Combine data
    kdata_combined = consistently_shaped_kdata.rearrange_k2_k1_into_k1()

    # Verify shape of k-space data
    assert kdata_combined.data.shape == (n_other, n_coils, 1, n_k2 * n_k1, n_k0)
    # Verify shape of trajectory (it is the same for all other)
    assert kdata_combined.traj.broadcasted_shape == (1, 1, n_k2 * n_k1, n_k0)


@pytest.mark.parametrize(
    ('n_other_split', 'other_label'),
    [
        (10, 'average'),
        (5, 'repetition'),
        (7, 'contrast'),
    ],
)
def test_KData_split_k1_into_other(consistently_shaped_kdata, monkeypatch, n_other_split, other_label):
    """Test splitting of the k1 dimension into other."""
    # Create KData
    n_other, n_coils, n_k2, n_k1, n_k0 = consistently_shaped_kdata.data.shape

    # Make sure that the other dimension/label used for the split data is not used yet
    monkeypatch.setattr(getattr(consistently_shaped_kdata.header.encoding_limits, other_label), 'center', 0)
    monkeypatch.setattr(getattr(consistently_shaped_kdata.header.encoding_limits, other_label), 'max', 0)
    monkeypatch.setattr(getattr(consistently_shaped_kdata.header.encoding_limits, other_label), 'min', 0)

    # Create split index
    ni_per_block = n_k1 // n_other_split
    idx_k1 = torch.linspace(0, n_k1 - 1, n_k1, dtype=torch.int32)
    idx_split = split_idx(idx_k1, ni_per_block)

    # Split data
    kdata_split = consistently_shaped_kdata.split_k1_into_other(idx_split, other_label)

    # Verify shape of k-space data
    assert kdata_split.data.shape == (idx_split.shape[0] * n_other, n_coils, n_k2, ni_per_block, n_k0)
    # Verify shape of trajectory
    assert kdata_split.traj.broadcasted_shape == (idx_split.shape[0] * n_other, n_k2, ni_per_block, n_k0)
    # Verify new other label describes split data
    assert getattr(kdata_split.header.encoding_limits, other_label).length == idx_split.shape[0]


@pytest.mark.parametrize(
    ('n_other_split', 'other_label'),
    [
        (10, 'average'),
        (5, 'repetition'),
        (7, 'contrast'),
    ],
)
def test_KData_split_k2_into_other(consistently_shaped_kdata, monkeypatch, n_other_split, other_label):
    """Test splitting of the k2 dimension into other."""
    # Create KData
    n_other, n_coils, n_k2, n_k1, n_k0 = consistently_shaped_kdata.data.shape

    # Make sure that the other dimension/label used for the split data is not used yet
    monkeypatch.setattr(getattr(consistently_shaped_kdata.header.encoding_limits, other_label), 'center', 0)
    monkeypatch.setattr(getattr(consistently_shaped_kdata.header.encoding_limits, other_label), 'max', 0)
    monkeypatch.setattr(getattr(consistently_shaped_kdata.header.encoding_limits, other_label), 'min', 0)

    # Create split index
    ni_per_block = n_k2 // n_other_split
    idx_k2 = torch.linspace(0, n_k2 - 1, n_k2, dtype=torch.int32)
    idx_split = split_idx(idx_k2, ni_per_block)

    # Split data
    kdata_split = consistently_shaped_kdata.split_k2_into_other(idx_split, other_label)

    # Verify shape of k-space data
    assert kdata_split.data.shape == (idx_split.shape[0] * n_other, n_coils, ni_per_block, n_k1, n_k0)
    # Verify shape of trajectory
    assert kdata_split.traj.broadcasted_shape == (idx_split.shape[0] * n_other, ni_per_block, n_k1, n_k0)
    # Verify new other label describes split data
    assert getattr(kdata_split.header.encoding_limits, other_label).length == idx_split.shape[0]


@pytest.mark.parametrize(
    ('subset_label', 'subset_idx'),
    [
        ('repetition', torch.tensor([1], dtype=torch.int32)),
        ('average', torch.tensor([3, 4, 5], dtype=torch.int32)),
        ('phase', torch.tensor([2, 2, 8], dtype=torch.int32)),
    ],
)
def test_KData_select_other_subset(consistently_shaped_kdata, monkeypatch, subset_label, subset_idx):
    """Test selection of a subset from other dimension."""
    # Create KData
    n_other, n_coils, n_k2, n_k1, n_k0 = consistently_shaped_kdata.data.shape

    # Set required parameters used in sel_kdata_subset.
    _, iother, _ = torch.meshgrid(torch.arange(n_k2), torch.arange(n_other), torch.arange(n_k1), indexing='xy')
    monkeypatch.setattr(consistently_shaped_kdata.header.acq_info.idx, subset_label, iother)

    # Select subset of data
    kdata_subset = consistently_shaped_kdata.select_other_subset(subset_idx, subset_label)

    # Verify shape of data
    assert kdata_subset.data.shape == (subset_idx.shape[0], n_coils, n_k2, n_k1, n_k0)
    # Verify other label describes subset data
    assert all(torch.unique(getattr(kdata_subset.header.acq_info.idx, subset_label)) == torch.unique(subset_idx))


def test_KData_remove_readout_os(monkeypatch, random_kheader):
    # Dimensions
    n_coils = 4
    n_k0 = 240
    n_k1 = 240
    n_k0_oversampled = 320
    discard_pre = 10
    discard_post = 20

    random_generator = RandomGenerator(seed=0)

    # List of k1 indices in the shape
    idx_k1 = repeat(torch.arange(n_k1, dtype=torch.int32), 'k1 -> other k2 k1', other=1, k2=1)

    # Set parameters need in remove_os
    monkeypatch.setattr(random_kheader.encoding_matrix, 'x', n_k0_oversampled)
    monkeypatch.setattr(random_kheader.recon_matrix, 'x', n_k0)
    monkeypatch.setattr(random_kheader.acq_info, 'center_sample', torch.zeros_like(idx_k1) + n_k0_oversampled // 2)
    monkeypatch.setattr(random_kheader.acq_info, 'number_of_samples', torch.zeros_like(idx_k1) + n_k0_oversampled)
    monkeypatch.setattr(random_kheader.acq_info, 'discard_pre', torch.tensor(discard_pre, dtype=torch.int32))
    monkeypatch.setattr(random_kheader.acq_info, 'discard_post', torch.tensor(discard_post, dtype=torch.int32))

    # Create kspace and image with oversampling
    phantom_os = EllipsePhantomTestData(n_y=n_k1, n_x=n_k0_oversampled)
    kdata_os = phantom_os.phantom.kspace(phantom_os.ky, phantom_os.kx)
    img_dim = SpatialDimension(z=1, y=n_k1, x=n_k0_oversampled)
    img_tensor = phantom_os.phantom.image_space(img_dim)

    # Crop image data
    start = (n_k0_oversampled - n_k0) // 2
    img_tensor = img_tensor[..., start : start + n_k0]

    # Create k-space data with correct dimensions
    k_tensor = repeat(kdata_os, 'k1 k0 -> other coils k2 k1 k0', other=1, coils=n_coils, k2=1)

    # Create random 2D Cartesian trajectory
    kx = random_generator.float32_tensor(size=(1, 1, 1, n_k0_oversampled))
    ky = random_generator.float32_tensor(size=(1, 1, n_k1, 1))
    kz = random_generator.float32_tensor(size=(1, 1, 1, 1))
    trajectory = KTrajectory(kz, ky, kx)

    # Create KData
    kdata = KData(header=random_kheader, data=k_tensor, traj=trajectory)

    # Remove oversampling
    kdata_without_os = kdata.remove_readout_os()

    # Reconstruct image from k-space data of one coil and compare to phantom image
    fourier_op = FastFourierOp(dim=(-1, -2))
    (img_recon,) = fourier_op.adjoint(kdata_without_os.data[:, 0, ...])

    # Due to discretisation artifacts the reconstructed image will be different to the reference image. Using standard
    # testing functions such as numpy.testing.assert_almost_equal fails because there are few voxels with high
    # differences along the edges of the elliptic objects.
    assert relative_image_difference(torch.abs(img_recon), img_tensor[:, 0, ...]) <= 0.05<|MERGE_RESOLUTION|>--- conflicted
+++ resolved
@@ -130,8 +130,6 @@
         kdata = KData.from_file(ismrmrd_cart_invalid_reps.filename, DummyTrajectory())
     assert kdata.data.shape[-2] == 1, 'k1 should be 1'
     assert kdata.data.shape[-3] == 1, 'k2 should be 1'
-<<<<<<< HEAD
-=======
 
 
 def test_KData_calibration_lines(ismrmrd_cart_with_calibration_lines):
@@ -150,7 +148,6 @@
         acquisition_filter_criterion=is_coil_calibration_acquisition,
     )
     assert kdata.data.shape[-2] == ismrmrd_cart_with_calibration_lines.n_separate_calibration_lines
->>>>>>> 8a988af6
 
 
 def test_KData_kspace(ismrmrd_cart):
