"""Tests the IData class."""

from pathlib import Path

import pytest
import torch
from mrpro.data import IData


@pytest.mark.parametrize(
    ('dcm_data_fixture'),
    [
        'dcm_2d',
        'dcm_3d',
        'dcm_2d_multi_echo_times',
        'dcm_2d_multi_echo_times_multi_folders',
        'dcm_m2d_multi_orientation',
        'dcm_3d_multi_echo',
        'dcm_3d_multi_echo_multi_cardiac_phases',
        'dcm_3d_multi_orientation',
    ],
)
def test_IData_content_from_dcm(dcm_data_fixture, request):
    """Verify image content from different dicom types."""
    dcm_data = request.getfixturevalue(dcm_data_fixture)
    idata = IData.from_dicom_folder(dcm_data[0].filename.parent)
    # IData uses complex values but dicom only supports real values
    img = torch.real(idata.data[0, 0, 0, ...])
    torch.testing.assert_close(img, dcm_data[0].img_ref)


def test_IData_from_dcm_file(dcm_2d):
    """IData from dicom file."""
    idata = IData.from_dicom_files(dcm_2d[0].filename)
    # IData uses complex values but dicom only supports real values
    img = torch.real(idata.data[0, 0, 0, ...])
    torch.testing.assert_close(img, dcm_2d[0].img_ref)


@pytest.mark.parametrize(
    ('dcm_data_fixture'),
    [
        'dcm_2d_multi_echo_times',
        'dcm_3d_multi_echo',
        'dcm_3d_multi_echo_multi_cardiac_phases',
    ],
)
def test_IData_from_multi_echo_dicom(dcm_data_fixture, request):
    """IData from multiple dcm files in folder."""
    dcm_data = request.getfixturevalue(dcm_data_fixture)
    idata = IData.from_dicom_folder(dcm_data[0].filename.parent)
    # Verify correct echo times
    original_echo_times = torch.as_tensor([ds.te for ds in dcm_data])
    assert idata.header.te is not None
    assert torch.allclose(torch.sort(original_echo_times)[0], torch.sort(torch.as_tensor(idata.header.te))[0])
    # Verify all images were read in
    assert idata.data.shape[0] == original_echo_times.shape[0]


def test_IData_from_dcm_folder_via_path(dcm_2d_multi_echo_times):
    """IData from multiple dcm files in folder."""
    idata = IData.from_dicom_files(Path(dcm_2d_multi_echo_times[0].filename.parent).glob('*.dcm'))
    # Verify correct echo times
    original_echo_times = torch.as_tensor([ds.te for ds in dcm_2d_multi_echo_times])
    assert idata.header.te is not None
    assert torch.allclose(torch.sort(original_echo_times)[0], torch.sort(torch.as_tensor(idata.header.te))[0])
    # Verify all images were read in
    assert idata.data.shape[0] == len(original_echo_times)


def test_IData_from_wrong_path():
    """Error for non-existing/empty folder/wrong suffix."""
    with pytest.raises(ValueError, match='No dicom files with suffix'):
        _ = IData.from_dicom_folder('non/existing/path')


def test_IData_from_empty_dcm_file_list():
    """Error for empty file list."""
    with pytest.raises(ValueError, match='No dicom files specified'):
        _ = IData.from_dicom_files([])


def test_IData_from_dcm_files(dcm_2d_multi_echo_times_multi_folders):
    """IData from multiple dcm files in different folders."""
    idata = IData.from_dicom_files([dcm_file.filename for dcm_file in dcm_2d_multi_echo_times_multi_folders])
    # Verify correct echo times
    original_echo_times = torch.as_tensor([ds.te for ds in dcm_2d_multi_echo_times_multi_folders])
    assert idata.header.te is not None
    assert torch.allclose(torch.sort(original_echo_times)[0], torch.sort(torch.as_tensor(idata.header.te))[0])
    # Verify all images were read in
    assert idata.data.shape[0] == len(original_echo_times)


def test_IData_from_kheader_and_tensor(random_kheader, random_test_data):
    """IData from KHeader and data tensor."""
<<<<<<< HEAD
    idata = IData.from_tensor_and_kheader(data=random_test_data, header=random_kheader)
    assert idata.header.te == random_kheader.te
=======
    random_kheader.ti = []
    idata = IData.from_tensor_and_kheader(data=random_test_data, kheader=random_kheader)
    torch.testing.assert_close(idata.header.te, torch.as_tensor(random_kheader.te))
    assert idata.header.ti is None
    torch.testing.assert_close(idata.data, random_test_data)
>>>>>>> f9e5f3ab


def test_IData_to_complex128(random_kheader, random_test_data):
    """Change IData dtype complex128."""
    idata = IData.from_tensor_and_kheader(data=random_test_data, header=random_kheader)
    idata_complex128 = idata.to(dtype=torch.complex128)
    assert idata_complex128.data.dtype == torch.complex128


@pytest.mark.cuda
def test_IData_cuda(random_kheader, random_test_data):
    """Move IData object to CUDA memory."""
    idata = IData.from_tensor_and_kheader(data=random_test_data, header=random_kheader)
    idata_cuda = idata.cuda()
    assert idata_cuda.data.is_cuda


@pytest.mark.cuda
def test_IData_cpu(random_kheader, random_test_data):
    """Move IData object to CUDA memory and back to CPU memory."""
    idata = IData.from_tensor_and_kheader(data=random_test_data, header=random_kheader)
    idata_cpu = idata.cuda().cpu()
    assert idata_cpu.data.is_cpu


def test_IData_rss(random_kheader, random_test_data):
    """Test RSS coil combination."""
    expected = random_test_data.abs().square().sum(dim=-4, keepdim=True).sqrt()
    idata = IData.from_tensor_and_kheader(data=random_test_data, header=random_kheader)
    torch.testing.assert_close(idata.rss(keepdim=True), expected)
    torch.testing.assert_close(idata.rss(keepdim=False), expected.squeeze(-4))<|MERGE_RESOLUTION|>--- conflicted
+++ resolved
@@ -93,16 +93,12 @@
 
 def test_IData_from_kheader_and_tensor(random_kheader, random_test_data):
     """IData from KHeader and data tensor."""
-<<<<<<< HEAD
+    random_kheader.ti = []
     idata = IData.from_tensor_and_kheader(data=random_test_data, header=random_kheader)
     assert idata.header.te == random_kheader.te
-=======
-    random_kheader.ti = []
-    idata = IData.from_tensor_and_kheader(data=random_test_data, kheader=random_kheader)
-    torch.testing.assert_close(idata.header.te, torch.as_tensor(random_kheader.te))
-    assert idata.header.ti is None
+    assert idata.header.ti == random_kheader.ti
+    assert idata.header.te is not random_kheader.te
     torch.testing.assert_close(idata.data, random_test_data)
->>>>>>> f9e5f3ab
 
 
 def test_IData_to_complex128(random_kheader, random_test_data):
