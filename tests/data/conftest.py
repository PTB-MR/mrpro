--- conflicted
+++ resolved
@@ -265,9 +265,6 @@
         sampling_order='random',
         phantom=ellipse_phantom.phantom,
     )
-<<<<<<< HEAD
-    return ismrmrd_kdata
-=======
     return ismrmrd_kdata
 
 
@@ -283,29 +280,4 @@
         trajectory_type='radial',
         acceleration=4,
     )
-    return ismrmrd_data
-
-
-@pytest.fixture(params=({'seed': 0},))
-def consistently_shaped_kdata(request, random_kheader_shape):
-    """KData object with data, header and traj consistent in shape."""
-    # Start with header
-    kheader, n_other, n_coils, n_k2, n_k1, n_k0 = random_kheader_shape
-
-    kheader.acq_info.apply_(
-        lambda field: rearrange(field, '(other k2 k1) ... -> other k2 k1 ...', other=n_other, k2=n_k2, k1=n_k1)
-        if isinstance(field, torch.Tensor | Rotation)
-        else field
-    )
-
-    # Create kdata with consistent shape
-    kdata = RandomGenerator(request.param['seed']).complex64_tensor((n_other, n_coils, n_k2, n_k1, n_k0))
-
-    # Create ktraj with consistent shape
-    kx = repeat(torch.linspace(0, n_k0 - 1, n_k0, dtype=torch.float32), 'k0->other k2 k1 k0', other=1, k2=1, k1=1)
-    ky = repeat(torch.linspace(0, n_k1 - 1, n_k1, dtype=torch.float32), 'k1->other k2 k1 k0', other=1, k2=1, k0=1)
-    kz = repeat(torch.linspace(0, n_k2 - 1, n_k2, dtype=torch.float32), 'k2->other k2 k1 k0', other=1, k1=1, k0=1)
-    ktraj = KTrajectory(kz, ky, kx)
-
-    return KData(header=kheader, data=kdata, traj=ktraj)
->>>>>>> c965d60a
+    return ismrmrd_data