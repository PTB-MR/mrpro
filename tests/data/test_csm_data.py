"""Tests the CsmData class."""

<<<<<<< HEAD
import dataclasses
from collections.abc import Callable

import pytest
import torch
from mrpro.data import CsmData, KHeader, SpatialDimension
=======
import pytest
import torch
from mrpro.data import CsmData, KData, SpatialDimension
from mrpro.data.traj_calculators.KTrajectoryCartesian import KTrajectoryCartesian
from mrpro.operators import FourierOp
>>>>>>> cdb30db5

from tests import relative_image_difference
from tests.algorithms.csm.test_walsh import multi_coil_image
from tests.phantoms import EllipsePhantomTestData


<<<<<<< HEAD
def test_CsmData_is_frozen_dataclass(random_test_data: torch.Tensor, random_kheader: KHeader) -> None:
    """CsmData inherits frozen dataclass property from QData."""
    csm = CsmData(data=random_test_data, header=random_kheader)
    with pytest.raises(dataclasses.FrozenInstanceError):
        csm.data = random_test_data  # type: ignore[misc]
=======
def create_matching_idata_kdata(ismrmrd_cart_single_rep):
    """Create matching idata and kdata for csm tests."""
    kdata = KData.from_file(ismrmrd_cart_single_rep.filename, KTrajectoryCartesian())
    ellipses = EllipsePhantomTestData(n_y=kdata.header.recon_matrix.y, n_x=kdata.header.recon_matrix.x)
    idata, csm_ref = multi_coil_image(n_coils=4, ph_ellipse=ellipses, random_kheader=kdata.header)
    fourier_op = FourierOp.from_kdata(kdata)
    kdata = KData(kdata.header, fourier_op(idata.data)[0], traj=kdata.traj)
    return idata, kdata
>>>>>>> cdb30db5


@pytest.mark.parametrize('csm_method', [CsmData.from_idata_walsh, CsmData.from_idata_inati])
def test_CsmData_smoothing_width(
    csm_method: Callable, ellipse_phantom: EllipsePhantomTestData, random_kheader: KHeader
) -> None:
    """CsmData SpatialDimension and int for smoothing width."""
    idata, csm_ref = multi_coil_image(n_coils=4, ph_ellipse=ellipse_phantom, random_kheader=random_kheader)

    # Estimate coil sensitivity maps using SpatialDimension for smoothing width
    smoothing_width = SpatialDimension(z=1, y=5, x=5)
    csm_using_spatial_dimension = csm_method(idata, smoothing_width)

    # Estimate coil sensitivity maps using int for smoothing width
    csm_using_int = csm_method(idata, smoothing_width=5)

    # assert that both coil sensitivity maps are equal, not just close
    assert torch.equal(csm_using_spatial_dimension.data, csm_using_int.data)


@pytest.mark.cuda
@pytest.mark.parametrize('csm_method', [CsmData.from_idata_walsh, CsmData.from_idata_inati])
def test_CsmData_cuda(csm_method: Callable, ellipse_phantom: EllipsePhantomTestData, random_kheader: KHeader) -> None:
    """CsmData obtained on GPU in CUDA memory."""
    idata, csm_ref = multi_coil_image(n_coils=4, ph_ellipse=ellipse_phantom, random_kheader=random_kheader)

    # Estimate coil sensitivity maps
    smoothing_width = SpatialDimension(z=1, y=5, x=5)
    csm = csm_method(idata.cuda(), smoothing_width)

    # Phase is only relative in csm calculation, therefore only the abs values are compared.
    assert relative_image_difference(torch.abs(csm.data), torch.abs(csm_ref.cuda())) <= 0.01


<<<<<<< HEAD
@pytest.mark.parametrize('csm_method', [CsmData.from_idata_walsh, CsmData.from_idata_inati])
def test_CsmData_downsampling(
    csm_method: Callable, ellipse_phantom: EllipsePhantomTestData, random_kheader: KHeader
) -> None:
    """CsmData downsampling does not change smooth coil sensitivity maps."""
    idata, csm_ref = multi_coil_image(n_coils=4, ph_ellipse=ellipse_phantom, random_kheader=random_kheader)

    # Estimate coil sensitivity maps on original image size
    smoothing_width = SpatialDimension(z=1, y=3, x=3)
    csm = csm_method(idata, smoothing_width)

    # Estimate coil sensitivity maps on low resolution image
    csm_from_lowres_image = csm_method(idata, downsampled_size=idata.data.shape[-1] // 6, smoothing_width=1)

    # assert that both coil sensitivity maps are equal, not just close
    torch.testing.assert_close(csm.data, csm_from_lowres_image.data, rtol=1e-2, atol=1e-2)
=======
def test_CsmData_kdata_walsh(ismrmrd_cart_single_rep) -> None:
    """CsmData using Walsh method should be the same for idata and kdata."""
    idata, kdata = create_matching_idata_kdata(ismrmrd_cart_single_rep)
    csm_from_kdata = CsmData.from_kdata_walsh(kdata)
    csm_from_idata = CsmData.from_idata_walsh(idata)
    torch.testing.assert_close(csm_from_kdata.data, csm_from_idata.data, rtol=1e-5, atol=1e-5)


def test_CsmData_kdata_inati(ismrmrd_cart_single_rep) -> None:
    """CsmData using Inati method should be the same for idata and kdata."""
    idata, kdata = create_matching_idata_kdata(ismrmrd_cart_single_rep)
    csm_from_kdata = CsmData.from_kdata_inati(kdata)
    csm_from_idata = CsmData.from_idata_inati(idata)
    torch.testing.assert_close(csm_from_kdata.data, csm_from_idata.data, rtol=1e-5, atol=1e-5)
>>>>>>> cdb30db5
<|MERGE_RESOLUTION|>--- conflicted
+++ resolved
@@ -1,32 +1,18 @@
 """Tests the CsmData class."""
 
-<<<<<<< HEAD
-import dataclasses
 from collections.abc import Callable
 
 import pytest
 import torch
-from mrpro.data import CsmData, KHeader, SpatialDimension
-=======
-import pytest
-import torch
-from mrpro.data import CsmData, KData, SpatialDimension
+from mrpro.data import CsmData, KData, KHeader, SpatialDimension
 from mrpro.data.traj_calculators.KTrajectoryCartesian import KTrajectoryCartesian
 from mrpro.operators import FourierOp
->>>>>>> cdb30db5
 
 from tests import relative_image_difference
 from tests.algorithms.csm.test_walsh import multi_coil_image
 from tests.phantoms import EllipsePhantomTestData
 
 
-<<<<<<< HEAD
-def test_CsmData_is_frozen_dataclass(random_test_data: torch.Tensor, random_kheader: KHeader) -> None:
-    """CsmData inherits frozen dataclass property from QData."""
-    csm = CsmData(data=random_test_data, header=random_kheader)
-    with pytest.raises(dataclasses.FrozenInstanceError):
-        csm.data = random_test_data  # type: ignore[misc]
-=======
 def create_matching_idata_kdata(ismrmrd_cart_single_rep):
     """Create matching idata and kdata for csm tests."""
     kdata = KData.from_file(ismrmrd_cart_single_rep.filename, KTrajectoryCartesian())
@@ -35,7 +21,6 @@
     fourier_op = FourierOp.from_kdata(kdata)
     kdata = KData(kdata.header, fourier_op(idata.data)[0], traj=kdata.traj)
     return idata, kdata
->>>>>>> cdb30db5
 
 
 @pytest.mark.parametrize('csm_method', [CsmData.from_idata_walsh, CsmData.from_idata_inati])
@@ -70,7 +55,6 @@
     assert relative_image_difference(torch.abs(csm.data), torch.abs(csm_ref.cuda())) <= 0.01
 
 
-<<<<<<< HEAD
 @pytest.mark.parametrize('csm_method', [CsmData.from_idata_walsh, CsmData.from_idata_inati])
 def test_CsmData_downsampling(
     csm_method: Callable, ellipse_phantom: EllipsePhantomTestData, random_kheader: KHeader
@@ -87,7 +71,8 @@
 
     # assert that both coil sensitivity maps are equal, not just close
     torch.testing.assert_close(csm.data, csm_from_lowres_image.data, rtol=1e-2, atol=1e-2)
-=======
+
+
 def test_CsmData_kdata_walsh(ismrmrd_cart_single_rep) -> None:
     """CsmData using Walsh method should be the same for idata and kdata."""
     idata, kdata = create_matching_idata_kdata(ismrmrd_cart_single_rep)
@@ -101,5 +86,4 @@
     idata, kdata = create_matching_idata_kdata(ismrmrd_cart_single_rep)
     csm_from_kdata = CsmData.from_kdata_inati(kdata)
     csm_from_idata = CsmData.from_idata_inati(idata)
-    torch.testing.assert_close(csm_from_kdata.data, csm_from_idata.data, rtol=1e-5, atol=1e-5)
->>>>>>> cdb30db5
+    torch.testing.assert_close(csm_from_kdata.data, csm_from_idata.data, rtol=1e-5, atol=1e-5)