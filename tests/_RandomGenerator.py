"""Random generator."""

from collections.abc import Sequence

import torch


class RandomGenerator:
    """Generate random numbers for testing purposes. Uses a fixed seed to
    ensure reproducibility.

    provides:
        scalar uniform random numbers:
            int8, int16, int32, int64, uint8, uint16, uint32, uint64
            float32, float64
            complex64, complex128
        tensor of uniform random numbers:
            int8_tensor, int16_tensor, int32_tensor, int64_tensor, uint8_tensor
            Note: uint16, uint32 and uint64 are not yet supported by pytorch
            float32_tensor, float64_tensor
            complex64_tensor, complex128_tensor
        tuple of uniform random numbers:
            int8_tuple, int16_tuple, int32_tuple, int64_tuple
            uint8_tuple, uint16_tuple, uint32_tuple, uint64_tuple
            float32_tuple, float64_tuple
            complex64_tuple, complex128_tuple
    """

    def __init__(self, seed):
        """Initialize with a fixed seed."""
        self.generator = torch.Generator().manual_seed(seed)

    @staticmethod
    def _clip_bounds(low, high, lowest, highest):
        """Clips the bounds (low, high) to the given range (lowest, highest)."""
        if low > high:
            raise ValueError('low should be lower than high')
        low = max(low, lowest)
        high = max(low, min(high, highest))
        return low, high

    @staticmethod
    def _dtype_bounds(dtype):
        """Returns the bounds of a given dtype."""
        info: torch.finfo | torch.iinfo
        if dtype in (torch.uint8, torch.int8, torch.int16, torch.int32, torch.int64):
            # Integer types
            info = torch.iinfo(dtype)
        elif dtype is None:
            # Defaults to pytorch default dtype
            info = torch.finfo()
        else:
            # Float types
            info = torch.finfo(dtype)
        return (info.min, info.max)

    def _randint(self, size, low, high, dtype=torch.int64) -> torch.Tensor:
        """Generate uniform random integers in [low, high) with given dtype."""
        low, high = self._clip_bounds(low, high, *self._dtype_bounds(dtype))
        return torch.randint(low, high, size, generator=self.generator, dtype=dtype)

    def _rand(self, size, low, high, dtype=torch.float32) -> torch.Tensor:
        """Generate uniform random floats in [low, high) with given dtype."""
        low, high = self._clip_bounds(low, high, *self._dtype_bounds(dtype))
        return (torch.rand(size, generator=self.generator, dtype=dtype) * (high - low)) + low

    def float32_tensor(self, size: Sequence[int] | int = (1,), low: float = 0.0, high: float = 1.0) -> torch.Tensor:
        """Generate float32 tensor of given size in [low, high)."""
        return self._rand(size, low, high, torch.float32)

    def float64_tensor(self, size: Sequence[int] | int = (1,), low: float = 0.0, high: float = 1.0) -> torch.Tensor:
        """Generate float64 tensor of given size in [low, high)."""
        return self._rand(size, low, high, torch.float64)

    def complex64_tensor(self, size: Sequence[int] | int = (1,), low: float = 0.0, high: float = 1.0) -> torch.Tensor:
        """Generate complex64 tensor of given size in [low, high)."""
        if low < 0:
            raise ValueError('low/high refer to the amplitude and must be positive')
        amp = self.float32_tensor(size, low, high)
        phase = self.float32_tensor(size, -torch.pi, torch.pi)
        return (amp * torch.exp(1j * phase)).to(dtype=torch.complex64)

    def complex128_tensor(self, size: Sequence[int] | int = (1,), low: float = 0.0, high: float = 1.0) -> torch.Tensor:
        """Generate complex128 tensor of given size in [low, high)."""
        if low < 0:
            raise ValueError('low/high refer to the amplitude and must be positive')
        amp = self.float64_tensor(size, low, high)
        phase = self.float64_tensor(size, -torch.pi, torch.pi)
        return (amp * torch.exp(1j * phase)).to(dtype=torch.complex128)

    def int8_tensor(self, size: Sequence[int] | int = (1,), low: int = -1 << 7, high: int = 1 << 7) -> torch.Tensor:
        """Generate int8 tensor of given size in [low, high)."""
        return self._randint(size, low, high, dtype=torch.int8)

    def int16_tensor(self, size: Sequence[int] | int = (1,), low: int = -1 << 15, high: int = 1 << 15) -> torch.Tensor:
        """Generate int16 tensor of given size in [low, high)."""
        return self._randint(size, low, high, dtype=torch.int16)

    def int32_tensor(self, size: Sequence[int] | int = (1,), low: int = -1 << 31, high: int = 1 << 31) -> torch.Tensor:
        """Generate int32 tensor of given size in [low, high)."""
        return self._randint(size, low, high, dtype=torch.int32)

    def int64_tensor(self, size: Sequence[int] | int = (1,), low: int = -1 << 63, high: int = 1 << 63) -> torch.Tensor:
        """Generate int64 tensor of given size in [low, high)."""
        return self._randint(size, low, high, dtype=torch.int64)

    # There is no uint32 in pytorch yet
    # def uint32_tensor(self, size: Sequence[int] = (1,), low: int = 0, high: int = 1 << 32):
    #     return self._randint(size, low, high, dtype=torch.int32) # noqa: ERA001

    # There is no uint64 in pytorch yet
    # def uint64_tensor(self, size: Sequence[int] = (1,), low: int = 0, high: int = 1 << 64):
    #    return self._randint(size, low, high, dtype=torch.uint64) # noqa: ERA001

    def uint8_tensor(self, size: Sequence[int] | int = (1,), low: int = 0, high: int = 1 << 8) -> torch.Tensor:
        """Generate uint8 tensor of given size in [low, high)."""
        return self._randint(size, low, high, dtype=torch.uint8)

    def bool(self) -> bool:
        """Generate a random boolean value."""
        return self.uint8(0, 1) == 1

    def float32(self, low: float = 0.0, high: float = 1.0) -> float:
        """Generate a float32 in [low, high)."""
        return self.float32_tensor((1,), low, high).item()

    def float64(self, low: float = 0.0, high: float = 1.0) -> float:
        """Generate a float64 in [low, high)."""
        return self.float64_tensor((1,), low, high).item()

    def complex64(self, low: float = 0, high: float = 1.0) -> complex:
        """Generate a complex64 in [low, high)."""
        return self.complex64_tensor((1,), low, high).item()

    def complex128(self, low: float = 0, high: float = 1.0) -> complex:
        """Generate a complex128 in [low, high)."""
        return self.complex128_tensor((1,), low, high).item()

    def uint8(self, low: int = 0, high: int = 1 << 8) -> int:
        """Generate a uint8 in [low, high)."""
        return int(self.uint8_tensor((1,), low, high).item())

    def uint16(self, low: int = 0, high: int = 1 << 16) -> int:
        """Generate a uint16 in [low, high)."""
        if low < 0 or high > 1 << 16:
            raise ValueError('Low must be positive and high must be <= 2^16')
        # using int32 as it is the smallest that can hold 2^16 (no uint32 in pytorch)
        return int(self.int32_tensor((1,), low, high).item())

    def uint32(self, low: int = 0, high: int = 1 << 32) -> int:
        """Generate a uint32 in [low, high)."""
        if low < 0 or high > 1 << 32:
            raise ValueError('Low must be positive and high must be <= 2^32')
        # using int64 as it is the smallest that can hold 2^32 (no uint64 in pytorch)
        return int(self.int64_tensor((1,), low, high).item())

    def int8(self, low: int = -1 << 7, high: int = 1 << 7 - 1) -> int:
        """Generate an int8 in [low, high)."""
        return int(self.int8_tensor((1,), low, high).item())

    def int16(self, low: int = -1 << 15, high: int = 1 << 15 - 1) -> int:
        """Generate an int16 in [low, high)."""
        return int(self.int16_tensor((1,), low, high).item())

    def int32(self, low: int = -1 << 31, high: int = 1 << 31 - 1) -> int:
        """Generate an int32 in [low, high)."""
        return int(self.int32_tensor((1,), low, high).item())

    def int64(self, low: int = -1 << 63, high: int = 1 << 63 - 1) -> int:
        """Generate an int64 in [low, high)."""
        return int(self.int64_tensor((1,), low, high).item())

    def uint64(self, low: int = 0, high: int = 1 << 64) -> int:
        """Generate a uint64 in [low, high)."""
        if low < 0 or high > 1 << 64:
            raise ValueError('Low must be positive and high must be <= 2^64')
        # no uint64 in pytorch. int64 would not be able to produce 2^64,
        # so we need to shift the values from [-2^63, 2^63) to [0, 2^64)
        range_ = high - low
        new_low = -1 << 63
        new_high = new_low + range_
        value = self.int64(new_low, new_high) - new_low + low
        return value

    def float32_tuple(self, size: int, low: float = 0, high: float = 1) -> tuple[float, ...]:
        """Generate a tuple of float32 of given size in [low, high)."""
        return tuple(self.float32_tensor((size,), low, high))

    def float64_tuple(self, size: int, low: float = 0, high: float = 1) -> tuple[float, ...]:
        """Generate a tuple of float64 of given size in [low, high)."""
        return tuple(self.float64_tensor((size,), low, high))

    def complex64_tuple(self, size: int, low: float = 0, high: float = 1) -> tuple[complex, ...]:
        """Generate a tuple of complex64 of given size in [low, high)."""
        return tuple(self.complex64_tensor((size,), low, high))

    def complex128_tuple(self, size: int, low: float = 0, high: float = 1) -> tuple[complex, ...]:
        """Generate a tuple of complex128 of given size in [low, high)."""
        return tuple(self.complex128_tensor((size,), low, high))

    def uint8_tuple(self, size: int, low: int = 0, high: int = 1 << 8) -> tuple[int, ...]:
        """Generate a tuple of uint8 of given size in [low, high)."""
        return tuple(self.uint8_tensor((size,), low, high))

    def uint16_tuple(self, size: int, low: int = 0, high: int = 1 << 16) -> tuple[int, ...]:
        """Generate a tuple of uint16 of given size in [low, high)."""
        return tuple([self.uint16(low, high) for _ in range(size)])

    def uint32_tuple(self, size: int, low: int = 0, high: int = 1 << 32) -> tuple[int, ...]:
        """Generate a tuple of uint32 of given size in [low, high)."""
        return tuple([self.uint32(low, high) for _ in range(size)])

    def uint64_tuple(self, size: int, low: int = 0, high: int = 1 << 64) -> tuple[int, ...]:
        """Generate a tuple of uint64 of given size in [low, high)."""
        return tuple([self.uint64(low, high) for _ in range(size)])

    def int8_tuple(self, size: int, low: int = -1 << 7, high: int = 1 << 7) -> tuple[int, ...]:
        """Generate a tuple of int8 of given size in [low, high)."""
        return tuple(self.int8_tensor((size,), low, high))

    def int16_tuple(self, size: int, low: int = -1 << 15, high: int = 1 << 15) -> tuple[int, ...]:
        """Generate a tuple of int16 of given size in [low, high)."""
        return tuple(self.int16_tensor((size,), low, high))

    def int32_tuple(self, size: int, low: int = -1 << 31, high: int = 1 << 31) -> tuple[int, ...]:
        """Generate a tuple of int32 of given size in [low, high)."""
        return tuple(self.int32_tensor((size,), low, high))

    def int64_tuple(self, size: int, low: int = -1 << 63, high: int = 1 << 63) -> tuple[int, ...]:
        """Generate a tuple of int64 of given size in [low, high)."""
        return tuple(self.int64_tensor((size,), low, high))

    def ascii(self, size: int) -> str:
        """Generate a random ASCII string of given size."""
        return ''.join([chr(self.uint8(32, 127)) for _ in range(size)])

    def rand_like(self, x: torch.Tensor, low=0.0, high=1.0) -> torch.Tensor:
        """Generate tensor like x with uniform random numbers in [low, high)."""
        return self.rand_tensor(x.shape, x.dtype, low=low, high=high)

    def rand_tensor(self, shape: Sequence[int], dtype: torch.dtype, low: float, high: float) -> torch.Tensor:
        """Generate tensor of given shape and dtype in [low, high)."""
        if dtype.is_complex:
            tensor = self.complex64_tensor(shape, low, high).to(dtype=dtype)
        elif dtype.is_floating_point:
            tensor = self._rand(shape, low, high, dtype)
        elif dtype == torch.bool:
            tensor = self.int32_tensor(shape, low=0, high=1) > 0
        else:
            tensor = self._randint(shape, low, high, dtype)
        return tensor

    def randperm(self, n, *, dtype=torch.int64) -> torch.Tensor:
<<<<<<< HEAD
        """Generate a random permutation of integers from 0 to n-1."""
=======
        """Generate random permutation of integers from 0 to n-1."""
>>>>>>> 41ad113d
        return torch.randperm(n, generator=self.generator, dtype=dtype)<|MERGE_RESOLUTION|>--- conflicted
+++ resolved
@@ -251,9 +251,5 @@
         return tensor
 
     def randperm(self, n, *, dtype=torch.int64) -> torch.Tensor:
-<<<<<<< HEAD
-        """Generate a random permutation of integers from 0 to n-1."""
-=======
         """Generate random permutation of integers from 0 to n-1."""
->>>>>>> 41ad113d
         return torch.randperm(n, generator=self.generator, dtype=dtype)